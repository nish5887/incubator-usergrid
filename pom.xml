--- conflicted
+++ resolved
@@ -1744,42 +1744,7 @@
           </execution>
         </executions>
       </plugin>
-<<<<<<< HEAD
-
-      <plugin>
-        <groupId>org.codehaus.mojo</groupId>
-        <artifactId>cobertura-maven-plugin</artifactId>
-        <version>2.5.2</version>
-        <configuration>
-          <check/>
-
-          <formats>
-            <format>xml</format>
-            <format>html</format>
-          </formats>
-          <aggregate>true</aggregate>
-          <maxmem>2G</maxmem>
-          <!-- this is 3rd party code, or code dont' deploy in the stack -->
-          <instrumentation>
-            <ignores>
-              <ignore>com.jdotsoft.*</ignore>
-              <ignore>org.usergrid.standalone.*</ignore>
-              <ignore>org.usergrid.websocket.*</ignore>
-              <ignore>org.usergrid.tools.*</ignore>
-              <ignore>org.usergrid.mongo.*</ignore>
-              <ignore>jsp.*</ignore>
-            </ignores>
-            <excludes>
-              <exclude>com/jdotsoft/**</exclude>
-              <exclude>org/usergrid/standalone/**</exclude>
-              <exclude>org/usergrid/websocket/**</exclude>
-              <exclude>org/usergrid/tools/**</exclude>
-              <exclude>org/usergrid/mongo/**</exclude>
-              <exclude>jsp/**</exclude>
-            </excludes>
-          </instrumentation>
-        </configuration>
-      </plugin>
+
       <plugin>
         <groupId>org.apache.maven.plugins</groupId>
         <artifactId>maven-checkstyle-plugin</artifactId>
@@ -1795,8 +1760,6 @@
           </dependency>
         </dependencies>
       </plugin>
-=======
->>>>>>> 9e9a636e
     </plugins>
   </build>
 
