--- conflicted
+++ resolved
@@ -44,13 +44,9 @@
 
 	public AbstractMongoTest() {
 		super();
-<<<<<<< HEAD
-		smf = new ServiceManagerFactory(emf, properties, null, null);
-=======
 		//emf = (EntityManagerFactoryImpl) helper.getEntityManagerFactory();
 		smf = new ServiceManagerFactory(emf, properties, null, null, null);
 		//smf.setApplicationContext(helper.getApplicationContext());
->>>>>>> 089537d7
 	}
 
 
