--- conflicted
+++ resolved
@@ -461,31 +461,20 @@
     properties.put("name", "Kings of Leon");
     properties.put("genre", "Southern Rock");
     properties.put("founded", 2000);
-<<<<<<< HEAD
     em.create("withfieldselector", properties);
-=======
-    em.create("testfield", properties);
->>>>>>> 6f806193
 
     properties = new LinkedHashMap<String, Object>();
     properties.put("name", "Stone Temple Pilots");
     properties.put("genre", "Rock");
     properties.put("founded", 1986);
-<<<<<<< HEAD
     em.create("withfieldselector", properties);
-=======
-    em.create("testfield", properties);
->>>>>>> 6f806193
+
 
     properties = new LinkedHashMap<String, Object>();
     properties.put("name", "Journey");
     properties.put("genre", "Classic Rock");
     properties.put("founded", 1973);
-<<<<<<< HEAD
     em.create("withfieldselector", properties);
-=======
-    em.create("testfield", properties);
->>>>>>> 6f806193
 
     Mongo m = new Mongo("localhost", 27017);
 
@@ -499,12 +488,8 @@
     limitName.put("name",1);
 
     //query.put();
-
-<<<<<<< HEAD
     DBCollection coll = db.getCollection("withfieldselectors");
-=======
-    DBCollection coll = db.getCollection("testfields");
->>>>>>> 6f806193
+
     DBCursor cur = coll.find(queryName, limitName);
 
     assertTrue(cur.hasNext());
