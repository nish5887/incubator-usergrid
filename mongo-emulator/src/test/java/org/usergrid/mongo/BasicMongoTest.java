package org.usergrid.mongo;

import static org.junit.Assert.*;

import java.util.LinkedHashMap;
import java.util.Map;
import java.util.Set;
import java.util.UUID;

import org.junit.Test;
import org.usergrid.persistence.Entity;
import org.usergrid.persistence.EntityManager;

import com.mongodb.BasicDBObject;
import com.mongodb.DB;
import com.mongodb.DBCollection;
import com.mongodb.DBCursor;
import com.mongodb.DBObject;
import com.mongodb.Mongo;
<<<<<<< HEAD
import com.mongodb.WriteConcern;
import com.mongodb.WriteResult;

//public class BasicMongoTest extends AbstractMongoTest {
    public class BasicMongoTest {

    @Test
    public void insertTest() throws Exception {
        Mongo m = new Mongo("localhost", 27017);
        m.setWriteConcern(WriteConcern.SAFE);

//        DB db = m.getDB("test-organization/test-app");
//        db.authenticate("test@usergrid.com", "test".toCharArray());
        
        DB db = m.getDB("testapp");
        db.authenticate("test", "test".toCharArray());

        BasicDBObject doc = new BasicDBObject();

        doc.put("name", "nico");
        doc.put("color", "tabby");

        WriteResult result = db.getCollection("inserttests").insert(doc);

        assertNull(result.getError());
        Object field = result.getField("_id");

        assertNotNull(field);
        
        Object uuid = result.getField("uuid");
        
        assertNotNull(uuid);
        
        UUID id = UUID.fromString(uuid.toString());

        Set<String> colls = db.getCollectionNames();

        assertTrue(colls.contains("inserttests"));
        
        

        DBCollection coll = db.getCollection("inserttests");
        DBCursor cur = coll.find();
        
        int count = 0;
        
        DBObject object = null;
        
        while (cur.hasNext()) {
            count++;
            object = cur.next();
            assertEquals("nico", object.get("name"));
            assertEquals("tabby", object.get("color"));
        }
        
        assertEquals(1, count);
        

//        UUID appId = emf.lookupApplication("test-organization/test-app");
//        EntityManager em = emf.getEntityManager(appId);
//        
//        
//        Entity entity = em.get(id);
//        assertEquals("nico", entity.getProperty("name"));
//        assertEquals("tabby", entity.getProperty("color"));
        
        
       
    }
=======

public class BasicMongoTest extends AbstractMongoTest {

	@Test
	public void basicTest() throws Exception {
		UUID appId = emf.lookupApplication("test-organization/test-app");
		EntityManager em = emf.getEntityManager(appId);

		Map<String, Object> properties = new LinkedHashMap<String, Object>();
		properties.put("name", "nico");
		properties.put("color", "tabby");
		em.create("cat", properties);

		properties = new LinkedHashMap<String, Object>();
		properties.put("name", "dylan");
		properties.put("color", "black");
		em.create("cat", properties);

		properties = new LinkedHashMap<String, Object>();
		properties.put("name", "fishbone");
		properties.put("color", "tuxedo");
		em.create("cat", properties);

		properties = new LinkedHashMap<String, Object>();
		properties.put("name", "fritz");
		properties.put("color", "tabby");
		em.create("cat", properties);

		properties = new LinkedHashMap<String, Object>();
		properties.put("name", "lulu");
		properties.put("color", "tabby");
		em.create("cat", properties);

		properties = new LinkedHashMap<String, Object>();
		properties.put("name", "mimi");
		properties.put("color", "black");
		em.create("cat", properties);

		// See http://www.mongodb.org/display/DOCS/Java+Tutorial

		Mongo m = new Mongo("localhost", 27017);

		DB db = m.getDB("test-organization/test-app");
		db.authenticate("test", "test".toCharArray());

		Set<String> colls = db.getCollectionNames();

		for (String s : colls) {
			System.out.println(s);
		}

		DBCollection coll = db.getCollection("cats");
		DBCursor cur = coll.find();
		while (cur.hasNext()) {
			System.out.println(cur.next());
		}

		BasicDBObject query = new BasicDBObject();
		query.put("color", "black");
		cur = coll.find(query);

		while (cur.hasNext()) {
			System.out.println(cur.next());
		}
	}
>>>>>>> 638db738
}<|MERGE_RESOLUTION|>--- conflicted
+++ resolved
@@ -1,15 +1,14 @@
 package org.usergrid.mongo;
 
-import static org.junit.Assert.*;
+import static org.junit.Assert.assertEquals;
+import static org.junit.Assert.assertNotNull;
+import static org.junit.Assert.assertNull;
+import static org.junit.Assert.assertTrue;
 
-import java.util.LinkedHashMap;
-import java.util.Map;
 import java.util.Set;
 import java.util.UUID;
 
 import org.junit.Test;
-import org.usergrid.persistence.Entity;
-import org.usergrid.persistence.EntityManager;
 
 import com.mongodb.BasicDBObject;
 import com.mongodb.DB;
@@ -17,23 +16,24 @@
 import com.mongodb.DBCursor;
 import com.mongodb.DBObject;
 import com.mongodb.Mongo;
-<<<<<<< HEAD
 import com.mongodb.WriteConcern;
 import com.mongodb.WriteResult;
 
-//public class BasicMongoTest extends AbstractMongoTest {
-    public class BasicMongoTest {
+public class BasicMongoTest extends AbstractMongoTest {
+//    public class BasicMongoTest {
 
     @Test
     public void insertTest() throws Exception {
         Mongo m = new Mongo("localhost", 27017);
         m.setWriteConcern(WriteConcern.SAFE);
 
-//        DB db = m.getDB("test-organization/test-app");
-//        db.authenticate("test@usergrid.com", "test".toCharArray());
+        DB db = m.getDB("test-organization/test-app");
+        db.authenticate("test", "test".toCharArray());
+
         
-        DB db = m.getDB("testapp");
-        db.authenticate("test", "test".toCharArray());
+        
+//        DB db = m.getDB("testapp");
+//        db.authenticate("test", "test".toCharArray());
 
         BasicDBObject doc = new BasicDBObject();
 
@@ -87,71 +87,4 @@
         
        
     }
-=======
-
-public class BasicMongoTest extends AbstractMongoTest {
-
-	@Test
-	public void basicTest() throws Exception {
-		UUID appId = emf.lookupApplication("test-organization/test-app");
-		EntityManager em = emf.getEntityManager(appId);
-
-		Map<String, Object> properties = new LinkedHashMap<String, Object>();
-		properties.put("name", "nico");
-		properties.put("color", "tabby");
-		em.create("cat", properties);
-
-		properties = new LinkedHashMap<String, Object>();
-		properties.put("name", "dylan");
-		properties.put("color", "black");
-		em.create("cat", properties);
-
-		properties = new LinkedHashMap<String, Object>();
-		properties.put("name", "fishbone");
-		properties.put("color", "tuxedo");
-		em.create("cat", properties);
-
-		properties = new LinkedHashMap<String, Object>();
-		properties.put("name", "fritz");
-		properties.put("color", "tabby");
-		em.create("cat", properties);
-
-		properties = new LinkedHashMap<String, Object>();
-		properties.put("name", "lulu");
-		properties.put("color", "tabby");
-		em.create("cat", properties);
-
-		properties = new LinkedHashMap<String, Object>();
-		properties.put("name", "mimi");
-		properties.put("color", "black");
-		em.create("cat", properties);
-
-		// See http://www.mongodb.org/display/DOCS/Java+Tutorial
-
-		Mongo m = new Mongo("localhost", 27017);
-
-		DB db = m.getDB("test-organization/test-app");
-		db.authenticate("test", "test".toCharArray());
-
-		Set<String> colls = db.getCollectionNames();
-
-		for (String s : colls) {
-			System.out.println(s);
-		}
-
-		DBCollection coll = db.getCollection("cats");
-		DBCursor cur = coll.find();
-		while (cur.hasNext()) {
-			System.out.println(cur.next());
-		}
-
-		BasicDBObject query = new BasicDBObject();
-		query.put("color", "black");
-		cur = coll.find(query);
-
-		while (cur.hasNext()) {
-			System.out.println(cur.next());
-		}
-	}
->>>>>>> 638db738
 }