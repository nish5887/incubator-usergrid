/*******************************************************************************
 * Copyright 2012 Apigee Corporation
 * 
 * Licensed under the Apache License, Version 2.0 (the "License");
 * you may not use this file except in compliance with the License.
 * You may obtain a copy of the License at
 * 
 *   http://www.apache.org/licenses/LICENSE-2.0
 * 
 * Unless required by applicable law or agreed to in writing, software
 * distributed under the License is distributed on an "AS IS" BASIS,
 * WITHOUT WARRANTIES OR CONDITIONS OF ANY KIND, either express or implied.
 * See the License for the specific language governing permissions and
 * limitations under the License.
 ******************************************************************************/
package org.usergrid.management.cassandra;

import static java.lang.Boolean.parseBoolean;
import static org.apache.commons.codec.binary.Base64.encodeBase64URLSafeString;
import static org.apache.commons.codec.digest.DigestUtils.sha;
import static org.apache.commons.lang.StringUtils.isBlank;
import static org.usergrid.persistence.CredentialsInfo.checkPassword;
import static org.usergrid.persistence.CredentialsInfo.getCredentialsSecret;
import static org.usergrid.persistence.CredentialsInfo.mongoPasswordCredentials;
import static org.usergrid.persistence.CredentialsInfo.passwordCredentials;
import static org.usergrid.persistence.CredentialsInfo.plainTextCredentials;
import static org.usergrid.persistence.Schema.DICTIONARY_CREDENTIALS;
import static org.usergrid.persistence.Schema.PROPERTY_NAME;
import static org.usergrid.persistence.Schema.PROPERTY_PATH;
import static org.usergrid.persistence.Schema.PROPERTY_SECRET;
import static org.usergrid.persistence.Schema.PROPERTY_UUID;
import static org.usergrid.persistence.cassandra.CassandraService.MANAGEMENT_APPLICATION_ID;
import static org.usergrid.persistence.entities.Activity.PROPERTY_ACTOR;
import static org.usergrid.persistence.entities.Activity.PROPERTY_ACTOR_NAME;
import static org.usergrid.persistence.entities.Activity.PROPERTY_CATEGORY;
import static org.usergrid.persistence.entities.Activity.PROPERTY_CONTENT;
import static org.usergrid.persistence.entities.Activity.PROPERTY_DISPLAY_NAME;
import static org.usergrid.persistence.entities.Activity.PROPERTY_ENTITY_TYPE;
import static org.usergrid.persistence.entities.Activity.PROPERTY_OBJECT;
import static org.usergrid.persistence.entities.Activity.PROPERTY_OBJECT_ENTITY_TYPE;
import static org.usergrid.persistence.entities.Activity.PROPERTY_OBJECT_NAME;
import static org.usergrid.persistence.entities.Activity.PROPERTY_OBJECT_TYPE;
import static org.usergrid.persistence.entities.Activity.PROPERTY_TITLE;
import static org.usergrid.persistence.entities.Activity.PROPERTY_VERB;
import static org.usergrid.security.AuthPrincipalType.*;
import static org.usergrid.security.oauth.ClientCredentialsInfo.getTypeFromClientId;
import static org.usergrid.security.oauth.ClientCredentialsInfo.getUUIDFromClientId;
import static org.usergrid.security.tokens.TokenCategory.ACCESS;
import static org.usergrid.security.tokens.TokenCategory.EMAIL;
import static org.usergrid.services.ServiceParameter.parameters;
import static org.usergrid.services.ServicePayload.payload;
import static org.usergrid.utils.ConversionUtils.bytes;
import static org.usergrid.utils.ConversionUtils.uuid;
import static org.usergrid.utils.ListUtils.anyNull;
import static org.usergrid.utils.MapUtils.hashMap;
import static org.usergrid.management.AccountCreationProps.*;

import java.nio.ByteBuffer;
import java.util.ArrayList;
import java.util.HashMap;
import java.util.LinkedHashMap;
import java.util.List;
import java.util.Map;
import java.util.Map.Entry;
import java.util.Properties;
import java.util.Set;
import java.util.UUID;

import javax.ws.rs.core.MediaType;

import org.apache.commons.codec.digest.DigestUtils;
import org.apache.commons.lang.text.StrSubstitutor;
import org.apache.shiro.UnavailableSecurityManagerException;
import org.slf4j.Logger;
import org.slf4j.LoggerFactory;
import org.springframework.beans.factory.annotation.Autowired;
import org.usergrid.locking.LockManager;
import org.usergrid.management.*;
import org.usergrid.management.exceptions.DisabledAdminUserException;
import org.usergrid.management.exceptions.IncorrectPasswordException;
import org.usergrid.management.exceptions.UnableToLeaveOrganizationException;
import org.usergrid.management.exceptions.UnactivatedAdminUserException;
import org.usergrid.persistence.CredentialsInfo;
import org.usergrid.persistence.Entity;
import org.usergrid.persistence.EntityManager;
import org.usergrid.persistence.EntityManagerFactory;
import org.usergrid.persistence.EntityRef;
import org.usergrid.persistence.Identifier;
import org.usergrid.persistence.Query;
import org.usergrid.persistence.Results;
import org.usergrid.persistence.Results.Level;
import org.usergrid.persistence.SimpleEntityRef;
import org.usergrid.persistence.entities.Application;
import org.usergrid.persistence.entities.Group;
import org.usergrid.persistence.entities.User;
import org.usergrid.persistence.exceptions.DuplicateUniquePropertyExistsException;
import org.usergrid.security.AuthPrincipalInfo;
import org.usergrid.security.AuthPrincipalType;
import org.usergrid.security.oauth.AccessInfo;
import org.usergrid.security.oauth.ClientCredentialsInfo;
import org.usergrid.security.shiro.PrincipalCredentialsToken;
import org.usergrid.security.shiro.credentials.ApplicationClientCredentials;
import org.usergrid.security.shiro.credentials.OrganizationClientCredentials;
import org.usergrid.security.shiro.principals.ApplicationPrincipal;
import org.usergrid.security.shiro.principals.OrganizationPrincipal;
import org.usergrid.security.shiro.utils.SubjectUtils;
import org.usergrid.security.tokens.TokenCategory;
import org.usergrid.security.tokens.TokenInfo;
import org.usergrid.security.tokens.TokenService;
import org.usergrid.security.tokens.exceptions.BadTokenException;
import org.usergrid.security.tokens.exceptions.TokenException;
import org.usergrid.services.ServiceAction;
import org.usergrid.services.ServiceManager;
import org.usergrid.services.ServiceManagerFactory;
import org.usergrid.services.ServiceRequest;
import org.usergrid.services.ServiceResults;
import org.usergrid.utils.ConversionUtils;
import org.usergrid.utils.JsonUtils;

import com.google.common.collect.BiMap;
import com.google.common.collect.HashBiMap;
import com.sun.jersey.api.client.Client;
import com.sun.jersey.api.client.WebResource;
import com.sun.jersey.api.client.config.ClientConfig;
import com.sun.jersey.api.client.config.DefaultClientConfig;
import com.sun.jersey.api.json.JSONConfiguration;
import org.usergrid.utils.MailUtils;

public class ManagementServiceImpl implements ManagementService {

    private static final String TOKEN_TYPE_ACTIVATION = "activate";

    private static final String TOKEN_TYPE_PASSWORD_RESET = "resetpw";

    private static final String TOKEN_TYPE_CONFIRM = "confirm";

    public static final String MANAGEMENT_APPLICATION = "management";

    public static final String APPLICATION_INFO = "application_info";

    private static final Logger logger = LoggerFactory
            .getLogger(ManagementServiceImpl.class);

    public static final String OAUTH_SECRET_SALT = "super secret oauth value";

    protected ServiceManagerFactory smf;

    protected EntityManagerFactory emf;

    protected AccountCreationPropsImpl properties;

    protected LockManager lockManager;

    protected TokenService tokens;

    /**
     * Must be constructed with a CassandraClientPool.
     * 
     */
    public ManagementServiceImpl() {
    }

    @Autowired
    public void setEntityManagerFactory(EntityManagerFactory emf) {
        logger.info("ManagementServiceImpl.setEntityManagerFactory");
        this.emf = emf;
    }

    @Autowired
    public void setProperties(Properties properties) {
        this.properties = new AccountCreationPropsImpl(properties);
    }

    @Autowired
    public void setTokenService(TokenService tokens) {
        this.tokens = tokens;
    }

    @Autowired
    public void setServiceManagerFactory(ServiceManagerFactory smf) {
        this.smf = smf;
    }

    public LockManager getLockManager() {
        return lockManager;
    }

    @Autowired
    public void setLockManager(LockManager lockManager) {
        this.lockManager = lockManager;
    }

    @Override
    public void setup() throws Exception {

        if (parseBoolean(properties.getProperty(PROPERTIES_SETUP_TEST_ACCOUNT))) {
            String test_app_name = properties.getProperty(PROPERTIES_TEST_ACCOUNT_APP);
            String test_organization_name = properties.getProperty(PROPERTIES_TEST_ACCOUNT_ORGANIZATION);
            String test_admin_username = properties.getProperty(PROPERTIES_TEST_ACCOUNT_ADMIN_USER_USERNAME);
            String test_admin_name = properties.getProperty(PROPERTIES_TEST_ACCOUNT_ADMIN_USER_NAME);
            String test_admin_email = properties.getProperty(PROPERTIES_TEST_ACCOUNT_ADMIN_USER_EMAIL);
            String test_admin_password = properties.getProperty(PROPERTIES_TEST_ACCOUNT_ADMIN_USER_PASSWORD);

            if (anyNull(test_app_name, test_organization_name,
                    test_admin_username, test_admin_name, test_admin_email,
                    test_admin_password)) {
                logger.warn("Missing values for test app, check properties.  Skipping test app setup...");
                return;
            }

          UserInfo user = createAdminUser(test_admin_username,
                  test_admin_name, test_admin_email, test_admin_password,
                  true, false);

          OrganizationInfo organization = createOrganization(
                    test_organization_name, user, true);

<<<<<<< HEAD
            OrganizationInfo organization = createOrganization(
                    test_organization_name, user, true, false);

=======
            // TODO change to organizationName/applicationName
>>>>>>> 13709d4d
            UUID appId = createApplication(organization.getUuid(),
                    buildAppName(test_app_name, organization))
                    .getId();

            postOrganizationActivity(organization.getUuid(), user, "create",
                    new SimpleEntityRef(APPLICATION_INFO, appId),
                    "Application", test_app_name,
                    "<a mailto=\"" + user.getEmail() + "\">" + user.getName()
                            + " (" + user.getEmail()
                            + ")</a> created a new application named "
                            + test_app_name, null);

            boolean superuser_enabled = parseBoolean(properties
                    .getProperty(PROPERTIES_SYSADMIN_LOGIN_ALLOWED));
            String superuser_username = properties.getProperty(PROPERTIES_SYSADMIN_LOGIN_NAME);
            String superuser_email = properties.getProperty(PROPERTIES_SYSADMIN_LOGIN_EMAIL);
            String superuser_password = properties.getProperty(PROPERTIES_SYSADMIN_LOGIN_PASSWORD);

            if (!anyNull(superuser_username, superuser_email,
                    superuser_password)) {
                user = createAdminUser(superuser_username, "Super User",
                        superuser_email, superuser_password, superuser_enabled,
                        !superuser_enabled);
            } else {
                logger.warn("Missing values for superuser account, check properties.  Skipping superuser account setup...");
            }
        } else {
            logger.warn("Test app creation disabled");
        }

    }

    public String generateOAuthSecretKey(AuthPrincipalType type) {
        long timestamp = System.currentTimeMillis();
        ByteBuffer bytes = ByteBuffer.allocate(20);
        bytes.put(sha(timestamp + OAUTH_SECRET_SALT + UUID.randomUUID()));
        String secret = type.getBase64Prefix()
                + encodeBase64URLSafeString(bytes.array());
        return secret;
    }

    @SuppressWarnings("serial")
    @Override
    public void postOrganizationActivity(UUID organizationId,
            final UserInfo user, String verb, final EntityRef object,
            final String objectType, final String objectName, String title,
            String content) throws Exception {
        ServiceManager sm = smf.getServiceManager(MANAGEMENT_APPLICATION_ID);

        Map<String, Object> properties = new HashMap<String, Object>();
        properties.put(PROPERTY_VERB, verb);
        properties.put(PROPERTY_CATEGORY, "admin");
        if (content != null) {
            properties.put(PROPERTY_CONTENT, content);
        }
        if (title != null) {
            properties.put(PROPERTY_TITLE, title);
        }
        properties.put(PROPERTY_ACTOR, new HashMap<String, Object>() {
            {
                put(PROPERTY_DISPLAY_NAME, user.getName());
                put(PROPERTY_OBJECT_TYPE, "person");
                put(PROPERTY_ENTITY_TYPE, "user");
                put(PROPERTY_UUID, user.getUuid());
            }
        });
        properties.put(PROPERTY_OBJECT, new HashMap<String, Object>() {
            {
                put(PROPERTY_DISPLAY_NAME, objectName);
                put(PROPERTY_OBJECT_TYPE, objectType);
                put(PROPERTY_ENTITY_TYPE, object.getType());
                put(PROPERTY_UUID, object.getUuid());
            }
        });

        sm.newRequest(ServiceAction.POST,
                parameters("groups", organizationId, "activities"),
                payload(properties)).execute().getEntity();

    }

    @Override
    public ServiceResults getOrganizationActivity(OrganizationInfo organization)
            throws Exception {
        ServiceManager sm = smf.getServiceManager(MANAGEMENT_APPLICATION_ID);
        return sm.newRequest(ServiceAction.GET,
                parameters("groups", organization.getUuid(), "feed")).execute();
    }

    @Override
    public ServiceResults getOrganizationActivityForAdminUser(
            OrganizationInfo organization, UserInfo user) throws Exception {
        ServiceManager sm = smf.getServiceManager(MANAGEMENT_APPLICATION_ID);
        return sm.newRequest(
                ServiceAction.GET,
                parameters("groups", organization.getUuid(), "users",
                        user.getUuid(), "feed")).execute();
    }

    @Override
    public ServiceResults getAdminUserActivity(UserInfo user) throws Exception {
        ServiceManager sm = smf.getServiceManager(MANAGEMENT_APPLICATION_ID);
        return sm.newRequest(ServiceAction.GET,
                parameters("users", user.getUuid(), "feed")).execute();
    }

    @Override
    public OrganizationOwnerInfo createOwnerAndOrganization(
            String organizationName, String username, String name,
            String email, String password) throws Exception {

        boolean activated = !newAdminUsersNeedSysAdminApproval()
                && !newOrganizationsNeedSysAdminApproval();
        boolean disabled = newAdminUsersRequireConfirmation();
        // if we are active and enabled, skip the send email step

        return createOwnerAndOrganization(organizationName, username, name,
                email, password, activated, disabled);

    }

    @Override
    public OrganizationOwnerInfo createOwnerAndOrganization(
            String organizationName, String username, String name,
            String email, String password, boolean activated, boolean disabled) throws Exception {

        lockManager.lockProperty(MANAGEMENT_APPLICATION_ID, "groups", "path");
        lockManager.lockProperty(MANAGEMENT_APPLICATION_ID, "users",
                "username", "email");

        UserInfo user = null;
        OrganizationInfo organization = null;

        try {
            if ( areActivationChecksDisabled() ) {
              user = createAdminUser(username, name, email, password, true,
                                                  false);
            } else {
              user = createAdminUser(username, name, email, password, activated,
                                    disabled);
            }

            organization = createOrganization(organizationName, user, true);

        } finally {
            lockManager.unlockProperty(MANAGEMENT_APPLICATION_ID, "groups",
                    "path");
            lockManager.unlockProperty(MANAGEMENT_APPLICATION_ID, "users",
                    "username", "email");
        }

        return new OrganizationOwnerInfo(user, organization);

    }

    @Override
    public OrganizationInfo createOrganization(String organizationName,
            UserInfo user, boolean activated) throws Exception {

        if ((organizationName == null) || (user == null)) {
            return null;
        }
        EntityManager em = emf.getEntityManager(MANAGEMENT_APPLICATION_ID);
        if (!em.isPropertyValueUniqueForEntity("group", "path",
                organizationName)) {
            throw new DuplicateUniquePropertyExistsException("group", "path",
                    organizationName);
        }
        Group organizationEntity = new Group();
        organizationEntity.setPath(organizationName);
        organizationEntity = em.create(organizationEntity);

        em.addToCollection(organizationEntity, "users", new SimpleEntityRef(
                User.ENTITY_TYPE, user.getUuid()));

        Map<String, CredentialsInfo> credentials = new HashMap<String, CredentialsInfo>();
        credentials
                .put("secret",
                        plainTextCredentials(generateOAuthSecretKey(AuthPrincipalType.ORGANIZATION)));
        em.addMapToDictionary(organizationEntity, DICTIONARY_CREDENTIALS,
                credentials);

        OrganizationInfo organization = new OrganizationInfo(
                organizationEntity.getUuid(), organizationName);
        postOrganizationActivity(organization.getUuid(), user, "create",
                organizationEntity, "Organization", organization.getName(),
                "<a mailto=\"" + user.getEmail() + "\">" + user.getName()
                        + " (" + user.getEmail()
                        + ")</a> created a new organization account named "
                        + organizationName, null);

        startOrganizationActivationFlow(organization);

        return organization;
    }

    @Override
    public OrganizationInfo importOrganization(UUID organizationId,
            OrganizationInfo organizationInfo, Map<String, Object> properties)
            throws Exception {

        if (properties == null) {
            properties = new HashMap<String, Object>();
        }

        String organizationName = null;
        if (organizationInfo != null) {
            organizationName = organizationInfo.getName();
        }
        if (organizationName == null) {
            organizationName = (String) properties.get(PROPERTY_PATH);
        }
        if (organizationName == null) {
            organizationName = (String) properties.get(PROPERTY_NAME);
        }
        if (organizationName == null) {
            return null;
        }

        if (organizationId == null) {
            if (organizationInfo != null) {
                organizationId = organizationInfo.getUuid();
            }
        }
        if (organizationId == null) {
            organizationId = uuid(properties.get(PROPERTY_UUID));
        }
        if (organizationId == null) {
            return null;
        }

        EntityManager em = emf.getEntityManager(MANAGEMENT_APPLICATION_ID);
        properties.put(PROPERTY_PATH, organizationName);
        properties.put(PROPERTY_SECRET,
                generateOAuthSecretKey(AuthPrincipalType.ORGANIZATION));
        Entity organization = em.create(organizationId, Group.ENTITY_TYPE,
                properties);
        // em.addToCollection(organization, "users", new SimpleEntityRef(
        // User.ENTITY_TYPE, userId));
        return new OrganizationInfo(organization.getUuid(), organizationName);
    }

    @Override
    public UUID importApplication(UUID organizationId, Application application)
            throws Exception {
        // TODO organizationName
        OrganizationInfo organization = getOrganizationByUuid(organizationId);
        UUID applicationId = emf.importApplication(organization.getName(),
                application.getUuid(), application.getName(),
                application.getProperties());

        EntityManager em = emf.getEntityManager(MANAGEMENT_APPLICATION_ID);
        properties.setProperty("name",
                buildAppName(application.getName(), organization));
        Entity app = em.create(applicationId, APPLICATION_INFO,
                application.getProperties());

        Map<String, CredentialsInfo> credentials = new HashMap<String, CredentialsInfo>();
        credentials
                .put("secret",
                        CredentialsInfo
                                .plainTextCredentials(generateOAuthSecretKey(AuthPrincipalType.APPLICATION)));
        em.addMapToDictionary(app, DICTIONARY_CREDENTIALS, credentials);

        addApplicationToOrganization(organizationId, applicationId);
        return applicationId;
    }

    /**
     * Test if the applicationName contains a '/' character, prepend with
     * orgName if it does not, assume it is complete (and that organization is
     * needed) if so.
     *
     * @param applicationName
     * @param organization
     * @return
     */
    private String buildAppName(String applicationName,
            OrganizationInfo organization) {
        return applicationName.contains("/") ? applicationName : organization
                .getName() + "/" + applicationName;
    }

    @Override
    public BiMap<UUID, String> getOrganizations() throws Exception {

        BiMap<UUID, String> organizations = HashBiMap.create();
        EntityManager em = emf.getEntityManager(MANAGEMENT_APPLICATION_ID);
        Results results = em.getCollection(em.getApplicationRef(), "groups",
                null, 10000, Level.ALL_PROPERTIES, false);
        for (Entity entity : results.getEntities()) {

            // TODO T.N. temporary hack to deal with duplicate orgs. Revert this
            // commit after migration
            String path = (String) entity.getProperty("path");

            if (organizations.containsValue(path)) {
                path += "DUPLICATE";
            }

            organizations.put(entity.getUuid(), path);
        }
        return organizations;
    }

    @Override
    public OrganizationInfo getOrganizationInfoFromAccessToken(String token)
            throws Exception {
        Entity entity = geEntityFromAccessToken(token, null, ORGANIZATION);
        if (entity == null) {
            return null;
        }
        return new OrganizationInfo(entity.getProperties());
    }

    @Override
    public Entity getOrganizationEntityByName(String organizationName)
            throws Exception {

        if (organizationName == null) {
            return null;
        }

        EntityManager em = emf.getEntityManager(MANAGEMENT_APPLICATION_ID);
        EntityRef ref = em.getAlias("group", organizationName);
        if (ref == null) {
            return null;
        }
        return getOrganizationEntityByUuid(ref.getUuid());
    }

    @Override
    public OrganizationInfo getOrganizationByName(String organizationName)
            throws Exception {

        if (organizationName == null) {
            return null;
        }

        EntityManager em = emf.getEntityManager(MANAGEMENT_APPLICATION_ID);
        EntityRef ref = em.getAlias("group", organizationName);
        if (ref == null) {
            return null;
        }
        return getOrganizationByUuid(ref.getUuid());
    }

    @Override
    public Entity getOrganizationEntityByUuid(UUID id) throws Exception {

        if (id == null) {
            return null;
        }

        EntityManager em = emf.getEntityManager(MANAGEMENT_APPLICATION_ID);
        Entity entity = em.get(new SimpleEntityRef(Group.ENTITY_TYPE, id));
        return entity;
    }

    @Override
    public OrganizationInfo getOrganizationByUuid(UUID id) throws Exception {

        Entity entity = getOrganizationEntityByUuid(id);
        if (entity == null) {
            return null;
        }
        return new OrganizationInfo(entity.getProperties());
    }

    @Override
    public Entity getOrganizationEntityByIdentifier(Identifier id)
            throws Exception {
        if (id.isUUID()) {
            return getOrganizationEntityByUuid(id.getUUID());
        }
        if (id.isName()) {
            return getOrganizationEntityByName(id.getName());
        }
        return null;
    }

    @Override
    public OrganizationInfo getOrganizationByIdentifier(Identifier id)
            throws Exception {
        if (id.isUUID()) {
            return getOrganizationByUuid(id.getUUID());
        }
        if (id.isName()) {
            return getOrganizationByName(id.getName());
        }
        return null;
    }

    public void postUserActivity(UserInfo user, String verb, EntityRef object,
            String objectType, String objectName, String title, String content)
            throws Exception {
        ServiceManager sm = smf.getServiceManager(MANAGEMENT_APPLICATION_ID);

        Map<String, Object> properties = new HashMap<String, Object>();
        properties.put(PROPERTY_VERB, verb);
        properties.put(PROPERTY_CATEGORY, "admin");
        if (content != null) {
            properties.put(PROPERTY_CONTENT, content);
        }
        if (title != null) {
            properties.put(PROPERTY_TITLE, title);
        }
        properties.put(PROPERTY_ACTOR, user.getUuid());
        properties.put(PROPERTY_ACTOR_NAME, user.getName());
        properties.put(PROPERTY_OBJECT, object.getUuid());
        properties.put(PROPERTY_OBJECT_ENTITY_TYPE, object.getType());
        properties.put(PROPERTY_OBJECT_TYPE, objectType);
        properties.put(PROPERTY_OBJECT_NAME, objectName);

        sm.newRequest(ServiceAction.POST,
                parameters("users", user.getUuid(), "activities"),
                payload(properties)).execute().getEntity();

    }

    @Override
    public ServiceResults getAdminUserActivities(UserInfo user)
            throws Exception {
        ServiceManager sm = smf.getServiceManager(MANAGEMENT_APPLICATION_ID);
        ServiceRequest request = sm.newRequest(ServiceAction.GET,
                parameters("users", user.getUuid(), "feed"));
        ServiceResults results = request.execute();
        return results;
    }

    private UserInfo doCreateAdmin(User user,
                                   Map<String, CredentialsInfo> credentials) throws Exception {
        EntityManager em = emf.getEntityManager(MANAGEMENT_APPLICATION_ID);
        credentials.put("secret",
                        plainTextCredentials(generateOAuthSecretKey(AuthPrincipalType.ADMIN_USER)));
        em.addMapToDictionary(user, DICTIONARY_CREDENTIALS, credentials);

        UserInfo userInfo = new UserInfo(MANAGEMENT_APPLICATION_ID,
                user.getUuid(), user.getUsername(), user.getName(),
                user.getEmail(), user.getActivated(), user.getDisabled());

        // special case for sysadmin only
        if (!user.getEmail().equals(properties.getProperty(PROPERTIES_SYSADMIN_LOGIN_EMAIL))) {
          this.startAdminUserActivationFlow(userInfo);
        }

        return userInfo;
    }

    @Override
    public UserInfo createAdminFromPrexistingPassword(User user,
            String precypheredPassword, String hashType) throws Exception {

        emf.getEntityManager(MANAGEMENT_APPLICATION_ID);
        Map<String, CredentialsInfo> credentials = new HashMap<String, CredentialsInfo>();

        CredentialsInfo ci = new CredentialsInfo();
        ci.setRecoverable(false);
        ci.setCipher("sha-1");
        ci.setSecret(precypheredPassword);
        ci.setRecoverable(false);
        ci.setEncrypted(true);
        ci.setHashType(hashType);

        credentials.put("password", ci);
        credentials.put(
                "mongo_pwd",
                mongoPasswordCredentials(user.getUsername(),
                        precypheredPassword));
        return doCreateAdmin(user, credentials);
    }

    @Override
    public UserInfo createAdminFrom(User user, String password) throws Exception {
        Map<String, CredentialsInfo> credentials = new HashMap<String, CredentialsInfo>();
        credentials.put("password", passwordCredentials(password));
        credentials.put("mongo_pwd", mongoPasswordCredentials(user.getUsername(), password));

        return doCreateAdmin(user, credentials);
    }

    @Override
    public UserInfo createAdminUser(String username, String name, String email,
            String password, boolean activated, boolean disabled) throws Exception {

        if (email == null) {
            return null;
        }
        if (username == null) {
            username = email;
        }
        if (name == null) {
            name = email;
        }

        if (isBlank(password)) {
            password = encodeBase64URLSafeString(bytes(UUID.randomUUID()));
        }

        EntityManager em = emf.getEntityManager(MANAGEMENT_APPLICATION_ID);

        if (!em.isPropertyValueUniqueForEntity("user", "username", username)) {
            throw new DuplicateUniquePropertyExistsException("user",
                    "username", username);
        }

        if (!em.isPropertyValueUniqueForEntity("user", "email", email)) {
            throw new DuplicateUniquePropertyExistsException("user",
                    "username", username);
        }

        User user = new User();
        user.setUsername(username);
        user.setName(name);
        user.setEmail(email);
        user.setActivated(activated); // sdg - added
        user.setConfirmed(!newAdminUsersRequireConfirmation()); // only
                                                                // hardcoded
                                                                // param now
                                                                // checked
                                                                // against
                                                                // config
        user.setDisabled(disabled);
        user = em.create(user);

        return createAdminFrom(user, password);
    }

    public UserInfo getUserInfo(UUID applicationId, Entity entity) {

        if (entity == null) {
            return null;
        }
        return new UserInfo(applicationId, entity.getUuid(),
                (String) entity.getProperty("username"), entity.getName(),
                (String) entity.getProperty("email"),
                ConversionUtils.getBoolean(entity.getProperty("activated")),
                ConversionUtils.getBoolean(entity.getProperty("disabled")));
    }

    public UserInfo getUserInfo(UUID applicationId,
            Map<String, Object> properties) {

        if (properties == null) {
            return null;
        }
        return new UserInfo(applicationId, properties);
    }

    @Override
    public List<UserInfo> getAdminUsersForOrganization(UUID organizationId)
            throws Exception {

        if (organizationId == null) {
            return null;
        }

        List<UserInfo> users = new ArrayList<UserInfo>();

        EntityManager em = emf.getEntityManager(MANAGEMENT_APPLICATION_ID);
        Results results = em.getCollection(new SimpleEntityRef(
                Group.ENTITY_TYPE, organizationId), "users", null, 10000,
                Level.ALL_PROPERTIES, false);
        for (Entity entity : results.getEntities()) {
            users.add(getUserInfo(MANAGEMENT_APPLICATION_ID, entity));
        }

        return users;
    }

    @Override
    public UserInfo updateAdminUser(UserInfo user, String username,
            String name, String email) throws Exception {

        lockManager.lockProperty(MANAGEMENT_APPLICATION_ID, "users",
                "username", "email");
        try {
            EntityManager em = emf.getEntityManager(MANAGEMENT_APPLICATION_ID);

            if (!isBlank(username)) {
                em.setProperty(
                        new SimpleEntityRef(User.ENTITY_TYPE, user.getUuid()),
                        "username", username);
            }

            if (!isBlank(name)) {
                em.setProperty(
                        new SimpleEntityRef(User.ENTITY_TYPE, user.getUuid()),
                        "name", name);
            }

            if (!isBlank(email)) {
                em.setProperty(
                        new SimpleEntityRef(User.ENTITY_TYPE, user.getUuid()),
                        "email", email);
            }

            user = getAdminUserByUuid(user.getUuid());
        } finally {
            lockManager.unlockProperty(MANAGEMENT_APPLICATION_ID, "users",
                    "username", "email");
        }

        return user;
    }

    public User getAdminUserEntityByEmail(String email) throws Exception {

        if (email == null) {
            return null;
        }

        return getUserEntityByIdentifier(MANAGEMENT_APPLICATION_ID,
                Identifier.fromEmail(email));
    }

    @Override
    public UserInfo getAdminUserByEmail(String email) throws Exception {
        if (email == null) {
            return null;
        }
        return getUserInfo(
                MANAGEMENT_APPLICATION_ID,
                getUserEntityByIdentifier(MANAGEMENT_APPLICATION_ID,
                        Identifier.fromEmail(email)));
    }

    public User getUserEntityByIdentifier(UUID applicationId,
            Identifier indentifier) throws Exception {
        EntityManager em = emf.getEntityManager(applicationId);
        return em.get(em.getUserByIdentifier(indentifier), User.class);
    }

    @Override
    public UserInfo getAdminUserByUsername(String username) throws Exception {
        if (username == null) {
            return null;
        }
        return getUserInfo(
                MANAGEMENT_APPLICATION_ID,
                getUserEntityByIdentifier(MANAGEMENT_APPLICATION_ID,
                        Identifier.fromName(username)));
    }

    @Override
    public User getAdminUserEntityByUuid(UUID id) throws Exception {
        if (id == null) {
            return null;
        }
        return getUserEntityByIdentifier(MANAGEMENT_APPLICATION_ID,
                Identifier.fromUUID(id));
    }

    @Override
    public UserInfo getAdminUserByUuid(UUID id) throws Exception {
        return getUserInfo(
                MANAGEMENT_APPLICATION_ID,
                getUserEntityByIdentifier(MANAGEMENT_APPLICATION_ID,
                        Identifier.fromUUID(id)));
    }

    @Override
    public User getAdminUserEntityByIdentifier(Identifier id) throws Exception {
        return getUserEntityByIdentifier(MANAGEMENT_APPLICATION_ID, id);
    }

    @Override
    public UserInfo getAdminUserByIdentifier(Identifier id) throws Exception {
        if (id.isUUID()) {
            return getAdminUserByUuid(id.getUUID());
        }
        if (id.isName()) {
            return getAdminUserByUsername(id.getName());
        }
        if (id.isEmail()) {
            return getAdminUserByEmail(id.getEmail());
        }
        return null;
    }

    public User findUserEntity(UUID applicationId, String identifier) {

        User user = null;
        try {
            Entity entity = getUserEntityByIdentifier(applicationId,
                    Identifier.fromUUID(UUID.fromString(identifier)));
            if (entity != null) {
                user = (User) entity.toTypedEntity();
                logger.info("Found user {} as a UUID", identifier);
            }
        } catch (Exception e) {
            logger.error("Unable to get user " + identifier
                    + " as a UUID, trying username...");
        }
        if (user != null) {
            return user;
        }

        try {
            Entity entity = getUserEntityByIdentifier(applicationId,
                    Identifier.fromEmail(identifier));
            if (entity != null) {
                user = (User) entity.toTypedEntity();
                logger.info("Found user {} as an email address", identifier);
            }
        } catch (Exception e) {
            logger.error("Unable to get user " + identifier
                    + " as an email address, trying username");
        }
        if (user != null) {
            return user;
        }

        try {
            Entity entity = getUserEntityByIdentifier(applicationId,
                    Identifier.fromName(identifier));
            if (entity != null) {
                user = (User) entity.toTypedEntity();
                logger.info("Found user {} as a username", identifier);
            }
        } catch (Exception e) {
            logger.error("Unable to get user " + identifier
                    + " as a username, failed...");
        }
        if (user != null) {
            return user;
        }

        return null;
    }

    @Override
    public UserInfo findAdminUser(String identifier) {
        return getUserInfo(MANAGEMENT_APPLICATION_ID,
                findUserEntity(MANAGEMENT_APPLICATION_ID, identifier));
    }

    @Override
    public void setAdminUserPassword(UUID userId, String oldPassword,
            String newPassword) throws Exception {

        if ((userId == null) || (oldPassword == null) || (newPassword == null)) {
            return;
        }

        EntityManager em = emf.getEntityManager(MANAGEMENT_APPLICATION_ID);
        Entity user = em.get(userId);
        if (!checkPassword(oldPassword,
                (CredentialsInfo) em.getDictionaryElementValue(user,
                        DICTIONARY_CREDENTIALS, "password"))) {
            logger.info("Old password doesn't match");
            throw new IncorrectPasswordException();
        }
        em.addToDictionary(user, DICTIONARY_CREDENTIALS, "password",
                passwordCredentials(newPassword));
        em.addToDictionary(
                user,
                DICTIONARY_CREDENTIALS,
                "mongo_pwd",
                mongoPasswordCredentials((String) user.getProperty("username"),
                        newPassword));
    }

    @Override
    public void setAdminUserPassword(UUID userId, String newPassword)
            throws Exception {

        if ((userId == null) || (newPassword == null)) {
            return;
        }

        EntityManager em = emf.getEntityManager(MANAGEMENT_APPLICATION_ID);
        Entity user = em.get(userId);
        em.addToDictionary(user, DICTIONARY_CREDENTIALS, "password",
                passwordCredentials(newPassword));
        em.addToDictionary(
                user,
                DICTIONARY_CREDENTIALS,
                "mongo_pwd",
                mongoPasswordCredentials((String) user.getProperty("username"),
                        newPassword));
    }

    @Override
    public boolean verifyAdminUserPassword(UUID userId, String password)
            throws Exception {
        if ((userId == null) || (password == null)) {
            return false;
        }

        EntityManager em = emf.getEntityManager(MANAGEMENT_APPLICATION_ID);
        User user = em.get(userId, User.class);
        CredentialsInfo credentialsInfo = (CredentialsInfo) em
                .getDictionaryElementValue(user, DICTIONARY_CREDENTIALS,
                        "password");

        if (checkPassword(password, credentialsInfo)) {
            return true;
        }
        logger.info("password compare fail for uuid {}", userId);
        return false;
    }

    @Override
    public UserInfo verifyAdminUserPasswordCredentials(String name,
            String password) throws Exception {
        UserInfo userInfo = null;

        User user = findUserEntity(MANAGEMENT_APPLICATION_ID, name);
        if (user == null) {
            return null;
        }

        EntityManager em = emf.getEntityManager(MANAGEMENT_APPLICATION_ID);

        CredentialsInfo credentialsInfo = (CredentialsInfo) em
                .getDictionaryElementValue(user, DICTIONARY_CREDENTIALS,
                        "password");
        if (checkPassword(password, credentialsInfo)) {
            userInfo = getUserInfo(MANAGEMENT_APPLICATION_ID, user);
            if (!userInfo.isActivated()) {
                throw new UnactivatedAdminUserException();
            }
            if (userInfo.isDisabled()) {
                throw new DisabledAdminUserException();
            }
            return userInfo;
        }
        logger.info("password compare fail for {}", name);
        return null;

    }

    @Override
    public UserInfo verifyMongoCredentials(String name, String nonce, String key)
            throws Exception {
        UserInfo userInfo = null;
        Entity user = findUserEntity(MANAGEMENT_APPLICATION_ID, name);
        if (user == null) {
            return null;
        }
        String mongo_pwd = (String) user.getProperty("mongo_pwd");
        if (mongo_pwd == null) {
            userInfo = new UserInfo(MANAGEMENT_APPLICATION_ID,
                    user.getProperties());
        }

        if (userInfo == null) {
            String expected_key = DigestUtils.md5Hex(nonce
                    + user.getProperty("username") + mongo_pwd);
            if (expected_key.equalsIgnoreCase(key)) {
                userInfo = new UserInfo(MANAGEMENT_APPLICATION_ID,
                        user.getProperties());
            }
        }

        if (userInfo != null) {
            if (!userInfo.isActivated()) {
                throw new UnactivatedAdminUserException();
            }
            if (userInfo.isDisabled()) {
                throw new DisabledAdminUserException();
            }
        }
        return userInfo;
    }

    // TokenType tokenType, String type, AuthPrincipalInfo principal,
    // Map<String, Object> state
    public String getTokenForPrincipal(TokenCategory token_category,
            String token_type, UUID applicationId,
            AuthPrincipalType principal_type, UUID id) throws Exception {

        if (anyNull(token_category, applicationId, principal_type, id)) {
            return null;
        }

        return tokens.createToken(token_category, token_type,
                new AuthPrincipalInfo(principal_type, id, applicationId), null);

    }

    public AuthPrincipalInfo getPrincipalFromAccessToken(String token,
            String expected_token_type,
            AuthPrincipalType expected_principal_type) throws Exception {

        TokenInfo tokenInfo = tokens.getTokenInfo(token);

        if (tokenInfo == null) {
            return null;
        }

        if ((expected_token_type != null)
                && !expected_token_type.equals(tokenInfo.getType())) {
            return null;
        }

        AuthPrincipalInfo principal = tokenInfo.getPrincipal();
        if (principal == null) {
            return null;
        }

        if ((expected_principal_type != null)
                && !expected_principal_type.equals(principal.getType())) {
            return null;
        }

        return principal;
    }

    public Entity geEntityFromAccessToken(String token,
            String expected_token_type,
            AuthPrincipalType expected_principal_type) throws Exception {

        AuthPrincipalInfo principal = getPrincipalFromAccessToken(token,
                expected_token_type, expected_principal_type);
        if (principal == null) {
            return null;
        }

        return geEntityFromPrincipal(principal);
    }

    public Entity geEntityFromPrincipal(AuthPrincipalInfo principal)
            throws Exception {

        EntityManager em = emf
                .getEntityManager(principal.getApplicationId() != null ? principal
                        .getApplicationId() : MANAGEMENT_APPLICATION_ID);
        Entity entity = em.get(principal.getUuid());
        return entity;
    }

    @Override
    public String getAccessTokenForAdminUser(UUID userId) throws Exception {

        return getTokenForPrincipal(ACCESS, null, MANAGEMENT_APPLICATION_ID,
                ADMIN_USER, userId);
    }

    @Override
    public Entity getAdminUserEntityFromAccessToken(String token)
            throws Exception {

        Entity user = geEntityFromAccessToken(token, null, ADMIN_USER);
        return user;
    }

    @Override
    public UserInfo getAdminUserInfoFromAccessToken(String token)
            throws Exception {
        Entity user = getAdminUserEntityFromAccessToken(token);
        return new UserInfo(MANAGEMENT_APPLICATION_ID, user.getProperties());
    }

    @Override
    public BiMap<UUID, String> getOrganizationsForAdminUser(UUID userId)
            throws Exception {

        if (userId == null) {
            return null;
        }

        BiMap<UUID, String> organizations = HashBiMap.create();
        EntityManager em = emf.getEntityManager(MANAGEMENT_APPLICATION_ID);
        Results results = em.getCollection(new SimpleEntityRef(
                User.ENTITY_TYPE, userId), "groups", null, 10000,
                Level.ALL_PROPERTIES, false);

        String path = null;

        for (Entity entity : results.getEntities()) {

            path = (String) entity.getProperty("path");

            if (path != null) {
                path = path.toLowerCase();
            }

            organizations.put(entity.getUuid(), path);
        }

        return organizations;
    }

    @Override
    public Map<String, Object> getAdminUserOrganizationData(UUID userId)
            throws Exception {
        UserInfo user = getAdminUserByUuid(userId);
        return getAdminUserOrganizationData(user);
    }

    @Override
    public Map<String, Object> getAdminUserOrganizationData(UserInfo user)
            throws Exception {

        Map<String, Object> json = new HashMap<String, Object>();

        json.putAll(JsonUtils.toJsonMap(user));
        // json.put(PROPERTY_UUID, user.getUuid());
        // json.put(PROPERTY_NAME, user.getName());
        // json.put(PROPERTY_EMAIL, user.getEmail());
        // json.put(PROPERTY_USERNAME, user.getUsername());

        Map<String, Map<String, Object>> jsonOrganizations = new HashMap<String, Map<String, Object>>();
        json.put("organizations", jsonOrganizations);

        Map<UUID, String> organizations = getOrganizationsForAdminUser(user
                .getUuid());

        for (Entry<UUID, String> organization : organizations.entrySet()) {
            Map<String, Object> jsonOrganization = new HashMap<String, Object>();

            jsonOrganizations.put(organization.getValue(), jsonOrganization);

            jsonOrganization.put(PROPERTY_NAME, organization.getValue());
            jsonOrganization.put(PROPERTY_UUID, organization.getKey());

            BiMap<UUID, String> applications = getApplicationsForOrganization(organization
                    .getKey());
            jsonOrganization.put("applications", applications.inverse());

            List<UserInfo> users = getAdminUsersForOrganization(organization
                    .getKey());
            Map<String, Object> jsonUsers = new HashMap<String, Object>();
            for (UserInfo u : users) {
                jsonUsers.put(u.getUsername(), u);
            }
            jsonOrganization.put("users", jsonUsers);
        }

        return json;
    }

    @Override
    public Map<String, Object> getOrganizationData(OrganizationInfo organization)
            throws Exception {

        Map<String, Object> jsonOrganization = new HashMap<String, Object>();
        jsonOrganization.putAll(JsonUtils.toJsonMap(organization));

        BiMap<UUID, String> applications = getApplicationsForOrganization(organization
                .getUuid());
        jsonOrganization.put("applications", applications.inverse());

        List<UserInfo> users = getAdminUsersForOrganization(organization
                .getUuid());
        Map<String, Object> jsonUsers = new HashMap<String, Object>();
        for (UserInfo u : users) {
            jsonUsers.put(u.getUsername(), u);
        }
        jsonOrganization.put("users", jsonUsers);

        return jsonOrganization;
    }

    @Override
    public void addAdminUserToOrganization(UserInfo user,
            OrganizationInfo organization, boolean email) throws Exception {

        if ((user == null) || (organization == null)) {
            return;
        }

        EntityManager em = emf.getEntityManager(MANAGEMENT_APPLICATION_ID);
        em.addToCollection(
                new SimpleEntityRef(Group.ENTITY_TYPE, organization.getUuid()),
                "users", new SimpleEntityRef(User.ENTITY_TYPE, user.getUuid()));

        if (email) {
            sendAdminUserInvitedEmail(user, organization);
        }
    }

    @Override
    public void removeAdminUserFromOrganization(UUID userId, UUID organizationId)
            throws Exception {

        if ((userId == null) || (organizationId == null)) {
            return;
        }

        EntityManager em = emf.getEntityManager(MANAGEMENT_APPLICATION_ID);

        try {
            if (em.getCollection(
                    new SimpleEntityRef(Group.ENTITY_TYPE, organizationId),
                    "users", null, 2, Level.IDS, false).size() <= 1) {
                throw new Exception();
            }
        } catch (Exception e) {
            throw new UnableToLeaveOrganizationException(
                    "Organizations must have at least one member.");
        }

        em.removeFromCollection(new SimpleEntityRef(Group.ENTITY_TYPE,
                organizationId), "users", new SimpleEntityRef(User.ENTITY_TYPE,
                userId));
    }

    @Override
    public ApplicationInfo createApplication(UUID organizationId, String applicationName)
            throws Exception {

        return createApplication(organizationId, applicationName, null);
    }

    @Override
    public ApplicationInfo createApplication(UUID organizationId, String applicationName,
            Map<String, Object> properties) throws Exception {

        if ((organizationId == null) || (applicationName == null)) {
            return null;
        }

        if (properties == null) {
            properties = new HashMap<String, Object>();
        }

        OrganizationInfo organizationInfo = getOrganizationByUuid(organizationId);

        UUID applicationId = emf.createApplication(organizationInfo.getName(),
                applicationName, properties);

        EntityManager em = emf.getEntityManager(MANAGEMENT_APPLICATION_ID);
        properties.put("name", buildAppName(applicationName, organizationInfo));
        Entity applicationEntity = em.create(applicationId, APPLICATION_INFO,
                properties);

        Map<String, CredentialsInfo> credentials = new HashMap<String, CredentialsInfo>();
        credentials
                .put("secret",
                        plainTextCredentials(generateOAuthSecretKey(AuthPrincipalType.APPLICATION)));
        em.addMapToDictionary(applicationEntity, DICTIONARY_CREDENTIALS,
                credentials);

        addApplicationToOrganization(organizationId, applicationId);

        UserInfo user = null;
        // if we call this method before the full stack is initialized
        // we'll get an exception
        try {
            user = SubjectUtils.getUser();
        } catch (UnavailableSecurityManagerException e) {
        }
        if ((user != null) && user.isAdminUser()) {
            postOrganizationActivity(organizationId, user, "create",
                    applicationEntity, "Application", applicationName,
                    "<a mailto=\"" + user.getEmail() + "\">" + user.getName()
                            + " (" + user.getEmail()
                            + ")</a> created a new application named "
                            + applicationName, null);
        }
        return new ApplicationInfo(applicationId, applicationEntity.getName());
    }

    @Override
    public OrganizationInfo getOrganizationForApplication(UUID applicationId)
            throws Exception {

        if (applicationId == null) {
            return null;
        }

        EntityManager em = emf.getEntityManager(MANAGEMENT_APPLICATION_ID);
        Results r = em.getConnectingEntities(applicationId, "owns", "group",
                Level.ALL_PROPERTIES);
        Entity entity = r.getEntity();
        if (entity != null) {
            return new OrganizationInfo(entity.getUuid(),
                    (String) entity.getProperty("path"));
        }

        return null;
    }

    @Override
    public BiMap<UUID, String> getApplicationsForOrganization(
            UUID organizationId) throws Exception {

        if (organizationId == null) {
            return null;
        }
        BiMap<UUID, String> applications = HashBiMap.create();
        EntityManager em = emf.getEntityManager(MANAGEMENT_APPLICATION_ID);
        Results results = em.getConnectedEntities(organizationId, "owns",
                APPLICATION_INFO, Level.ALL_PROPERTIES);
        if (!results.isEmpty()) {

            String entityName = null;

            for (Entity entity : results.getEntities()) {
                entityName = entity.getName();

                if (entityName != null) {
                    entityName = entityName.toLowerCase();
                }

                applications.put(entity.getUuid(), entityName);

            }
        }

        return applications;
    }

    @Override
    public BiMap<UUID, String> getApplicationsForOrganizations(
            Set<UUID> organizationIds) throws Exception {
        if (organizationIds == null) {
            return null;
        }
        BiMap<UUID, String> applications = HashBiMap.create();
        for (UUID organizationId : organizationIds) {
            BiMap<UUID, String> organizationApplications = getApplicationsForOrganization(organizationId);
            applications.putAll(organizationApplications);
        }
        return applications;
    }

    @Override
    public UUID addApplicationToOrganization(UUID organizationId,
            UUID applicationId) throws Exception {

        if ((organizationId == null) || (applicationId == null)) {
            return null;
        }

        EntityManager em = emf.getEntityManager(MANAGEMENT_APPLICATION_ID);
        em.createConnection(new SimpleEntityRef("group", organizationId),
                "owns", new SimpleEntityRef(APPLICATION_INFO, applicationId));

        return applicationId;
    }

    @Override
    public void deleteOrganizationApplication(UUID organizationId,
            UUID applicationId) throws Exception {
        // TODO Auto-generated method stub

    }

    @Override
    public void removeOrganizationApplication(UUID organizationId,
            UUID applicationId) throws Exception {
        // TODO Auto-generated method stub

    }

    @Override
    public ApplicationInfo getApplicationInfo(String applicationName)
            throws Exception {
        if (applicationName == null) {
            return null;
        }
        UUID applicationId = emf.lookupApplication(applicationName);
        if (applicationId == null) {
            return null;
        }
        return new ApplicationInfo(applicationId, applicationName.toLowerCase());
    }

    @Override
    public ApplicationInfo getApplicationInfo(UUID applicationId)
            throws Exception {
        if (applicationId == null) {
            return null;
        }
        Entity entity = getApplicationInfoEntityById(applicationId);
        if (entity != null) {
            return new ApplicationInfo(applicationId, entity.getName());
        }
        return null;
    }

    @Override
    public ApplicationInfo getApplicationInfo(Identifier id) throws Exception {
        if (id == null) {
            return null;
        }
        if (id.isUUID()) {
            return getApplicationInfo(id.getUUID());
        }
        if (id.isName()) {
            return getApplicationInfo(id.getName());
        }
        return null;
    }

    @Override
    public ApplicationInfo getApplicationInfoFromAccessToken(String token)
            throws Exception {
        Entity entity = geEntityFromAccessToken(token, null, APPLICATION);
        if (entity == null) {
            throw new TokenException(
                    "Could not find an entity for that access token: " + token);
        }
        return new ApplicationInfo(entity.getProperties());
    }

    public Entity getApplicationInfoEntityById(UUID applicationId)
            throws Exception {
        if (applicationId == null) {
            return null;
        }
        EntityManager em = emf.getEntityManager(MANAGEMENT_APPLICATION_ID);
        Entity entity = em.get(applicationId);
        return entity;
    }

    public String getSecret(UUID applicationId, AuthPrincipalType type, UUID id)
            throws Exception {
        EntityManager em = emf
                .getEntityManager(AuthPrincipalType.APPLICATION_USER
                        .equals(type) ? applicationId
                        : MANAGEMENT_APPLICATION_ID);
        if (AuthPrincipalType.ORGANIZATION.equals(type)
                || AuthPrincipalType.APPLICATION.equals(type)) {
            return getCredentialsSecret((CredentialsInfo) em
                    .getDictionaryElementValue(
                            new SimpleEntityRef(type.getEntityType(), id),
                            DICTIONARY_CREDENTIALS, "secret"));
        } else if (AuthPrincipalType.ADMIN_USER.equals(type)
                || AuthPrincipalType.APPLICATION_USER.equals(type)) {
            return getCredentialsSecret((CredentialsInfo) em
                    .getDictionaryElementValue(
                            new SimpleEntityRef(type.getEntityType(), id),
                            DICTIONARY_CREDENTIALS, "password"));
        }
        throw new IllegalArgumentException(
                "Must specify an admin user, organization or application principal");
    }

    @Override
    public String getClientIdForOrganization(UUID organizationId) {
        return ClientCredentialsInfo.getClientIdForTypeAndUuid(
                AuthPrincipalType.ORGANIZATION, organizationId);
    }

    @Override
    public String getClientSecretForOrganization(UUID organizationId)
            throws Exception {
        return getSecret(MANAGEMENT_APPLICATION_ID,
                AuthPrincipalType.ORGANIZATION, organizationId);
    }

    @Override
    public String getClientIdForApplication(UUID applicationId) {
        return ClientCredentialsInfo.getClientIdForTypeAndUuid(
                AuthPrincipalType.APPLICATION, applicationId);
    }

    @Override
    public String getClientSecretForApplication(UUID applicationId)
            throws Exception {
        return getSecret(MANAGEMENT_APPLICATION_ID,
                AuthPrincipalType.APPLICATION, applicationId);
    }

    public String newSecretKey(AuthPrincipalType type, UUID id)
            throws Exception {
        EntityManager em = emf.getEntityManager(MANAGEMENT_APPLICATION_ID);
        String secret = generateOAuthSecretKey(type);
        em.addToDictionary(new SimpleEntityRef(type.getEntityType(), id),
                DICTIONARY_CREDENTIALS, "secret", plainTextCredentials(secret));
        return secret;
    }

    @Override
    public String newClientSecretForOrganization(UUID organizationId)
            throws Exception {
        return newSecretKey(AuthPrincipalType.ORGANIZATION, organizationId);
    }

    @Override
    public String newClientSecretForApplication(UUID applicationId)
            throws Exception {
        return newSecretKey(AuthPrincipalType.APPLICATION, applicationId);
    }

    @Override
    public AccessInfo authorizeClient(String clientId, String clientSecret)
            throws Exception {
        if ((clientId == null) || (clientSecret == null)) {
            return null;
        }
        UUID uuid = getUUIDFromClientId(clientId);
        if (uuid == null) {
            return null;
        }
        AuthPrincipalType type = getTypeFromClientId(clientId);
        if (type == null) {
            return null;
        }
        AccessInfo access_info = null;
        if (clientSecret
                .equals(getSecret(MANAGEMENT_APPLICATION_ID, type, uuid))) {
            if (type.equals(AuthPrincipalType.APPLICATION)) {
                ApplicationInfo app = getApplicationInfo(uuid);
                access_info = new AccessInfo()
                        .withExpiresIn(3600)
                        .withAccessToken(
                                getTokenForPrincipal(ACCESS, null,
                                        MANAGEMENT_APPLICATION_ID, type, uuid))
                        .withProperty("application", app.getId());
            } else if (type.equals(AuthPrincipalType.ORGANIZATION)) {
                OrganizationInfo organization = getOrganizationByUuid(uuid);
                access_info = new AccessInfo()
                        .withExpiresIn(3600)
                        .withAccessToken(
                                getTokenForPrincipal(ACCESS, null,
                                        MANAGEMENT_APPLICATION_ID, type, uuid))
                        .withProperty("organization",
                                getOrganizationData(organization));
            }
        }
        return access_info;
    }

    @Override
    public PrincipalCredentialsToken getPrincipalCredentialsTokenForClientCredentials(
            String clientId, String clientSecret) throws Exception {
        if ((clientId == null) || (clientSecret == null)) {
            return null;
        }
        UUID uuid = getUUIDFromClientId(clientId);
        if (uuid == null) {
            return null;
        }
        AuthPrincipalType type = getTypeFromClientId(clientId);
        if (type == null) {
            return null;
        }
        PrincipalCredentialsToken token = null;
        if (clientSecret
                .equals(getSecret(MANAGEMENT_APPLICATION_ID, type, uuid))) {
            if (type.equals(AuthPrincipalType.APPLICATION)) {
                ApplicationInfo app = getApplicationInfo(uuid);
                token = new PrincipalCredentialsToken(new ApplicationPrincipal(
                        app), new ApplicationClientCredentials(clientId,
                        clientSecret));

            } else if (type.equals(AuthPrincipalType.ORGANIZATION)) {
                OrganizationInfo organization = getOrganizationByUuid(uuid);
                token = new PrincipalCredentialsToken(
                        new OrganizationPrincipal(organization),
                        new OrganizationClientCredentials(clientId,
                                clientSecret));
            }
        }
        return token;
    }

    public AccessInfo authorizeAppUser(String clientType, String clientId,
            String clientSecret) throws Exception {

        return null;
    }

    @Override
    public String getPasswordResetTokenForAdminUser(UUID userId)
            throws Exception {
        return getTokenForPrincipal(EMAIL, TOKEN_TYPE_PASSWORD_RESET,
                MANAGEMENT_APPLICATION_ID, ADMIN_USER, userId);
    }

    @Override
    public boolean checkPasswordResetTokenForAdminUser(UUID userId, String token)
            throws Exception {
        AuthPrincipalInfo principal = null;
        try {
            principal = getPrincipalFromAccessToken(token,
                    TOKEN_TYPE_PASSWORD_RESET, ADMIN_USER);
        } catch (Exception e) {
            logger.error("Unable to verify token", e);
        }
        return (principal != null) && userId.equals(principal.getUuid());
    }

    @Override
    public String getActivationTokenForAdminUser(UUID userId) throws Exception {
        return getTokenForPrincipal(EMAIL, TOKEN_TYPE_ACTIVATION,
                MANAGEMENT_APPLICATION_ID, ADMIN_USER, userId);
    }

    @Override
    public String getConfirmationTokenForAdminUser(UUID userId)
            throws Exception {
        return getTokenForPrincipal(EMAIL, TOKEN_TYPE_CONFIRM,
                MANAGEMENT_APPLICATION_ID, ADMIN_USER, userId);
    }

    @Override
    public void activateAdminUser(UUID userId) throws Exception {
        EntityManager em = emf.getEntityManager(MANAGEMENT_APPLICATION_ID);
        em.setProperty(new SimpleEntityRef(User.ENTITY_TYPE, userId),
                "activated", true);
    }

    @Override
    public void deactivateAdminUser(UUID userId) throws Exception {
        EntityManager em = emf.getEntityManager(MANAGEMENT_APPLICATION_ID);
        em.setProperty(new SimpleEntityRef(User.ENTITY_TYPE, userId),
                "activated", false);
    }

    @Override
    public boolean isAdminUserActivated(UUID userId) throws Exception {
        EntityManager em = emf.getEntityManager(MANAGEMENT_APPLICATION_ID);
        return Boolean.TRUE.equals(em.getProperty(new SimpleEntityRef(
                User.ENTITY_TYPE, userId), "activated"));
    }

    @Override
    public void confirmAdminUser(UUID userId) throws Exception {
        EntityManager em = emf.getEntityManager(MANAGEMENT_APPLICATION_ID);
        em.setProperty(new SimpleEntityRef(User.ENTITY_TYPE, userId),
                "confirmed", true);
    }

    @Override
    public void unconfirmAdminUser(UUID userId) throws Exception {
        EntityManager em = emf.getEntityManager(MANAGEMENT_APPLICATION_ID);
        em.setProperty(new SimpleEntityRef(User.ENTITY_TYPE, userId),
                "confirmed", false);
    }

    @Override
    public boolean isAdminUserConfirmed(UUID userId) throws Exception {
        EntityManager em = emf.getEntityManager(MANAGEMENT_APPLICATION_ID);
        return Boolean.TRUE.equals(em.getProperty(new SimpleEntityRef(
                User.ENTITY_TYPE, userId), "confirmed"));
    }

    @Override
    public void enableAdminUser(UUID userId) throws Exception {
        EntityManager em = emf.getEntityManager(MANAGEMENT_APPLICATION_ID);
        em.setProperty(new SimpleEntityRef(User.ENTITY_TYPE, userId),
                "disabled", false);
    }

    @Override
    public void disableAdminUser(UUID userId) throws Exception {
        EntityManager em = emf.getEntityManager(MANAGEMENT_APPLICATION_ID);
        em.setProperty(new SimpleEntityRef(User.ENTITY_TYPE, userId),
                "disabled", true);
    }

    @Override
    public boolean isAdminUserEnabled(UUID userId) throws Exception {
        EntityManager em = emf.getEntityManager(MANAGEMENT_APPLICATION_ID);
        return !Boolean.TRUE.equals(em.getProperty(new SimpleEntityRef(
                User.ENTITY_TYPE, userId), "disabled"));
    }

    private String emailMsg(Map<String, String> values, String propertyName) {
        return new StrSubstitutor(values).replace(properties
                .getProperty(propertyName));
    }

    private String appendEmailFooter(String msg) {
        return msg + "\n" + properties.getProperty(PROPERTIES_EMAIL_FOOTER);
    }

    @Override
    public void startAdminUserPasswordResetFlow(UserInfo user) throws Exception {
        String token = getPasswordResetTokenForAdminUser(user.getUuid());
        String reset_url = String.format(properties
                .getProperty(PROPERTIES_ADMIN_RESETPW_URL), user.getUuid()
                .toString())
                + "?token=" + token;

        sendHtmlMail(
                properties,
                user.getDisplayEmailAddress(),
                properties.getProperty(PROPERTIES_MAILER_EMAIL),
                "Password Reset",
                appendEmailFooter(emailMsg(hashMap("reset_url", reset_url),
                        PROPERTIES_EMAIL_ADMIN_PASSWORD_RESET)));

    }

    @Override
    public String getActivationTokenForOrganization(UUID organizationId)
            throws Exception {
        return getTokenForPrincipal(EMAIL, TOKEN_TYPE_ACTIVATION,
                MANAGEMENT_APPLICATION_ID, ORGANIZATION, organizationId);
    }

    @Override
    public void startOrganizationActivationFlow(OrganizationInfo organization)
            throws Exception {
        try {
            String token = getActivationTokenForOrganization(organization
                    .getUuid());
            String activation_url = String.format(properties
                    .getProperty(PROPERTIES_ORGANIZATION_ACTIVATION_URL),
                    organization.getUuid().toString())
                    + "?token=" + token;
            List<UserInfo> users = getAdminUsersForOrganization(organization
                    .getUuid());
            String organization_owners = null;
            for (UserInfo user : users) {
                organization_owners = (organization_owners == null) ? user
                        .getHTMLDisplayEmailAddress() : organization_owners
                        + ", " + user.getHTMLDisplayEmailAddress();
            }
            if (newOrganizationsNeedSysAdminApproval()) {
                sendHtmlMail(
                        properties,
                        properties.getProperty(PROPERTIES_SYSADMIN_EMAIL),
                        properties.getProperty(PROPERTIES_MAILER_EMAIL),
                        "Request For Organization Account Activation "
                                + organization.getName(),
                        appendEmailFooter(emailMsg(
                                hashMap("organization_name",
                                        organization.getName()).map(
                                        "activation_url", activation_url).map(
                                        "organization_owners",
                                        organization_owners),
                                PROPERTIES_EMAIL_SYSADMIN_ORGANIZATION_ACTIVATION)));
                sendOrganizationEmail(
                        organization,
                        "Organization Account Confirmed",
                        emailMsg(
                                hashMap("organization_name",
                                        organization.getName()),
                                PROPERTIES_EMAIL_ORGANIZATION_CONFIRMED_AWAITING_ACTIVATION));
            } else if (properties.newOrganizationsRequireConfirmation()) {
                sendOrganizationEmail(
                        organization,
                        "Organization Account Confirmation",
                        emailMsg(
                                hashMap("organization_name",
                                        organization.getName()).map(
                                        "confirmation_url", activation_url),
                                PROPERTIES_EMAIL_ORGANIZATION_CONFIRMATION));
                sendSysAdminNewOrganizationActivatedNotificationEmail(organization);
            } else {
                activateOrganization(organization, false);
                sendSysAdminNewOrganizationActivatedNotificationEmail(organization);
            }
        } catch (Exception e) {
            logger.error(
                    "Unable to send activation emails to "
                            + organization.getName(), e);
        }

    }

    @Override
    public ActivationState handleActivationTokenForOrganization(
            UUID organizationId, String token) throws Exception {
        AuthPrincipalInfo principal = getPrincipalFromAccessToken(token,
                TOKEN_TYPE_ACTIVATION, ORGANIZATION);
        if ((principal != null) && organizationId.equals(principal.getUuid())) {
            OrganizationInfo organization = this
                    .getOrganizationByUuid(organizationId);
            sendOrganizationActivatedEmail(organization);
            sendSysAdminNewOrganizationActivatedNotificationEmail(organization);

            activateOrganization(organization, false);

            return ActivationState.ACTIVATED;
        }
        return ActivationState.UNKNOWN;
    }

    public void sendOrganizationActivatedEmail(OrganizationInfo organization)
            throws Exception {
        sendOrganizationEmail(
                organization,
                "Organization Account Activated: " + organization.getName(),
                emailMsg(hashMap("organization_name", organization.getName()),
                        PROPERTIES_EMAIL_ORGANIZATION_ACTIVATED));

    }

    public void sendSysAdminNewOrganizationActivatedNotificationEmail(
            OrganizationInfo organization) throws Exception {
        if (properties.notifySysAdminOfNewOrganizations()) {
            List<UserInfo> users = getAdminUsersForOrganization(organization
                    .getUuid());
            String organization_owners = null;
            for (UserInfo user : users) {
                organization_owners = (organization_owners == null) ? user
                        .getHTMLDisplayEmailAddress() : organization_owners
                        + ", " + user.getHTMLDisplayEmailAddress();
            }
            sendHtmlMail(
                    properties,
                    properties.getProperty(PROPERTIES_SYSADMIN_EMAIL),
                    properties.getProperty(PROPERTIES_MAILER_EMAIL),
                    "Organization Account Activated " + organization.getName(),
                    appendEmailFooter(emailMsg(
                            hashMap("organization_name", organization.getName())
                                    .map("organization_owners",
                                            organization_owners),
                            PROPERTIES_EMAIL_SYSADMIN_ORGANIZATION_ACTIVATED)));
        }

    }

    @Override
    public void sendOrganizationEmail(OrganizationInfo organization,
            String subject, String html) throws Exception {
        List<UserInfo> users = getAdminUsersForOrganization(organization
                .getUuid());
        for (UserInfo user : users) {
            sendHtmlMail(properties, user.getDisplayEmailAddress(),
                    properties.getProperty(PROPERTIES_MAILER_EMAIL), subject,
                    appendEmailFooter(html));
        }

    }

    @Override
    public void startAdminUserActivationFlow(UserInfo user) throws Exception {
        if (user.isActivated()) {
          sendAdminUserActivatedEmail(user);
          sendSysAdminNewAdminActivatedNotificationEmail(user);
        } else {
            if (newAdminUsersRequireConfirmation()) {
                sendAdminUserConfirmationEmail(user);
            } else if (newAdminUsersNeedSysAdminApproval()) {
                sendSysAdminRequestAdminActivationEmail(user);
            }
            // sdg: else... anything?
        }
    }

    @Override
    public ActivationState handleConfirmationTokenForAdminUser(UUID userId,
            String token) throws Exception {
        AuthPrincipalInfo principal = getPrincipalFromAccessToken(token,
                TOKEN_TYPE_CONFIRM, ADMIN_USER);
        if ((principal != null) && userId.equals(principal.getUuid())) {
            UserInfo user = getAdminUserByUuid(principal.getUuid());
            confirmAdminUser(user.getUuid());
            if (newAdminUsersNeedSysAdminApproval()) {
                sendAdminUserConfirmedAwaitingActivationEmail(user);
                sendSysAdminRequestAdminActivationEmail(user);
                return ActivationState.CONFIRMED_AWAITING_ACTIVATION;
            } else {
                activateAdminUser(principal.getUuid());
                sendAdminUserActivatedEmail(user);
                sendSysAdminNewAdminActivatedNotificationEmail(user);
                return ActivationState.ACTIVATED;
            }
        }
        return ActivationState.UNKNOWN;
    }

    @Override
    public ActivationState handleActivationTokenForAdminUser(UUID userId,
            String token) throws Exception {
        AuthPrincipalInfo principal = getPrincipalFromAccessToken(token,
                TOKEN_TYPE_ACTIVATION, ADMIN_USER);
        if ((principal != null) && userId.equals(principal.getUuid())) {
            activateAdminUser(principal.getUuid());
            UserInfo user = getAdminUserByUuid(principal.getUuid());
            sendAdminUserActivatedEmail(user);
            sendSysAdminNewAdminActivatedNotificationEmail(user);
            return ActivationState.ACTIVATED;
        }
        return ActivationState.UNKNOWN;
    }

    public void sendAdminUserConfirmationEmail(UserInfo user) throws Exception {
        String token = getConfirmationTokenForAdminUser(user.getUuid());
        String confirmation_url = String.format(properties
                .getProperty(PROPERTIES_ADMIN_CONFIRMATION_URL), user.getUuid()
                .toString())
                + "?token=" + token;
        sendAdminUserEmail(
                user,
                "User Account Confirmation: " + user.getEmail(),
                emailMsg(
                        hashMap("user_email", user.getEmail()).map(
                                "confirmation_url", confirmation_url),
                        PROPERTIES_EMAIL_ADMIN_CONFIRMATION));

    }

    public void sendSysAdminRequestAdminActivationEmail(UserInfo user)
            throws Exception {
        String token = getActivationTokenForAdminUser(user.getUuid());
        String activation_url = String.format(properties
                .getProperty(PROPERTIES_ADMIN_ACTIVATION_URL), user.getUuid()
                .toString())
                + "?token=" + token;
        sendHtmlMail(
                properties,
                properties.getProperty(PROPERTIES_SYSADMIN_EMAIL),
                properties.getProperty(PROPERTIES_MAILER_EMAIL),
                "Request For Admin User Account Activation " + user.getEmail(),
                appendEmailFooter(emailMsg(
                        hashMap("user_email", user.getEmail()).map(
                                "activation_url", activation_url),
                        PROPERTIES_EMAIL_SYSADMIN_ADMIN_ACTIVATION)));
    }

    public void sendSysAdminNewAdminActivatedNotificationEmail(UserInfo user)
            throws Exception {
        if (properties.notifySysAdminOfNewAdminUsers()) {
            sendHtmlMail(
                    properties,
                    properties.getProperty(PROPERTIES_SYSADMIN_EMAIL),
                    properties.getProperty(PROPERTIES_MAILER_EMAIL),
                    "Admin User Account Activated " + user.getEmail(),
                    appendEmailFooter(emailMsg(
                            hashMap("user_email", user.getEmail()),
                            PROPERTIES_EMAIL_SYSADMIN_ADMIN_ACTIVATED)));
        }
    }

    public void sendAdminUserConfirmedAwaitingActivationEmail(UserInfo user)
            throws Exception {
        sendAdminUserEmail(
                user,
                "User Account Confirmed",
                properties.getProperty(PROPERTIES_EMAIL_ADMIN_CONFIRMED_AWAITING_ACTIVATION));

    }

    public void sendAdminUserActivatedEmail(UserInfo user) throws Exception {
        if (properties.notifyAdminOfActivation()) {
            sendAdminUserEmail(user, "User Account Activated",
                    properties.getProperty(PROPERTIES_EMAIL_ADMIN_ACTIVATED));
        }
    }

    public void sendAdminUserInvitedEmail(UserInfo user,
            OrganizationInfo organization) throws Exception {
        sendAdminUserEmail(
                user,
                "User Invited To Organization",
                emailMsg(hashMap("organization_name", organization.getName()),
                        PROPERTIES_EMAIL_ADMIN_INVITED));

    }

    @Override
    public void sendAdminUserEmail(UserInfo user, String subject, String html)
            throws Exception {
        sendHtmlMail(properties, user.getDisplayEmailAddress(),
                properties.getProperty(PROPERTIES_MAILER_EMAIL), subject,
                appendEmailFooter(html));

    }

    @Override
    public void activateOrganization(OrganizationInfo organization)
            throws Exception {
        activateOrganization(organization, true);
    }

     private void activateOrganization(OrganizationInfo organization,
            boolean sendEmail) throws Exception {
        EntityManager em = emf.getEntityManager(MANAGEMENT_APPLICATION_ID);
        em.setProperty(
                new SimpleEntityRef(Group.ENTITY_TYPE, organization.getUuid()),
                "activated", true);
        List<UserInfo> users = getAdminUsersForOrganization(organization
                .getUuid());
        for (UserInfo user : users) {
            if (!user.isActivated()) {
                activateAdminUser(user.getUuid());
            }
        }
        if (sendEmail) {
            startOrganizationActivationFlow(organization);
        }
    }

    @Override
    public void deactivateOrganization(UUID organizationId) throws Exception {
        EntityManager em = emf.getEntityManager(MANAGEMENT_APPLICATION_ID);
        em.setProperty(new SimpleEntityRef(Group.ENTITY_TYPE, organizationId),
                "activated", false);
    }

    @Override
    public boolean isOrganizationActivated(UUID organizationId)
            throws Exception {
        EntityManager em = emf.getEntityManager(MANAGEMENT_APPLICATION_ID);
        return Boolean.TRUE.equals(em.getProperty(new SimpleEntityRef(
                Group.ENTITY_TYPE, organizationId), "activated"));
    }

    @Override
    public void enableOrganization(UUID organizationId) throws Exception {
        EntityManager em = emf.getEntityManager(MANAGEMENT_APPLICATION_ID);
        em.setProperty(new SimpleEntityRef(Group.ENTITY_TYPE, organizationId),
                "disabled", false);
    }

    @Override
    public void disableOrganization(UUID organizationId) throws Exception {
        EntityManager em = emf.getEntityManager(MANAGEMENT_APPLICATION_ID);
        em.setProperty(new SimpleEntityRef(Group.ENTITY_TYPE, organizationId),
                "disabled", true);
    }

    @Override
    public boolean isOrganizationEnabled(UUID organizationId) throws Exception {
        EntityManager em = emf.getEntityManager(MANAGEMENT_APPLICATION_ID);
        return !Boolean.TRUE.equals(em.getProperty(new SimpleEntityRef(
                Group.ENTITY_TYPE, organizationId), "disabled"));
    }

    @Override
    public boolean checkPasswordResetTokenForAppUser(UUID applicationId,
            UUID userId, String token) throws Exception {
        AuthPrincipalInfo principal = null;
        try {
            principal = getPrincipalFromAccessToken(token,
                    TOKEN_TYPE_PASSWORD_RESET, APPLICATION_USER);
        } catch (Exception e) {
            logger.error("Unable to verify token", e);
        }
        return (principal != null) && userId.equals(principal.getUuid());
    }

    @Override
    public String getAccessTokenForAppUser(UUID applicationId, UUID userId)
            throws Exception {
        return getTokenForPrincipal(ACCESS, null, applicationId,
                APPLICATION_USER, userId);
    }

    @Override
    public UserInfo getAppUserFromAccessToken(String token) throws Exception {
        AuthPrincipalInfo auth_principal = getPrincipalFromAccessToken(token,
                null, APPLICATION_USER);
        if (auth_principal == null) {
            return null;
        }
        UUID appId = auth_principal.getApplicationId();
        if (appId != null) {
            EntityManager em = emf.getEntityManager(appId);
            Entity user = em.get(auth_principal.getUuid());
            if (user != null) {
                return new UserInfo(appId, user.getProperties());
            }
        }
        return null;
    }

    @Override
    public User getAppUserByIdentifier(UUID applicationId, Identifier identifier)
            throws Exception {
        EntityManager em = emf.getEntityManager(applicationId);
        return em.get(em.getUserByIdentifier(identifier), User.class);
    }

    @Override
    public void startAppUserPasswordResetFlow(UUID applicationId, User user)
            throws Exception {
        String token = getPasswordResetTokenForAppUser(applicationId,
                user.getUuid());
        String reset_url = String.format(
                properties.getProperty(PROPERTIES_USER_RESETPW_URL),
                applicationId.toString(), user.getUuid().toString())
                + "?token=" + token;
        sendHtmlMail(
                properties,
                user.getDisplayEmailAddress(),
                properties.getProperty(PROPERTIES_MAILER_EMAIL),
                "Password Reset",
                appendEmailFooter(emailMsg(hashMap("reset_url", reset_url),
                        PROPERTIES_EMAIL_USER_PASSWORD_RESET)));

    }

    @Override
    public boolean newAppUsersNeedAdminApproval(UUID applicationId)
            throws Exception {
        EntityManager em = emf.getEntityManager(applicationId);
        Boolean registration_requires_admin_approval = (Boolean) em
                .getProperty(new SimpleEntityRef(Application.ENTITY_TYPE,
                        applicationId), "registration_requires_admin_approval");
        return registration_requires_admin_approval != null ? registration_requires_admin_approval
                .booleanValue() : false;
    }

    @Override
    public boolean newAppUsersRequireConfirmation(UUID applicationId)
            throws Exception {
        EntityManager em = emf.getEntityManager(applicationId);
        Boolean registration_requires_email_confirmation = (Boolean) em
                .getProperty(new SimpleEntityRef(Application.ENTITY_TYPE,
                        applicationId),
                        "registration_requires_email_confirmation");
        return registration_requires_email_confirmation != null ? registration_requires_email_confirmation
                .booleanValue() : false;
    }

    public boolean notifyAdminOfNewAppUsers(UUID applicationId)
            throws Exception {
        EntityManager em = emf.getEntityManager(applicationId);
        Boolean notify_admin_of_new_users = (Boolean) em.getProperty(
                new SimpleEntityRef(Application.ENTITY_TYPE, applicationId),
                "notify_admin_of_new_users");
        return notify_admin_of_new_users != null ? notify_admin_of_new_users
                .booleanValue() : false;
    }

    @Override
    public void startAppUserActivationFlow(UUID applicationId, User user)
            throws Exception {
        if (newAppUsersRequireConfirmation(applicationId)) {
            sendAppUserConfirmationEmail(applicationId, user);
        } else if (newAppUsersNeedAdminApproval(applicationId)) {
            sendAdminRequestAppUserActivationEmail(applicationId, user);
        } else {
            sendAppUserActivatedEmail(applicationId, user);
            sendAdminNewAppUserActivatedNotificationEmail(applicationId, user);
        }
    }

    @Override
    public ActivationState handleConfirmationTokenForAppUser(
            UUID applicationId, UUID userId, String token) throws Exception {
        AuthPrincipalInfo principal = getPrincipalFromAccessToken(token,
                TOKEN_TYPE_CONFIRM, APPLICATION_USER);
        if ((principal != null) && userId.equals(principal.getUuid())) {
            EntityManager em = emf.getEntityManager(applicationId);
            User user = em.get(userId, User.class);
            confirmAppUser(applicationId, user.getUuid());
            if (newAppUsersNeedAdminApproval(applicationId)) {
                sendAppUserConfirmedAwaitingActivationEmail(applicationId, user);
                sendAdminRequestAppUserActivationEmail(applicationId, user);
                return ActivationState.CONFIRMED_AWAITING_ACTIVATION;
            } else {
                activateAppUser(applicationId, principal.getUuid());
                sendAppUserActivatedEmail(applicationId, user);
                sendAdminNewAppUserActivatedNotificationEmail(applicationId,
                        user);
                return ActivationState.ACTIVATED;
            }
        }
        return ActivationState.UNKNOWN;
    }

    @Override
    public ActivationState handleActivationTokenForAppUser(UUID applicationId,
            UUID userId, String token) throws Exception {
        AuthPrincipalInfo principal = getPrincipalFromAccessToken(token,
                TOKEN_TYPE_ACTIVATION, APPLICATION_USER);
        if ((principal != null) && userId.equals(principal.getUuid())) {
            activateAppUser(applicationId, principal.getUuid());
            EntityManager em = emf.getEntityManager(applicationId);
            User user = em.get(userId, User.class);
            sendAppUserActivatedEmail(applicationId, user);
            sendAdminNewAppUserActivatedNotificationEmail(applicationId, user);
            return ActivationState.ACTIVATED;
        }
        return ActivationState.UNKNOWN;
    }

    public void sendAppUserConfirmationEmail(UUID applicationId, User user)
            throws Exception {
        String token = getConfirmationTokenForAppUser(applicationId,
                user.getUuid());
        String confirmation_url = String.format(
                properties.getProperty(PROPERTIES_USER_CONFIRMATION_URL),
                applicationId.toString(), user.getUuid().toString())
                + "?token=" + token;
        sendAppUserEmail(
                user,
                "User Account Confirmation: " + user.getEmail(),
                emailMsg(hashMap("activation_url", confirmation_url),
                        PROPERTIES_EMAIL_USER_CONFIRMATION));

    }

    public void sendAdminRequestAppUserActivationEmail(UUID applicationId,
            User user) throws Exception {
        String token = getActivationTokenForAppUser(applicationId,
                user.getUuid());
        String activation_url = String.format(
                properties.getProperty(PROPERTIES_USER_ACTIVATION_URL),
                applicationId.toString(), user.getUuid().toString())
                + "?token=" + token;
        OrganizationInfo organization = this
                .getOrganizationForApplication(applicationId);
        this.sendOrganizationEmail(
                organization,
                "Request For User Account Activation " + user.getEmail(),
                emailMsg(hashMap("organization_name", organization.getName())
                        .map("activation_url", activation_url),
                        PROPERTIES_EMAIL_ADMIN_USER_ACTIVATION));
    }

    public void sendAdminNewAppUserActivatedNotificationEmail(
            UUID applicationId, User user) throws Exception {
        if (notifyAdminOfNewAppUsers(applicationId)) {
            OrganizationInfo organization = this
                    .getOrganizationForApplication(applicationId);
            this.sendOrganizationEmail(
                    organization,
                    "New User Account Activated " + user.getEmail(),
                    emailMsg(
                            hashMap("organization_name", organization.getName()),
                            PROPERTIES_EMAIL_ADMIN_USER_ACTIVATION));
        }
    }

    public void sendAppUserConfirmedAwaitingActivationEmail(UUID applicationId,
            User user) throws Exception {
        sendAppUserEmail(
                user,
                "User Account Confirmed",
                properties.getProperty(PROPERTIES_EMAIL_USER_CONFIRMED_AWAITING_ACTIVATION));

    }

    public void sendAppUserActivatedEmail(UUID applicationId, User user)
            throws Exception {
        sendAppUserEmail(user, "User Account Activated",
                properties.getProperty(PROPERTIES_EMAIL_USER_ACTIVATED));
    }

    @Override
    public void activateAppUser(UUID applicationId, UUID userId)
            throws Exception {
        EntityManager em = emf.getEntityManager(applicationId);
        em.setProperty(new SimpleEntityRef(User.ENTITY_TYPE, userId),
                "activated", true);
    }

    public void confirmAppUser(UUID applicationId, UUID userId)
            throws Exception {
        EntityManager em = emf.getEntityManager(applicationId);
        em.setProperty(new SimpleEntityRef(User.ENTITY_TYPE, userId),
                "confirmed", true);
    }

    @Override
    public void setAppUserPassword(UUID applicationId, UUID userId,
            String newPassword) throws Exception {
        if ((userId == null) || (newPassword == null)) {
            return;
        }

        EntityManager em = emf.getEntityManager(applicationId);
        em.addToDictionary(new SimpleEntityRef(User.ENTITY_TYPE, userId),
                DICTIONARY_CREDENTIALS, "password",
                passwordCredentials(newPassword));
    }

    @Override
    public void setAppUserPassword(UUID applicationId, UUID userId,
            String oldPassword, String newPassword) throws Exception {
        if ((userId == null)) {
            throw new IllegalArgumentException("userId is required");
        }
        if ((oldPassword == null) || (newPassword == null)) {
            throw new IllegalArgumentException(
                    "oldpassword and newpassword are both required");
        }

        EntityManager em = emf.getEntityManager(applicationId);
        Entity user = em.get(userId);
        if (!checkPassword(oldPassword,
                (CredentialsInfo) em.getDictionaryElementValue(user,
                        DICTIONARY_CREDENTIALS, "password"))) {
            logger.info("Old password doesn't match");
            throw new IncorrectPasswordException();
        }
        em.addToDictionary(user, DICTIONARY_CREDENTIALS, "password",
                passwordCredentials(newPassword));
    }

    @Override
    public User verifyAppUserPasswordCredentials(UUID applicationId,
            String name, String password) throws Exception {

        User user = findUserEntity(applicationId, name);
        if (user == null) {
            return null;
        }

        EntityManager em = emf.getEntityManager(applicationId);

        CredentialsInfo credentialsInfo = (CredentialsInfo) em
                .getDictionaryElementValue(user, DICTIONARY_CREDENTIALS,
                        "password");
        if (checkPassword(password, credentialsInfo)) {
            if (!user.activated()) {
                throw new UnactivatedAdminUserException();
            }
            if (user.disabled()) {
                throw new DisabledAdminUserException();
            }
            return user;
        }

        return null;
    }

    public String getPasswordResetTokenForAppUser(UUID applicationId,
            UUID userId) throws Exception {
        return getTokenForPrincipal(EMAIL, TOKEN_TYPE_PASSWORD_RESET,
                applicationId, APPLICATION_USER, userId);
    }

    public void sendAppUserEmail(User user, String subject, String html)
            throws Exception {
        sendHtmlMail(properties, user.getDisplayEmailAddress(),
                properties.getProperty(PROPERTIES_MAILER_EMAIL), subject,
                appendEmailFooter(html));

    }

    public String getActivationTokenForAppUser(UUID applicationId, UUID userId)
            throws Exception {
        return getTokenForPrincipal(EMAIL, TOKEN_TYPE_ACTIVATION,
                applicationId, APPLICATION_USER, userId);
    }

    public String getConfirmationTokenForAppUser(UUID applicationId, UUID userId)
            throws Exception {
        return getTokenForPrincipal(EMAIL, TOKEN_TYPE_CONFIRM, applicationId,
                APPLICATION_USER, userId);
    }

    @Override
    public void setAppUserPin(UUID applicationId, UUID userId, String newPin)
            throws Exception {
        if ((userId == null) || (newPin == null)) {
            return;
        }

        EntityManager em = emf.getEntityManager(applicationId);
        em.addToDictionary(new SimpleEntityRef(User.ENTITY_TYPE, userId),
                DICTIONARY_CREDENTIALS, "pin", plainTextCredentials(newPin));
    }

    @Override
    public void sendAppUserPin(UUID applicationId, UUID userId)
            throws Exception {
        EntityManager em = emf.getEntityManager(applicationId);
        User user = em.get(userId, User.class);
        if (user == null) {
            return;
        }
        if (user.getEmail() == null) {
            return;
        }
        String pin = getCredentialsSecret((CredentialsInfo) em
                .getDictionaryElementValue(user, DICTIONARY_CREDENTIALS, "pin"));
        sendHtmlMail(
                properties,
                user.getDisplayEmailAddress(),
                properties.getProperty(PROPERTIES_MAILER_EMAIL),
                "Your app pin",
                appendEmailFooter(emailMsg(hashMap("pin", pin),
                        PROPERTIES_EMAIL_USER_PIN_REQUEST)));

    }

    @Override
    public User verifyAppUserPinCredentials(UUID applicationId, String name,
            String pin) throws Exception {
        EntityManager em = emf.getEntityManager(applicationId);
        User user = findUserEntity(applicationId, name);
        if (user == null) {
            return null;
        }
        if (pin.equals(getCredentialsSecret((CredentialsInfo) em
                .getDictionaryElementValue(user, DICTIONARY_CREDENTIALS, "pin")))) {
            return user;
        }
        return null;
    }

    @Override
    public void countAdminUserAction(UserInfo user, String action)
            throws Exception {
        EntityManager em = emf.getEntityManager(MANAGEMENT_APPLICATION_ID);
        em.incrementAggregateCounters(user.getUuid(), null, null,
                "admin_logins", 1);

    }

    @Override
    public User getOrCreateUserForFacebookAccessToken(UUID applicationId,
            String fb_access_token) throws Exception {

        ClientConfig clientConfig = new DefaultClientConfig();
        clientConfig.getFeatures().put(JSONConfiguration.FEATURE_POJO_MAPPING,
                Boolean.TRUE);
        Client client = Client.create(clientConfig);
        WebResource web_resource = client
                .resource("https://graph.facebook.com/me");
        @SuppressWarnings("unchecked")
        Map<String, Object> fb_user = web_resource
                .queryParam("access_token", fb_access_token)
                .accept(MediaType.APPLICATION_JSON).get(Map.class);
        String fb_user_id = (String) fb_user.get("id");
        String fb_user_name = (String) fb_user.get("name");
        String fb_user_username = (String) fb_user.get("username");
        String fb_user_email = (String) fb_user.get("email");

        System.out.println(JsonUtils.mapToFormattedJsonString(fb_user));

        if (applicationId == null) {
            return null;
        }

        User user = null;

        if ((fb_user != null) && !anyNull(fb_user_id, fb_user_name)) {
            EntityManager em = emf.getEntityManager(applicationId);
            Results r = em.searchCollection(em.getApplicationRef(), "users",
                    Query.findForProperty("facebook.id", fb_user_id));

            if (r.size() > 1) {
                logger.error("Multiple users for FB ID: " + fb_user_id);
                throw new BadTokenException(
                        "multiple users with same Facebook ID");
            }

            if (r.size() < 1) {
                Map<String, Object> properties = new LinkedHashMap<String, Object>();

                properties.put("facebook", fb_user);
                properties.put("username",
                        fb_user_username != null ? fb_user_username : "fb_"
                                + fb_user_id);
                properties.put("name", fb_user_name);
                if (fb_user_email != null) {
                    properties.put("email", fb_user_email);
                }
                properties.put("picture", "http://graph.facebook.com/"
                        + fb_user_id + "/picture");
                properties.put("activated", true);

                user = em.create("user", User.class, properties);
            } else {
                user = (User) r.getEntity().toTypedEntity();
                Map<String, Object> properties = new LinkedHashMap<String, Object>();

                properties.put("facebook", fb_user);
                properties.put("picture", "http://graph.facebook.com/"
                        + fb_user_id + "/picture");
                em.updateProperties(user, properties);

                user.setProperty("facebook", fb_user);
                user.setProperty("picture", "http://graph.facebook.com/"
                        + fb_user_id + "/picture");
            }
        } else {
            throw new BadTokenException(
                    "Unable to confirm Facebook access token");
        }

        return user;

    }

    @SuppressWarnings("unchecked")
    @Override
    public User getOrCreateUserForFoursquareAccessToken(UUID applicationId,
            String fq_access_token) throws Exception {

        ClientConfig clientConfig = new DefaultClientConfig();
        clientConfig.getFeatures().put(JSONConfiguration.FEATURE_POJO_MAPPING,
                Boolean.TRUE);
        Client client = Client.create(clientConfig);
        WebResource web_resource = client
                .resource("https://api.foursquare.com/v2/users/self");
        Map<String, Object> body = web_resource
                .queryParam("oauth_token", fq_access_token)
                .queryParam("v", "20120623").accept(MediaType.APPLICATION_JSON)
                .get(Map.class);

        Map<String, Object> fq_user = (Map<String, Object>) ((Map<?, ?>) body
                .get("response")).get("user");

        String fq_user_id = (String) fq_user.get("id");
        String fq_user_username = (String) fq_user.get("id");
        String fq_user_email = (String) ((Map<?, ?>) fq_user.get("contact"))
                .get("email");
        String fq_user_picture = (String) ((Map<?, ?>) fq_user.get("photo"))
                .get("suffix");
        String fq_user_name = new String("");

        // Grab the last check-in so we can store that as the user location
        Map<String, Object> fq_location = (Map<String, Object>) ((Map<?, ?>) ((Map<?, ?>) ((ArrayList<?>) ((Map<?, ?>) fq_user
                .get("checkins")).get("items")).get(0)).get("venue"))
                .get("location");

        Map<String, Double> location = new LinkedHashMap<String, Double>();
        location.put("latitude", (Double) fq_location.get("lat"));
        location.put("longitude", (Double) fq_location.get("lng"));

        System.out.println(JsonUtils.mapToFormattedJsonString(location));

        // Only the first name is guaranteed to be here
        try {
            fq_user_name = (String) fq_user.get("firstName") + " "
                    + (String) fq_user.get("lastName");
        } catch (NullPointerException e) {
            fq_user_name = (String) fq_user.get("firstName");
        }

        // System.out.println(JsonUtils.mapToFormattedJsonString(fq_user));

        if (applicationId == null) {
            return null;
        }

        User user = null;

        if ((fq_user != null) && !anyNull(fq_user_id, fq_user_name)) {
            EntityManager em = emf.getEntityManager(applicationId);
            Results r = em.searchCollection(em.getApplicationRef(), "users",
                    Query.findForProperty("foursquare.id", fq_user_id));

            if (r.size() > 1) {
                logger.error("Multiple users for FQ ID: " + fq_user_id);
                throw new BadTokenException(
                        "multiple users with same Foursquare ID");
            }

            if (r.size() < 1) {
                Map<String, Object> properties = new LinkedHashMap<String, Object>();

                properties.put("foursquare", fq_user);
                properties.put("username",
                        fq_user_username != null ? fq_user_username : "fq_"
                                + fq_user_id);
                properties.put("name", fq_user_name);
                if (fq_user_email != null) {
                    properties.put("email", fq_user_email);
                }
                properties.put("picture", "https://is0.4sqi.net/userpix_thumbs"
                        + fq_user_picture);
                properties.put("activated", true);
                properties.put("location", location);

                user = em.create("user", User.class, properties);
            } else {
                user = (User) r.getEntity().toTypedEntity();
                Map<String, Object> properties = new LinkedHashMap<String, Object>();

                properties.put("foursquare", fq_user);
                properties.put("picture", "https://is0.4sqi.net/userpix_thumbs"
                        + fq_user_picture);
                properties.put("location", location);
                em.updateProperties(user, properties);

                user.setProperty("foursquare", fq_user);
                user.setProperty("picture",
                        "https://is0.4sqi.net/userpix_thumbs" + fq_user_picture);
                user.setProperty("location", location);
            }
        } else {
            throw new BadTokenException(
                    "Unable to confirm Foursquare access token");
        }

        return user;

    }

    public boolean newAdminUsersNeedSysAdminApproval() {
        return properties.newAdminUsersNeedSysAdminApproval();
    }

    public boolean newAdminUsersRequireConfirmation() {
        return properties.newAdminUsersRequireConfirmation();
    }

    public boolean newOrganizationsNeedSysAdminApproval() {
        return properties.newOrganizationsNeedSysAdminApproval();
    }

    private boolean areActivationChecksDisabled() {
        return !(newOrganizationsNeedSysAdminApproval()
                || properties.newOrganizationsRequireConfirmation()
                || newAdminUsersNeedSysAdminApproval()
                || newAdminUsersRequireConfirmation());
    }

    private static void sendHtmlMail(AccountCreationProps props, String to, String from, String subject, String html) {
        MailUtils.sendHtmlMail(props.getMailProperties(), to, from, subject, html);
    }

  public AccountCreationProps getAccountCreationProps() {
    return properties;
  }
}<|MERGE_RESOLUTION|>--- conflicted
+++ resolved
@@ -215,13 +215,7 @@
           OrganizationInfo organization = createOrganization(
                     test_organization_name, user, true);
 
-<<<<<<< HEAD
-            OrganizationInfo organization = createOrganization(
-                    test_organization_name, user, true, false);
-
-=======
-            // TODO change to organizationName/applicationName
->>>>>>> 13709d4d
+
             UUID appId = createApplication(organization.getUuid(),
                     buildAppName(test_app_name, organization))
                     .getId();
