--- conflicted
+++ resolved
@@ -706,16 +706,8 @@
 
     @Override
     public UserInfo createAdminFrom(User user, String password) throws Exception {
-<<<<<<< HEAD
-        Map<String, CredentialsInfo> credentials = new HashMap<String, CredentialsInfo>();
-        credentials.put("password", hashedCredentials(properties.getProperty(PROPERTIES_PASSWORD_SALT,""), password));
-        credentials.put("mongo_pwd", mongoPasswordCredentials(user.getUsername(), password));
-=======
->>>>>>> 90231b05
-
-        return doCreateAdmin(user, passwordCredentials(password),
+        return doCreateAdmin(user, hashedCredentials(properties.getProperty(PROPERTIES_PASSWORD_SALT,""), password),
                 mongoPasswordCredentials(user.getUsername(), password));
-
     }
 
     @Override
@@ -987,18 +979,8 @@
             logger.info("Old password doesn't match");
             throw new IncorrectPasswordException();
         }
-<<<<<<< HEAD
-        saltedPasswordToDictionary(em, user, newPassword);
-        em.addToDictionary(
-                user,
-                DICTIONARY_CREDENTIALS,
-                "mongo_pwd",
-                mongoPasswordCredentials((String) user.getProperty("username"),
-                        newPassword));
-=======
 
         setAdminUserPassword(userId, newPassword);
->>>>>>> 90231b05
     }
 
     @Override
@@ -1011,15 +993,11 @@
 
         EntityManager em = emf.getEntityManager(MANAGEMENT_APPLICATION_ID);
         Entity user = em.get(userId);
-<<<<<<< HEAD
-        saltedPasswordToDictionary(em, user, newPassword);
-        em.addToDictionary(
-=======
+
         writeUserPassword(MANAGEMENT_APPLICATION_ID, user,
-                passwordCredentials(newPassword));
+                maybeSaltPassword(newPassword));
         writeUserMongoPassword(
                 MANAGEMENT_APPLICATION_ID,
->>>>>>> 90231b05
                 user,
                 mongoPasswordCredentials((String) user.getProperty("username"),
                         newPassword));
@@ -2384,14 +2362,9 @@
         }
 
         EntityManager em = emf.getEntityManager(applicationId);
-<<<<<<< HEAD
-        User user = new User(userId);
-        saltedPasswordToDictionary(em, user, newPassword);
-=======
         Entity owner = em.get(userId);
-        
-        writeUserPassword(applicationId, owner, passwordCredentials(newPassword));
->>>>>>> 90231b05
+        writeUserPassword(applicationId, owner, maybeSaltPassword(newPassword));
+
     }
 
     @Override
@@ -2410,12 +2383,10 @@
             logger.info("Old password doesn't match");
             throw new IncorrectPasswordException();
         }
-<<<<<<< HEAD
-        saltedPasswordToDictionary(em, user, newPassword);
-=======
+
 
         setAppUserPassword(applicationId, userId, newPassword);
->>>>>>> 90231b05
+
     }
 
     @Override
@@ -2712,7 +2683,7 @@
       /**
        * Persist the user's password credentials info
        * @param appId
-       * @param ownerId
+       * @param owner
        * @param creds
        * @throws Exception 
        */
@@ -2734,7 +2705,7 @@
       /**
        * Write the user's token
        * @param appId
-       * @param ownerId
+       * @param owner
        * @param token
      * @throws Exception 
        */
@@ -2756,7 +2727,7 @@
       /**
        * Write the mongo password
        * @param appId
-       * @param ownerId
+       * @param owner
        * @param password
      * @throws Exception 
        */
@@ -2766,8 +2737,8 @@
       
       /**
        * Read the mongo password
-       * @param appID
-       * @param ownerID
+       * @param appId
+       * @param ownerId
        * @return
      * @throws Exception 
        */
@@ -2778,7 +2749,7 @@
       /**
        * Write the user's pin
        * @param appId
-       * @param ownerId
+       * @param owner
        * @param pin
        * @throws Exception 
        */
@@ -2837,8 +2808,7 @@
     return properties;
   }
 
-  private void saltedPasswordToDictionary(EntityManager em, Entity user, String password) throws Exception {
-    em.addToDictionary(user, DICTIONARY_CREDENTIALS, "password",
-            hashedCredentials(properties.getProperty(PROPERTIES_PASSWORD_SALT, ""),password));
+  private CredentialsInfo maybeSaltPassword(String password) throws Exception {
+    return hashedCredentials(properties.getProperty(PROPERTIES_PASSWORD_SALT, ""),password);
   }
 }