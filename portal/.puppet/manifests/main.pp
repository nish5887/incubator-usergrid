--- conflicted
+++ resolved
@@ -3,21 +3,6 @@
 $key_path = "${ssl_path}${server_name}.key"
 $cert_path = "${ssl_path}${server_name}.cert"
 
-<<<<<<< HEAD
-apache::vhost { 'usergrid.dev':
-    port    => '80',
-    docroot => '/vagrant'
-}
-
-package { 'compass':
-    ensure => present,
-    provider => gem
-}
-
-package { 'bootstrap-sass':
-    ensure => '2.0.0',
-    provider => gem
-=======
 Exec { path => '/usr/bin:/usr/sbin:/bin:/sbin:/usr/local/bin' }
 
 package { 'openssl':
@@ -51,5 +36,14 @@
     docroot  => '/vagrant',
     template => 'vhost-ssl.conf.erb',
     require  => Exec['openssl-req']
->>>>>>> 291f44f5
+}
+
+package { 'compass':
+    ensure => present,
+    provider => gem
+}
+
+package { 'bootstrap-sass':
+    ensure => '2.0.0',
+    provider => gem
 }