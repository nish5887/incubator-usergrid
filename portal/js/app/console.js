--- conflicted
+++ resolved
@@ -56,13 +56,8 @@
   var alphaNumRegex = new RegExp("[0-9a-zA-Z]+");
   var alphaNumAllowedCharsMessage = 'Collection name only allows : a-z A-Z 0-9';
 
-<<<<<<< HEAD
-  var pathRegex = new RegExp("^[0-9a-zA-Z.-]+[\/]?[0-9a-zA-Z.-]+$[^\/]*");
-  var pathAllowedCharsMessage = 'Path only allows : /, a-z, 0-9, dot, and dash, paths of the format: /path, path//, or path//path are not allowed';
-=======
   var pathRegex = new RegExp("^[^\/]*([a-zA-Z0-9\.-]+[\/]{0,1})+[^\/]$");
   var pathAllowedCharsMessage = 'Path only allows : /, a-z, 0-9, dot, and dash, paths of the format: /path, path/, or path//path are not allowed';
->>>>>>> a05c8fc4
 
   var roleRegex = new RegExp("^([0-9a-zA-Z./-])+$");
   var roleAllowedCharsMessage = 'Role only allows : /, a-z, 0-9, dot, and dash';
