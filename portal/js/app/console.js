--- conflicted
+++ resolved
@@ -245,21 +245,9 @@
       }
     }
     var ql = $("#query-ql").val();
-<<<<<<< HEAD
-    requestIndexes(path);
-    //merge the data and the query
-    var params = {"ql":ql};
-    try{
-    data = JSON.parse(data);
-    } catch (e) {
-      alertModal("Error", "There is a problem with your JSON.");
-      return false;
-=======
-
     //merge the data and the query only if query is not empty
     if(ql !== ""){
       var params = {"ql":ql};
->>>>>>> 637b41e9
     }
     if(method.toUpperCase() === 'PUT' && !Usergrid.validation.isUUID( path.split("/").pop())) {
       confirmAction("Warning!",
