﻿function apigee_console_app(Pages, query_params) {
  //This code block *WILL NOT* load before the document is complete
  window.Usergrid = window.Usergrid || {};
  Usergrid.console = Usergrid.console || {};

  // for running Apigee App Services as a local server
  var LOCAL_STANDALONE_API_URL = "http://localhost:8080";
  var LOCAL_TOMCAT_API_URL = "http://localhost:8080/ROOT";
  var LOCAL_API_URL = LOCAL_STANDALONE_API_URL;
  var PUBLIC_API_URL = "https://api.usergrid.com/";
  var FORCE_PUBLIC_API = true; // Always use public API
  if (!FORCE_PUBLIC_API && (document.domain.substring(0,9) == "localhost")) {
    Usergrid.ApiClient.setApiUrl(LOCAL_API_URL);
  }

  String.prototype.endsWith = function (s) {
    return (this.length >= s.length && this.substr(this.length - s.length) == s);
  };

  if (query_params.api_url) {
      if (!query_params.api_url.endsWith('/')) {
        query_params.api_url += '/';
      }
      Usergrid.ApiClient.setApiUrl(query_params.api_url);
  }

  var HIDE_CONSOLE = query_params.hide_console || "";

  if (HIDE_CONSOLE.indexOf("true") >= 0) {
    $('#sidebar-menu ul li a[href="#console"]').hide();
  }

  var OFFLINE = false;
  var OFFLINE_PAGE = "#query-page";

  var self = this;

  var emailRegex = new RegExp("^(([0-9a-zA-Z]+[_\+.-]?)+@[0-9a-zA-Z]+[0-9,a-z,A-Z,.,-]*(.){1}[a-zA-Z]{2,4})+$");
  var emailAllowedCharsMessage = 'eg. example@apigee.com';

  var passwordRegex = new RegExp("^([0-9a-zA-Z@#$%^&!?<>;:.,'\"~*-=+_\[\\](){}/\\ |])+$");
  var passwordAllowedCharsMessage = 'Password field only allows: A-Z, a-z, 0-9, ~ @ # % ^ & * ( ) - _ = + [ ] { } \\ | ; : \' " , . < > / ? !';

  var usernameRegex = new RegExp("^([0-9a-zA-Z\.\-])+$");
  var usernameAllowedCharsMessage = 'Username field only allows : A-Z, a-z, 0-9, dot, and dash';

  var organizationNameRegex = new RegExp ("^([0-9a-zA-Z.-])+$");
  var organizationNameAllowedCharsMessage = 'Organization name field only allows : A-Z, a-z, 0-9, dot, and dash';

  //Regex declared differently from al the others because of the use of ". Functions exacly as if it was called from new RegExp
  var nameRegex = /[0-9a-zA-ZáéíóúÁÉÍÓÚÑñ@#$%\^&!\?;:\.,'\"~\*-=\+_\(\)\[\]\{\}\|\/\\]+/;
  var nameAllowedCharsMessage = "Name field only allows: A-Z, a-z, áéíóúÁÉÍÓÚÑñ, 0-9, ~ @ # % ^ & * ( ) - _ = + [ ] { } \\ | ; : \' \" , . / ? !";

  var titleRegex = new RegExp("[a-zA-Z0-9.!-?]+[\/]?");
  var titleAllowedCharsMessage = 'Title field only allows : space, A-Z, a-z, 0-9, dot, dash, /, !, and ?';

  var alphaNumRegex = new RegExp("[0-9a-zA-Z]+");
  var alphaNumAllowedCharsMessage = 'Collection name only allows : a-z A-Z 0-9';

  var pathRegex = new RegExp("^[^\/]*([a-zA-Z0-9\.-]+[\/]{0,1})+[^\/]$");
  var pathAllowedCharsMessage = 'Path only allows : /, a-z, 0-9, dot, and dash, paths of the format: /path, path/, or path//path are not allowed';

  var roleRegex = new RegExp("^([0-9a-zA-Z./-])+$");
  var roleAllowedCharsMessage = 'Role only allows : /, a-z, 0-9, dot, and dash';

  var intRegex = new RegExp("^([0-9])+$");

  var applications = {};
  var applications_by_id = {};

  var current_application_id = "";
  var current_application_name = {};
  var applicationData = {};

  var query_entities = null;
  var query_entities_by_id = null;

  var query_history = [];

  var indexes = [];
  var backgroundGraphColor = '#ffffff';
  Pages.resetPasswordUrl = Usergrid.ApiClient.getResetPasswordUrl();

  String.prototype.startsWith = function(s) {
    return this.lastIndexOf(s, 0) === 0;
  };

  String.prototype.endsWith = function(s) {
    return this.length >= s.length
      && this.substr(this.length - s.length) == s;
  };

  function initOrganizationVars() {
    applications = {};
    applications_by_id = {};

    current_application_id = "";
    current_application_name = "";

    query_entities = null;
    query_entities_by_id = null;

    query_history = [];

    indexes = [];
  }

  function keys(o) {
    var a = [];
    for (var propertyName in o) {
      a.push(propertyName);
    }
    return a;
  }

  $('#api-activity').ajaxStart( function() {
    $(this).show();
  });

  $('#api-activity').ajaxComplete( function() {
    $(this).hide();
  });

  function showPanel(page) {
    var p = $(page);
    $("#console-panels").children().each(function() {
      if ($(this).attr("id") == p.attr("id")) {
        $(this).show();
      } else {
        $(this).hide();
      }
    });
  }

  function initConsoleFrame(){
    $("#console-panel iframe").attr("src", url);
  }

  function getAccessTokenURL(){
    var bearerToken = Usergrid.ApiClient.getToken();
    var app_name = Usergrid.ApiClient.getApplicationName();
    if (typeof app_name != 'string') {
      app_name = '';
    }
    var org_name = Usergrid.ApiClient.getOrganizationName();
    if (typeof org_name != 'string') {
      org_name = '';
    }
    var bearerTokenJson = JSON.stringify(
      [{
        "type":"custom_token",
        "name":"Authorization",
        "value":"Bearer " + bearerToken,
        "style":"header"
      }, {
        "type":"custom_token",
        "name":"app_name",
        "value":app_name,
        "style":"template"
      }, {
        "type":"custom_token",
        "name":"org_name",
        "value":org_name,
        "style":"template"
      }]
    );
    var bearerTokenString = encodeURIComponent(bearerTokenJson);
    var url = 'https://apigee.com/console/usergrid?v=2&embedded=true&auth=' + bearerTokenString;
    return url;
  }
  Usergrid.console.getAccessTokenURL = getAccessTokenURL;

  function showPanelContent(panelDiv, contentDiv) {
    var cdiv = $(contentDiv);
    $(panelDiv).children(".panel-content").each(function() {
      var el = $(this);
      if (el.attr("id") == cdiv.attr("id")) {
        el.show();
      } else {
        el.hide();
      }
    });
  }

  function selectTabButton(link) {
    var tab = $(link).parent();
    tab.parent().find("li.active").removeClass('active');
    tab.addClass('active');
  }

  function selectFirstTabButton(bar){
    selectTabButton($(bar).find("li:first-child a"));
  }

  function setNavApplicationText() {
    var name = Usergrid.ApiClient.getApplicationName();
    if(!name) {
      name = "Select an Application";
    }
    $('#current-app-name').html(name + '  <span style="float: right">&#9660;</span>');
    $('.thingy span.title span.app_title').text(" - " + name);
  }

  /*******************************************************************
   *
   * Query Explorer
   *
   ******************************************************************/

  $("#query-source").val("{ }");

  function pageOpenQueryExplorer(collection) {
    collection = collection || "";
    showPanel("#query-panel");
    hideMoreQueryOptions();
    //reset the form fields
    $("#query-path").val(collection);
    $("#query-source").val("{ }");
    $("#query-ql").val("");
    query_history = [];
    //Prepare Collection Index Dropdown Menu
    requestIndexes(collection);
    //bind events for previous and next buttons
    bindPagingEvents('query-response');
    //clear out the table before we start
    var output = $('#query-response-table');
    output.empty();
    //if a collection was provided, go ahead and get the default data
    if (collection) {
      getCollection('GET');
    }
  }
  window.Usergrid.console.pageOpenQueryExplorer = pageOpenQueryExplorer;

  function getCollection(method){
    //get the data to run the query
    var path = $("#query-path").val();
    if(method.toUpperCase() !== 'GET'){
      var data = $("#query-source").val();
      try{
        validateJson();
        data = JSON.parse(data);
      } catch (e) {
        alertModal("Error", "There is a problem with your JSON.");
        return false;
      }
    }
    var ql = $("#query-ql").val();
    //merge the data and the query only if query is not empty
    if(ql !== ""){
      var params = {"ql":ql};
    }
    if(method.toUpperCase() === 'PUT' && !Usergrid.validation.isUUID( path.split("/").pop())) {
      confirmAction("Warning!",
        "You are attempting to run a PUT (update) command, but it appears that you have not given a specific entity to act on.  This action may update all entities in this colleciton.  Are you sure you want to proceed?",
        function() {
          //make a new query object
          queryObj = new Usergrid.Query(method, path, data, params, getCollectionCallback, function() { alertModal("Error", "Unable to retrieve collection data.") });
          //store the query object on the stack
          pushQuery(queryObj);
          //then run the query
          runAppQuery(queryObj);
        }
      );
    } else {
      //make a new query object
      queryObj = new Usergrid.Query(method, path, data, params, getCollectionCallback, function() { alertModal("Error", "Unable to retrieve collection data.") });
      //store the query object on the stack
      pushQuery(queryObj);
      //then run the query
      runAppQuery(queryObj);
    }
  }


  function getCollectionCallback(response) {
    hidePagination('query-response');

    query_entities = null;
    query_entities_by_id = null;
    var t = "";
    if (response.entities && (response.entities.length > 0)) {
      query_entities = response.entities;
      query_entities_by_id = {};

      var path = response.path || "";
      path = "" + path.match(/[^?]*/);

      if (response.entities.length > 1) {
        for (i in query_entities) {
          var entity = query_entities[i];
          query_entities_by_id[entity.uuid] = entity;

          var entity_path = (entity.metadata || {}).path;
          if ($.isEmptyObject(entity_path)) {
            entity_path = path + "/" + entity.uuid;
          }

          t += "<div class=\"query-result-row entity_list_item\" id=\"query-result-row-"
            + i
            + "\" data-entity-type=\""
            + entity.type
            + "\" data-entity-id=\"" + entity.uuid + "\" data-collection-path=\""
            + entity_path
            + "\"></div>";
        }

        $("#query-response-table").html(t);
        $(".entity_list_item").loadEntityCollectionsListWidget();
      } else {
        var entity = response.entities[0];
        query_entities_by_id[entity.uuid] = entity;

        var entity_path = (entity.metadata || {}).path;
        if ($.isEmptyObject(entity_path)) {
          entity_path = path + "/" + entity.uuid;
        }

        $("#query-path").val(entity_path);

        t = '<div class="query-result-row entity_detail" id="query-result-detail" data-entity-type="'
          + entity.type
          + '" data-entity-id="' + entity.uuid + '" data-collection-path="'
          + entity_path
          + '"></div>';

        $("#query-response-table").html(t);
        $('#query-result-detail').loadEntityCollectionsDetailWidget();
      }
      showBackButton();
      showPagination('query-response');
    }else{
      $("#query-response-table").html("<div class='group-panel-section-message'>No Collection Entities Found</div>");
    }


  }

  function pushQuery(queryObj) {
    //store the query object on the stack
    query_history.push(queryObj);
  }

  function popQuery() {
    if (query_history.length < 1) {
      $('#button-query-back').hide();
      return;
    }
    //get the last query off the stack
    query_history.pop(); //first pull off the current query
    lastQuery = query_history.pop(); //then get the previous one
    if (lastQuery) {
      //set the path in the query explorer
      $("#query-path").val(lastQuery.getResource());
      //get the ql and set it in the query explorer
      var params = lastQuery.getQueryParams() || {};
      $("#query-ql").val(params.ql);
      //delete the ql from the json obj -it will be restored later when the query is run in getCollection()
      var jsonObj = lastQuery.getJsonObj() || {};
      delete jsonObj.ql;
      //set the data obj in the query explorer
      $("#query-source").val(JSON.stringify(jsonObj));
    } else {
      $("#query-path").val('');
      $("#query-ql").val('');
      $("#query-source").val('');
    }
    showBackButton();
  }

  //helper function for query explorer back button
  function showBackButton() {
    if (query_history.length > 0){
      $('#button-query-back').show();
    } else {
      $('#button-query-back').hide();
    }
  }

  $.fn.loadEntityCollectionsListWidget = function() {
    this.each(function() {
      var entityType = $(this).dataset('entity-type');
      var entityUIPlugin = "apigee_collections_" + entityType + "_list_item";
      if (!$(this)[entityUIPlugin]) {
        entityUIPlugin = "apigee_collections_entity_list_item";
      }
      $(this)[entityUIPlugin]();
    });
  };

  $.fn.loadEntityCollectionsDetailWidget = function() {
    this.each(function() {
      var entityType = $(this).dataset('entity-type');
      var entityUIPlugin = "apigee_collections_" + entityType + "_detail";
      if (!$(this)[entityUIPlugin]) {
        entityUIPlugin = "apigee_collections_entity_detail";
      }
      $(this)[entityUIPlugin]();
    });
    if (this.length === 1 ){
      hideEntityCheckboxes();
      hideEntitySelectButton();
    }
  };

  function hideEntityCheckboxes(){
    $(".queryResultItem").hide();
    $(".queryResultItem").attr('checked', true);
  }

  function hideEntitySelectButton(){
    $("#selectAllCollections").hide();
  }
  function showEntitySelectButton(){
    $("#selectAllCollections").show();
  }

  function getQueryResultEntity(id) {
    if (query_entities_by_id) {
      return query_entities_by_id[id];
    }
    return null;
  }
  window.Usergrid.console.getQueryResultEntity = getQueryResultEntity;

  function showQueryStatus(s, _type) {
    StatusBar.showAlert(s, _type);
  }

  function expandQueryInput() {
    $('#query-source').height(150);
    $('#button-query-shrink').show();
    $('#button-query-expand').hide();
    return false;
  }

  function shrinkQueryInput() {
    $('#query-source').height(60);
    $('#button-query-shrink').hide();
    $('#button-query-expand').show();
    return false;
  }

  InitQueryPanel();
  function InitQueryPanel(){
    $('#query-source').focus(expandQueryInput);
    $('#button-query-shrink').click(shrinkQueryInput);
    $('#button-query-expand').click(expandQueryInput);

    $('#button-query-back').click(function() {popQuery();return false;} );

    $('#button-query-get').click(function() {getCollection('GET');return false;} );
    $('#button-query-post').click(function() {getCollection('POST');return false;} );
    $('#button-query-put').click(function() {getCollection('PUT');return false;} );
    $('#button-query-delete').click(function() {getCollection('DELETE');return false;} );
    $('#button-query-validate').click(function() {validateJson();return false;});
  }

  function showMoreQueryOptions() {
    $('.query-more-options').show();
    $('.query-less-options').hide();
    $('#query-ql').val("");
    $('#query-source').val("{ }");
  }

  function hideMoreQueryOptions() {
    $('.query-more-options').hide();
    $('.query-less-options').show();
    $('#query-ql').val("");
    $('#query-source').val("{ }");
  }

  function toggleMoreQueryOptions() {
    $('.query-more-options').toggle();
    $('.query-less-options').toggle();
    $('#query-ql').val("");
    $('#query-source').val("{ }");
  }

  $('#button-query-more-options').click(function() {
    toggleMoreQueryOptions();
    return false;
  });

  $('#button-query-less-options').click(function() {
    toggleMoreQueryOptions();
    return false;
  });

  $('#query-source').keypress(function(event) {
    if (event.keyCode == 13) {
      validateJson();
    }
  });

  function validateJson() {
    try {
      var result = JSON.parse($('#query-source').val());
      if (result) {
        showQueryStatus('JSON is valid!');
        $('#query-source').val(
            JSON.stringify(result, null, "  "));
        return result;
      }
    } catch(e) {
      showQueryStatus(e.toString(), "error");
    }
    return false;
  };

  $('#button-clear-query-source').click(function(event) {
    shrinkQueryInput();
    $('#query-source').val("{ }");
    return false;
  });

  $('#button-clear-path').click(function(event) {
    $('#query-path').val("");
    return false;
  });

  $('#button-clear-ql').click(function(event) {
    $('#query-ql').val("");
    return false;
  });

  window.Usergrid.console.doChildClick = function(event) {
    var path = new String($('#query-path').val());
    if (!path.endsWith("/")) {
      path += "/";
    }
    path += event.target.innerText;
    $('#query-path').val(path);
  };

  var queryQl = $('#query-ql');
  queryQl.typeahead({source:indexes});

  function doBuildIndexMenu() {
    queryQl.data('typeahead').source = indexes;
  }

  $('#delete-entity-link').click(deleteEntity);

  function deleteEntity(e) {
    e.preventDefault();
    var items = $('#query-response-table input[class=queryResultItem]:checked');
    if(!items.length){
      alertModal("Please, first select the entities you want to delete.");
      return;
    }
    var itemsCount = items.size();
    confirmDelete(function(){
      items.each(function() {
        var entityId = $(this).attr('value');
        var path = $(this).attr('name');
        runAppQuery(new Usergrid.Query("DELETE", path + "/" + entityId, null, null,
          function() {
            itemsCount--;
            if(itemsCount==0){
              deselectAllCollections();
              getCollection('GET');
            }},
          function() { alertModal("Unable to delete entity ID: " + entityId); }
        ));
      });
    });
  }

  function requestIndexes(path){
    var data = {};
    runAppQuery(new Usergrid.Query("GET", path + "/indexes", null, null,
      function(response) {
        if(response && response.data) {
          data = response;
        }
        buildIndexDropdown('query-collections-indexes-list', data);

      }));
  }

  function buildIndexDropdown(menuId, indexes) {
    var menu = $("#" + menuId);
    menu.empty();
    $.tmpl('apigee.ui.collections.query.indexes.html', indexes).appendTo(menu);
  }

  function appendToCollectionsQuery(message){
    var queryTextArea = $("#query-ql");
    queryTextArea.val(queryTextArea.val()+ " " + message );
  }
  window.Usergrid.console.appendToCollectionsQuery = appendToCollectionsQuery;

  /*******************************************************************
   *
   * Organization Home
   *
   ******************************************************************/

  function pageSelectHome() {
    setupMenu();
    Pages.SelectPanel('organization');
    requestApplications();
    requestAdmins();
    displayOrganizationName(Usergrid.ApiClient.getOrganizationName());
    requestOrganizationCredentials();
    requestAdminFeed();
  }
  window.Usergrid.console.pageSelectHome = pageSelectHome;

  $(document).on('click','#go-home', pageSelectHome);

  function displayApplications(response) {
    var t = "";
    var m2 = "";
    applications = {};
    applications_by_id = {};
    var appMenu = $('#applications-menu');
    var appList = $('table#organization-applications-table');
    appMenu.empty();
    appList.empty();

    if (response.data) {
      applications = response.data;
      var count = 0;
      var applicationNames = keys(applications).sort();
      var data = [];
      var appMenuTmpl = $('<li><a href="#">${name}</a></li>');

      for (var i in applicationNames) {
        var name = applicationNames[i];
        var uuid = applications[name];
        data.push({uuid:uuid, name:name.split("/")[1]});
        count++;
        applications_by_id[uuid] = name.split("/")[1];
      }

      if (count) {
        $.tmpl('apigee.ui.applications.table_rows.html', data).appendTo(appList);
        appMenuTmpl.tmpl(data).appendTo(appMenu);
        appMenu.find("a").click(function selectApp(e) {
          var link = $(this);
          pageSelect(link.tmplItem().data.name);
          Pages.SelectPanel('application');
        });

        appList.find("a").click(function selectApp(e) {
          e.preventDefault();
          var link = $(this);
          pageSelect(link.tmplItem().data.name);
          Pages.SelectPanel('application');
        });
        enableApplicationPanelButtons();
      }
      appMenu.append('<li class="divider"></li>');
      appMenu.append('<li><a class="" data-toggle="modal" href="#dialog-form-new-application"> <strong>+</strong> New Application</a></li>');
    }

    if(appList.is(":empty")){
      appList.html('<div class="alert user-panel-section">No applications created.</div>');
      appMenu.html('<li>--No Apps--</li>');
      forceNewApp();
    }

    var appName = Usergrid.ApiClient.getApplicationName();
    if (!appName) {
      selectFirstApp();
    }
  }

  function requestApplications() {
    var sectionApps = $('#organization-applications-table');
    sectionApps.empty().html('<div class="alert alert-info user-panel-section">Loading...</div>');
    runManagementQuery(new Usergrid.Query("GET","organizations/" + Usergrid.ApiClient.getOrganizationUUID() + "/applications", null, null,
      displayApplications,
      function() { sectionApps.html('<div class="alert user-panel-section">Unable to retrieve application list.</div>'); }
    ));
  }

  function selectFirstApp() {
    //get the currently specified app name
    var appName = Usergrid.ApiClient.getApplicationName();
    //and make sure we it is in one of the current orgs
    var app = Usergrid.organizations.getItemByName(appName);
    if(appName && app) {
      Usergrid.ApiClient.setApplicationName(appName);
      pageSelect(appName);
    } else {
      //we need to select an app, so get the current org name
      var orgName = Usergrid.ApiClient.getOrganizationName();
      //get a reference to the org object by using the name
      var org = Usergrid.organizations.getItemByName(orgName);
      //get a handle to the first app in the org
      app = org.getFirstItem();
      //store the new app in the client
      Usergrid.ApiClient.setApplicationName(app.getName());
      pageSelect(app.getName());
    }
    setNavApplicationText();
  }

  function displayAdmins(response) {
    var sectionAdmins = $('#organization-admins-table');
    sectionAdmins.empty();
    if (response.data) {
      var admins = {};
      admins = response.data;
      admins = admins.sort();
      for (var i in admins) {
        var admin = admins[i];
        admin.gravatar = get_gravatar(admin.email, 20);
        $.tmpl('apigee.ui.admins.table_rows.html', admin).appendTo(sectionAdmins);
      }
    }
    if(sectionAdmins.is(':empty')){
      sectionAdmins.html('<div class="alert user-panel-section">No organization administrators.</div>');
    }
  }

  function requestAdmins() {
    var sectionAdmins =$('#organization-admins-table');
    sectionAdmins.empty().html('<div class="alert alert-info user-panel-section">Loading...</div>');
    runManagementQuery(new Usergrid.Query("GET","organizations/" + Usergrid.ApiClient.getOrganizationUUID()  + "/users", null, null,
      displayAdmins,
      function() {sectionAdmins.html('<div class="alert user-panel-section">Unable to retrieve admin list</div>');
    }));
  }

  $(document).on('click', '.toggleableSP', function() {
    $(this).parent().find('.toggleableSP').toggle();
    return false
  });

  function get_gravatar(email, size) {
    var size = size || 50;
    return 'https://secure.gravatar.com/avatar/' + MD5(email) + '?d=identicon&s=' + size;
  }

  function displayAdminFeed(response) {

    var sectionActivities = $('#organization-feed-table');
    sectionActivities.empty();

    if (response.entities && (response.entities.length > 0)) {
      var activities = response.entities;
      for (var i in activities) {
        var activity = activities[i];

        // Next part is a hack. The API should return the email and title cleanly.
        var title_tmp = $("<span/>", {html: activity.title});
        activity.actor.email  = title_tmp.find('a').attr('mailto');
        title_tmp.find('a').remove();
        activity.title = title_tmp.text();
        // hack ends here

        activity.actor.gravatar = get_gravatar(activity.actor.email, 20);
        $.tmpl('apigee.ui.feed.table_rows.html', activity).appendTo(sectionActivities);
      }
    }

    if (sectionActivities.is(":empty")) {
      sectionActivities.html('<div class="alert user-panel-section">No activities.</div>');
    }
  }

  function requestAdminFeed() {
    var section =$('#organization-activities');
    section.empty().html('<div class="alert alert-info">Loading...</div>');
    runManagementQuery(new Usergrid.Query("GET","orgs/" + Usergrid.ApiClient.getOrganizationUUID()  + "/feed", null, null, displayAdminFeed,
      function() { section.html('<div class="alert">Unable to retrieve feed.</div>'); }));
  }
  window.Usergrid.console.requestAdminFeed = requestAdminFeed;

  var organization_keys = { };

  function requestOrganizationCredentials() {
    $('#organization-panel-key').html('<div class="alert alert-info marginless">Loading...</div>');
    $('#organization-panel-secret').html('<div class="alert alert-info marginless">Loading...</div>');
    runManagementQuery(new Usergrid.Query("GET",'organizations/'+ Usergrid.ApiClient.getOrganizationUUID()  + "/credentials", null, null,
      function(response) {
        $('#organization-panel-key').html(response.credentials.client_id);
        $('#organization-panel-secret').html(response.credentials.client_secret);
        organization_keys = {client_id : response.credentials.client_id, client_secret : response.credentials.client_secret};
      },
      function() {
        $('#organization-panel-key').html('<div class="alert marginless">Unable to load...</div>');
        $('#organization-panel-secret').html('<div class="alert marginless">Unable to load...</div>');
      }));
  }

  function newOrganizationCredentials() {
    $('#organization-panel-key').html('<div class="alert alert-info marginless">Loading...</div>');
    $('#organization-panel-secret').html('<div class="alert alert-info marginless">Loading...</div>');
    runManagementQuery(new Usergrid.Query("POST",'organizations/' + Usergrid.ApiClient.getOrganizationUUID()   + "/credentials",null, null,
      function(response) {
        $('#organization-panel-key').html(response.credentials.client_id);
        $('#organization-panel-secret').html(response.credentials.client_secret);
        organization_keys = {client_id : response.credentials.client_id, client_secret : response.credentials.client_secret};
      },
      function() {
        $('#organization-panel-key').html('<div class="alert marginless">Unable to load...</div>');
        $('#organization-panel-secret').html('<div class="alert marginless">Unable to load...</div>');
      }
    ));
  }
  window.Usergrid.console.newOrganizationCredentials = newOrganizationCredentials;

  function updateTips(t) {
    tips.text(t).addClass('ui-state-highlight');
    setTimeout(function() {
      tips.removeClass('ui-state-highlight', 1500);
    },
    500);
  }

  function checkLength(o, n, min, max) {
    if (o.val().length > max || o.val().length < min) {
      o.addClass('ui-state-error');
      updateTips("Length of " + n + " must be between " + min
          + " and " + max + ".");
      return false;
    } else {
      return true;
    }
  }

  function checkRegexp(o, regexp, n) {
    if (! (regexp.test(o.val()))) {
      o.addClass('ui-state-error');
      updateTips(n);
      return false;
    } else {
      return true;
    }
  }

  function checkTrue(o, t, n) {
    if (!t) {
      o.addClass('ui-state-error');
      updateTips(n);
    }
    return t;
  }

  var tips = $('.validateTips');

  /*******************************************************************
   *
   * Modals
   *
   ******************************************************************/

  function alertModal(header,message) {
    $('#alertModal h4').text(header);
    $('#alertModal p').text(message);
    $('#alertModal').modal('show');
  }

  function confirmAction(header, message, callback){
    var form = $('#confirmAction');

    form.find('h4').text(header);
    form.find('p').text(message);
    form.unbind('submit');

    form.submit(function(){
      form.modal("hide");
      callback();

      return false;
    });

    form.modal('show');
  }

  function resetModal(){
    this.reset();
    var form = $(this);
    formClearErrors(form);
  }

  function focusModal(){
    $(this).find('input:first').focus();
  }

  function submitModal(e){
    e.preventDefault();
  }

  $('form.modal').on('hidden',resetModal).on('shown',focusModal).submit(submitModal);
  $('#dialog-form-new-application').submit(submitApplication);
  $('#dialog-form-force-new-application').submit(submitApplication);
  $('#dialog-form-new-admin').submit(submitNewAdmin);
  $('#dialog-form-new-organization').submit(submitNewOrg);
  $('#dialog-form-new-user').submit(submitNewUser);
  $('#dialog-form-new-role').submit(submitNewRole);
  $('#dialog-form-new-collection').submit(submitNewCollection);
  $('#dialog-form-new-group').submit(submitNewGroup);
  $('#dialog-form-add-group-to-user').submit(submitAddGroupToUser);
  $('#dialog-form-add-user-to-group').submit(submitAddUserToGroup);
  $('#dialog-form-add-user-to-role').submit(submitAddUserToRole);
  $('#dialog-form-add-role-to-user').submit(function() {
    submitAddRoleToUser(current_roleName, current_roleTitle)});
  $('#dialog-form-add-group-to-role').submit(function() {
    submitAddGroupToRole(current_roleName, current_roleTitle)});
  $('#dialog-form-add-role-to-group').submit(submitAddRoleToGroup);
  $('#dialog-form-follow-user').submit(submitFollowUser);

  function checkLength2(input, min, max) {
    if (input.val().length > max || input.val().length < min) {
      var tip = "Length must be between " + min + " and " + max + ".";
      validationError(input,tip);
      return false;
    }

    return true;
  }

  function checkRegexp2(input, regexp, tip) {
    if (! (regexp.test(input.val()))) {
      validationError(input,tip);
      return false;
    }
    return true;
  }

  function checkTrue2(input, exp, tip) {
    if (!exp) {
      validationError(input,tip);
      return false;
    }

    return true;
  }

  function confirmDelete(callback){
    var form = $('#confirmDialog');
    if (form.submit) {
      form.unbind('submit');
    }

    form.submit(function(e){
      e.preventDefault();
      form.modal('hide');
    }).submit(callback);

    form.modal('show');
  }

  function validationError(input, tip){
    input.focus();
    input.parent().parent().addClass("error");
    input.parent().parent().find(".help-block").text(tip).addClass("alert-error").addClass("alert").show();
  }

  $.fn.serializeObject = function() {
    var o = {};
    var a = this.serializeArray();

    $.each(a, function() {
      if (o[this.name]) {
        if (!o[this.name].push) {
          o[this.name] = [o[this.name]];
        }
        o[this.name].push(this.value || '');
      } else {
        o[this.name] = this.value || '';
      }
    });

    return o;
  };

  function formClearErrors(form){
    form.find('.ui-state-error').removeClass('ui-state-error');
    form.find('.error').removeClass('error');
    form.find('.help-block').empty().hide();
  }

  function submitApplication() {
    var form = $(this);
    formClearErrors(form);

    var new_application_name = $(this).find('.new-application-name');

    var bValid = checkLength2(new_application_name, 4, 80)
      && checkRegexp2(new_application_name, usernameRegex, usernameAllowedCharsMessage);

    if (bValid) {
      runManagementQuery(new Usergrid.Query("POST","organizations/" + Usergrid.ApiClient.getOrganizationUUID()  + "/applications", form.serializeObject(), null,
        function(response) {
          for (var appName in response.data) { break; }
          var currentOrg = Usergrid.ApiClient.getOrganizationName();
          Usergrid.organizations.getItemByName(currentOrg).addItem(new Usergrid.Application(appName, response.data[appName]));
          pageSelect(appName);
          requestApplications();
        },
        function() {
          closeErrorMessage = function() {
            $('#home-messages').hide();
          };
          var closebutton = '<a href="#" onclick="closeErrorMessage();" class="close">&times;</a>'
          $('#home-messages').text("Unable to create application: ").prepend(closebutton).addClass('alert-error').show();
      }));
      $(this).modal('hide');
    }
  }

  function submitNewAdmin() {
    var form = $(this);
    formClearErrors(form);

    var new_admin_email = $('#new-admin-email');
    var bValid = checkLength2(new_admin_email, 6, 80)
      && checkRegexp2(new_admin_email,emailRegex, emailAllowedCharsMessage);
    if (bValid) {
      var data = form.serializeObject();
      runManagementQuery(new Usergrid.Query("POST","organizations/" + Usergrid.ApiClient.getOrganizationUUID() + "/users", data, null,
        requestAdmins,
        function () { alertModal("Error", "Unable to create admin"); }
      ));
      $(this).modal('hide');
    }
  }

  function addOrganizationToList(orgName) {
    runManagementQuery(new Usergrid.Query("GET","orgs/" + orgName, null, null,
      function(response) {
        var orgName = response.organization.name;
        var orgUUID = response.organization.uuid;
        organization = new Usergrid.Organization(orgName, orgUUID);
        var apps = response.organization.applications;
        for(app in apps) {
          var appName = app.split("/")[1];
          //grab the id
          var appUUID = response.organization.applications[app];
          //store in the new Application object
          application = new Usergrid.Application(appName, appUUID);
          organization.addItem(application);
        }
        //add organization to organizations list
        Usergrid.organizations.addItem(organization);
        requestAccountSettings();
        setupOrganizationsMenu();
      },
      function() { alertModal("Error", "Unable to get organization" + orgName);
      }
    ));
  }

  function submitNewOrg() {
    var form = $(this);
    formClearErrors(form);

    var new_organization_name = $('#new-organization-name');
    var new_organization_name_val = $('#new-organization-name').val();
    var bValid = checkLength2(new_organization_name, 4, 80)
      && checkRegexp2(new_organization_name, organizationNameRegex, organizationNameAllowedCharsMessage);

    if (bValid) {
      var data = form.serializeObject();
      runManagementQuery(new Usergrid.Query("POST","users/" + Usergrid.userSession.getUserUUID() + "/organizations", data, null,
        function() {
          addOrganizationToList(new_organization_name_val);
        },
        function() { alertModal("Error", "Unable to create organization"); }
      ));
      $(this).modal('hide');
    }
  }
 //TODO: the organization, and required fields for this method, are hidden. There is no quick way to check variable names and order
 /*
  * Needed fields:
  * username:
  * name: FULL NAME
  * email:
  * password:
  */
  function submitNewUser() {
    var form = $(this);
    formClearErrors(form);

    var new_user_email = $('#new-user-email');
    var new_user_username = $('#new-user-username');
    var new_user_fullname = $('#new-user-fullname');
    var new_user_password = $('#new-user-password');

    var bValid =
      checkLength2(new_user_fullname, 1, 80)
      && checkRegexp2(new_user_fullname, nameRegex, nameAllowedCharsMessage)
      && checkRegexp2(new_user_username, usernameRegex, usernameAllowedCharsMessage)
      && checkLength2(new_user_email, 6, 80)
      && checkRegexp2(new_user_email,emailRegex, emailAllowedCharsMessage)
      && ( checkLength2(new_user_password,0,0) || checkLength2(new_user_password, 5, 32) )
      && (new_user_password.text() === "" || checkRegexp2(new_user_password,passwordRegex, passwordAllowedCharsMessage));

    if (bValid) {
      var data = form.serializeObject();
      runAppQuery(new Usergrid.Query("POST", 'users', data, null,
        function() {
          getUsers();
          closeErrorMessage = function() {
            $('#users-messages').hide();
          };
          var closebutton = '<a href="#" onclick="closeErrorMessage();" class="close">&times;</a>';
          $('#users-messages')
            .text("User created successfully.")
            .prepend(closebutton)
            .removeClass()
            .addClass('alert alert-warning')
            .show();
        },
        function() {
          closeErrorMessage = function() {
            $('#users-messages').hide();
          };
          var closebutton = '<a href="#" onclick="closeErrorMessage();" class="close">&times;</a>'
          $('#users-messages')
          .text("Unable to create user")
          .prepend(closebutton)
          .removeClass()
          .addClass('alert alert-error')
          .show();
        }
      ));

      $(this).modal('hide');
    }
  }

  function submitNewRole() {
    var form = $(this);
    formClearErrors(form);

    var new_role_name = $('#new-role-name');
    var new_role_title = $('#new-role-title');

    var bValid = checkLength2(new_role_name, 1, 80)
      && checkRegexp2(new_role_name, roleRegex, roleAllowedCharsMessage)
      && checkLength2(new_role_title, 1, 80)
      && checkRegexp2(new_role_title,titleRegex, titleAllowedCharsMessage);

    if (bValid) {
      var data = form.serializeObject();
      runAppQuery(new Usergrid.Query("POST", "rolenames", data, null,
        function() {
          getRoles();
          closeErrorMessage = function() {
            $('#roles-messages').hide();
          };
          var closebutton = '<a href="#" onclick="closeErrorMessage();" class="close">&times;</a>'
          $('#roles-messages')
            .text("Role created successfully.")
            .prepend(closebutton)
            .removeClass()
            .addClass('alert alert-warning')
            .show();
          },
          function() {
            closeErrorMessage = function() {
            $('#roles-messages').hide();
          };
          var closebutton = '<a href="#" onclick="closeErrorMessage();" class="close">&times;</a>'
          $('#roles-messages')
            .text("Unable to create user")
            .prepend(closebutton)
            .removeClass()
            .addClass('alert alert-error')
            .show();
        }
      ));

      $(this).modal('hide');
    }
  }

  function submitNewCollection() {
    var form = $(this);
    formClearErrors(form);

    var new_collection_name = $('#new-collection-name');

    var bValid = checkLength2(new_collection_name, 4, 80)
      && checkRegexp2(new_collection_name, alphaNumRegex, alphaNumAllowedCharsMessage);

    if (bValid) {
      var data = form.serializeObject();
      var collections = {};
      collections[data.name] = {};
      var metadata = {
        metadata: {
          collections: collections
        }
      }
      runAppQuery(new Usergrid.Query("PUT", "", metadata, null,
        function() {
          getCollections();
          closeErrorMessage = function() {
            $('#collections-messages').hide();
          };
          var closebutton = '<a href="#" onclick="closeErrorMessage();" class="close">&times;</a>'
          $('#collections-messages')
            .text("Collection created successfully.")
            .prepend(closebutton)
            .removeClass()
            .addClass('alert alert-warning')
            .show();
        },
        function() {
          closeErrorMessage = function() {
            $('#collections-messages').hide();
          };
          var closebutton = '<a href="#" onclick="closeErrorMessage();" class="close">&times;</a>'
          $('#collections-messages')
            .text("Unable to create user")
            .prepend(closebutton)
            .removeClass()
            .addClass('alert alert-error')
            .show();
        }
      ));

      $(this).modal('hide');
    }
  }

  function submitNewGroup() {
    var form = $(this);
    formClearErrors(form);

    var new_group_title = $('#new-group-title');
    var new_group_path = $('#new-group-path');

    var bValid = checkLength2(new_group_title, 1, 80)
      && checkRegexp2(new_group_title, nameRegex, nameAllowedCharsMessage)
      && checkLength2(new_group_path, 1, 80)
      && checkRegexp2(new_group_path, pathRegex, pathAllowedCharsMessage);

    if (bValid) {
      var data = form.serializeObject();
      runAppQuery(new Usergrid.Query("POST", "groups", data, null,
        function() {
          getGroups();
          closeErrorMessage = function() {
          $('#groups-messages').hide();
        };
        var closebutton = '<a href="#" onclick="closeErrorMessage();" class="close">&times;</a>'
        $('#groups-messages')
          .text("Group created successfully.")
          .prepend(closebutton)
          .removeClass()
          .addClass('alert alert-warning')
          .show();
        },
        function() {
          closeErrorMessage = function() {
            $('#groups-messages').hide();
          };
          var closebutton = '<a href="#" onclick="closeErrorMessage();" class="close">&times;</a>'
          $('#groups-messages').text("Unable to create group").prepend(closebutton).addClass('alert-error').show();
        }
      ));

      $(this).modal('hide');
    }
  }

  function submitAddGroupToUser() {
    var form = $(this);
    formClearErrors(form);
    var add_group_groupname = $('#search-group-name-input');
    var bValid = checkLength2(add_group_groupname, 1, 80)
      && checkRegexp2(add_group_groupname, usernameRegex, usernameAllowedCharsMessage);

    if (bValid) {
      userId = $('#search-group-userid').val();
      groupId = $('#search-group-name-input').val();

      runAppQuery(new Usergrid.Query("POST", "/groups/" + groupId + "/users/" + userId, null, null,
        function() { requestUser(userId); },
        function() { alertModal("Error", "Unable to add group to user"); }
      ));

      $(this).modal('hide');
    }
  }

  function submitAddUserToGroup() {
    var form = $(this);
    formClearErrors(form);
    var add_user_username = $('#search-user-name-input');
    var bValid = checkLength2(add_user_username, 4, 80)
      && checkRegexp2(add_user_username, usernameRegex, usernameAllowedCharsMessage);

    if (bValid) {
      userId = $('#search-user-name-input').val();
      groupId = $('#search-user-groupid').val();
      runAppQuery(new Usergrid.Query("POST", "/groups/" + groupId + "/users/" + userId, null, null,
        function() { requestGroup(groupId); },
        function() { alertModal("Error", "Unable to add user to group"); }
      ));
      $(this).modal('hide');
    }
  }

  function submitFollowUser(){
    var form = $(this);
    formClearErrors(form);
    var username = $('#search-follow-username-input');
    var bValid = checkLength2(username, 4, 80) && checkRegexp2(username, usernameRegex, usernameAllowedCharsMessage);
    if (bValid) {
      var followingUserId = $('#search-follow-username').val();
      var followedUserId = $('#search-follow-username-input').val();
      runAppQuery(new Usergrid.Query("POST", "/users/" + followingUserId + "/following/user/" + followedUserId, null, null,
        function() { pageSelectUserGraph(followingUserId)},
        function() {alertModal("Error", "Unable to follow User");}
      ));
      $(this).modal('hide');
    }
  }

    function submitAddRoleToUser(roleName, roleTitle) {
    var form = $(this);
    formClearErrors(form);
    var roleIdField = $('#search-roles-user-name-input');
    var bValid = checkLength2(roleIdField, 1, 80) && checkRegexp2(roleIdField, usernameRegex, usernameAllowedCharsMessage)
    var username = $('#search-roles-user-name-input').val();
    if (bValid) {
      runAppQuery(new Usergrid.Query("POST", "/roles/" + roleName + "/users/" + username, null, null,
        function() { pageSelectRoleUsers(roleName, roleTitle); },
        function() { alertModal("Error", "Unable to add user to role"); }
      ));
      $('#dialog-form-add-role-to-user').modal('hide');
    }
  }

  function submitAddUserToRole() {
    var form = $(this);
    formClearErrors(form);

    var roleIdField = $('#search-role-name-input');
    var bValid = checkLength2(roleIdField, 1, 80)
      && checkRegexp2(roleIdField, roleRegex, roleAllowedCharsMessage)

    var username = $('#role-form-username').val();
    var roleId = $('#search-role-name-input').val();
    // role may have a preceding or trailing slash, remove it
    roleId = roleId.replace('/','');
    if (bValid) {
      runAppQuery(new Usergrid.Query("POST", "/roles/" + roleId + "/users/" + username, null, null,
        function() { pageSelectUserPermissions(username); },
        function() { alertModal("Error", "Unable to add user to role"); }
      ));

      $(this).modal('hide');
    }
  }

  function deleteUsersFromRoles(username) {
    var items = $('input[class^=userRoleItem]:checked');
    if(!items.length){
      alertModal("Error", "Please, first select the roles you want to delete for this user.");
      return;
    }

    confirmDelete(function(){
        items.each(function() {
<<<<<<< HEAD
          var roleName = $(this).attr("value");
          runAppQuery(new Usergrid.Query("DELETE", "/roles/" + roleName + "/users/" + username, null, null,
=======
          var roleId = $(this).attr("value");
          runAppQuery(new Usergrid.Query("DELETE", "/roles/" + roleId  + "/users/" + username, null, null,
>>>>>>> 6a4ef922
            function() { pageSelectUserPermissions (username); },
            function() { alertModal("Error", "Unable to remove user from role"); }
          ));
      });
    });
  }
  window.Usergrid.console.deleteUsersFromRoles = deleteUsersFromRoles;

  function deleteRoleFromUser(roleName, roleTitle) {
    var items = $('#role-users input[class^=userRoleItem]:checked');
    if(!items.length){
      alertModal("Error", "Please, first select the users you want to delete from this role.");
        return;
    }

    confirmDelete(function(){
        items.each(function() {
          var username = $(this).attr("value");
<<<<<<< HEAD
          runAppQuery(new Usergrid.Query("DELETE", "/roles/" + roleName + "/users/" + username, null, null,
            function() { pageSelectRoleUsers (roleName, roleTitle); },
=======
          runAppQuery(new Usergrid.Query("DELETE", "/roles/" + roleId + "/users/" + username, null, null,
            function() { pageSelectRoleUsers (roleId, rolename); },
>>>>>>> 6a4ef922
            function() { alertModal("Error", "Unable to remove user from role"); }
          ));
      });
    });
  }
  window.Usergrid.console.deleteRoleFromUser = deleteRoleFromUser;

  function removeUserFromGroup(userId) {
    var items = $('#user-panel-memberships input[class^=userGroupItem]:checked');
    if(!items.length){
      alertModal("Error", "Please, first select the groups you want to delete for this user.")
        return;
    }
    confirmDelete(function(){
      items.each(function() {
        var groupId = $(this).attr("value");
        runAppQuery(new Usergrid.Query("DELETE", "/groups/" + groupId + "/users/" + userId, null, null,
          function() { pageSelectUserGroups (userId); },
          function() { alertModal("Error", "Unable to remove user from group"); }
        ));
      });
    });
  }
  window.Usergrid.console.removeUserFromGroup = removeUserFromGroup;

  function removeGroupFromUser(groupId) {
    var items = $('#group-panel-memberships input[id^=userGroupItem]:checked');
    if (!items.length) {
      alertModal("Error", "Please, first select the users you want to from this group.");
      return;
    }

    confirmDelete(function(){
      items.each(function() {
        var userId = $(this).attr("value");
        runAppQuery(new Usergrid.Query("DELETE", "/groups/" + groupId + "/users/" + userId, null, null,
          function() { pageSelectGroupMemberships (groupId); },
          function() { alertModal("Error", "Unable to remove user from group"); }
        ));
      });
    });
  }
  window.Usergrid.console.removeGroupFromUser = removeGroupFromUser;

  function deleteRolesFromGroup(roleId, rolename) {
    var items = $('input[class=groupRoleItem]:checked');
    if(!items.length){
      alertModal("Error", "Please, first select the roles you want to delete from this group.")
        return;
    }

    confirmDelete(function(){
      items.each(function() {
        var roleId = $(this).attr("value");
        var groupname = $('#role-form-groupname').val();
        runAppQuery(new Usergrid.Query("DELETE", "/roles/" + roleId + "/groups/" + groupname, null, null,
          function() { pageSelectGroupPermissions(groupname); },
          function() { alertModal("Error", "Unable to remove role from group"); }
        ));
      });
    });
  }
  window.Usergrid.console.deleteRolesFromGroup = deleteRolesFromGroup;

  function submitAddRoleToGroup() {
    var form = $(this);
    formClearErrors(form);

    var roleIdField = $('#search-groups-role-name-input');
    var bValid = checkLength2(roleIdField, 1, 80)
      && checkRegexp2(roleIdField, roleRegex, roleAllowedCharsMessage)

    var groupname = $('#role-form-groupname').val();
    var roleId = $('#search-groups-role-name-input').val();
    // role may have a preceding or trailing slash, remove it
    roleId = roleId.replace('/','');

    if (bValid) {
      runAppQuery(new Usergrid.Query("POST", "/groups/" + groupname + "/roles/" + roleId, null, null,
        function() { pageSelectGroupPermissions(groupname); },
        function() { alertModal("Error", "Unable to add user to role"); }
      ));
    $(this).modal('hide');
    }
  }

  /*******************************************************************
   *
   * Generic page select
   *
   ******************************************************************/
  function pageSelect(name) {
    if (name) {
      //the following 3 lines are just a safety check, we could just store the name
      //get the current org name
      var currentOrg = Usergrid.ApiClient.getOrganizationName();
      //get a reference to the current org object by using the name
      var org = Usergrid.organizations.getItemByName(currentOrg);
      //get a reference to the specified app by name
      var app = org.getItemByName(name);
      //store the name
      Usergrid.ApiClient.setApplicationName(app.getName());
    }
    setNavApplicationText();
    getCollections();
    query_history = [];
  }
  window.Usergrid.console.pageSelect = pageSelect;


  /*******************************************************************
   *
   * Application
   *
   ******************************************************************/

  function pageSelectApplication() {
    pageSelect();
    requestApplicationUsage();
  }
  window.Usergrid.console.pageSelectApplication = pageSelectApplication;

  function updateApplicationDashboard(){
    var data = new google.visualization.DataTable();
    data.addColumn('string', 'Entity');
    data.addColumn('number', 'Count');
    var rows = [];
    var t = '<table class="table table-bordered" id="application-panel-entity-counts">';
    var collectionNames = keys(applicationData.Collections).sort();

    var entity_count = 0;
    for (var i in collectionNames) {
      var collectionName = collectionNames[i];
      var collection = applicationData.Collections[collectionName];
      var row = [collectionName, {v: collection.count}];
      rows.push(row);
      t += '<tr class="zebraRows"><td>' + collection.count + '</td><td>' + collectionName + '</td></tr>';
      entity_count += collection.count;
    }
    t += '<tr id="application-panel-entity-total"><th>' + entity_count + '</th><th>entities total</th></tr>';
    t += '</table>';
    data.addRows(rows);

    new google.visualization.PieChart(
      document.getElementById('application-panel-entity-graph')).
      draw(data, {
        height: 200,
        is3D: true,
        backgroundColor: backgroundGraphColor
      }
    );

    $('#application-panel #application-panel-text').html(t);
  }

  function requestApplicationUsage() {
    $('#application-entities-timeline').html("");
    $('#application-cpu-time').html("");
    $('#application-data-uploaded').html("");
    $('#application-data-downloaded').html("");
    var params = {};
    params.start_time = Math.floor(new Date().getTime() / 1209600000) * 1209600000;
    params.end_time = start_timestamp + 1209600000;
    params.resolution = "day";
    params.counter = ["application.entities", "application.request.download", "application.request.time", "application.request.upload"];
    params.pad = true;

    runAppQuery(new Usergrid.Query("GET", "counters", null, params,
      function(response) {
        var usage_counters = response.counters;

        if (!usage_counters) {
          $('#application-entities-timeline').html("");
          $('#application-cpu-time').html("");
          $('#application-data-uploaded').html("");
          $('#application-data-downloaded').html("");
          return;
        }

        var graph_width = 350;
        var graph_height = 100;
        var data = new google.visualization.DataTable();
        data.addColumn('date', 'Time');
        data.addColumn('number', 'Entities');
        data.addRows(15);

        for (var i in usage_counters[0].values) {
        data.setCell(parseInt(i), 0, new Date(usage_counters[0].values[i].timestamp));
        data.setCell(parseInt(i), 1, usage_counters[0].values[i].value);
        }

        new google.visualization.LineChart(document.getElementById('application-entities-timeline')).draw(data, {
          title: "Entities",
          titlePosition: "in",
          titleTextStyle: {color: 'black', fontName: 'Arial', fontSize: 18},
          width: graph_width,
          height: graph_height,
          backgroundColor: backgroundGraphColor,
          legend: "none",
          hAxis: {textStyle: {color:"transparent", fontSize: 1}},
          vAxis: {textStyle: {color:"transparent", fontSize: 1}}
        });

        data = new google.visualization.DataTable();
        data.addColumn('date', 'Time');
        data.addColumn('number', 'CPU');
        data.addRows(15);

        for (var i in usage_counters[2].values) {
          data.setCell(parseInt(i), 0, new Date(usage_counters[2].values[i].timestamp));
          data.setCell(parseInt(i), 1, usage_counters[2].values[i].value);
        }

        new google.visualization.LineChart(document.getElementById('application-cpu-time')).draw(data, {
          title: "CPU Time Used",
          titlePosition: "in",
          titleTextStyle: {color: 'black', fontName: 'Arial', fontSize: 18},
          width: graph_width,
          height: graph_height,
          backgroundColor: backgroundGraphColor,
          legend: "none",
          hAxis: {textStyle: {color:"transparent", fontSize: 1}},
          vAxis: {textStyle: {color:"transparent", fontSize: 1}}
        });

        data = new google.visualization.DataTable();
        data.addColumn('date', 'Time');
        data.addColumn('number', 'Uploaded');
        data.addRows(15);

        for (var i in usage_counters[3].values) {
          data.setCell(parseInt(i), 0, new Date(usage_counters[3].values[i].timestamp));
          data.setCell(parseInt(i), 1, usage_counters[3].values[i].value);
        }

        new google.visualization.LineChart(document.getElementById('application-data-uploaded')).draw(data, {
          title: "Bytes Uploaded",
          titlePosition: "in",
          titleTextStyle: {color: 'black', fontName: 'Arial', fontSize: 18},
          width: graph_width,
          height: graph_height,
          backgroundColor: backgroundGraphColor,
          legend: "none",
          hAxis: {textStyle: {color:"transparent", fontSize: 1}},
          vAxis: {textStyle: {color:"transparent", fontSize: 1}}
        });

        data = new google.visualization.DataTable();
        data.addColumn('date', 'Time');
        data.addColumn('number', 'Downloaded');
        data.addRows(15);

        for (var i in usage_counters[1].values) {
          data.setCell(parseInt(i), 0, new Date(usage_counters[1].values[i].timestamp));
          data.setCell(parseInt(i), 1, usage_counters[1].values[i].value);
        }

        new google.visualization.LineChart(document.getElementById('application-data-downloaded')).draw(data, {
          title: "Bytes Downloaded",
          titlePosition: "in",
          titleTextStyle: {color: 'black', fontName: 'Arial', fontSize: 18},
          width: graph_width,
          height: graph_height,
          backgroundColor: backgroundGraphColor,
          legend: "none",
          hAxis: {textStyle: {color:"transparent", fontSize: 1}},
          vAxis: {textStyle: {color:"transparent", fontSize: 1}}
        });
      },
      function() {
        $('#application-entities-timeline').html("");
        $('#application-cpu-time').html("");
        $('#application-data-uploaded').html("");
        $('#application-data-downloaded').html("");
      }
    ));
  }
  window.Usergrid.console.requestApplicationUsage = requestApplicationUsage;

  /*******************************************************************
   *
   * Query Object Setup
   *
   ******************************************************************/
  var queryObj = {};

  function hidePagination(section) {
    $('#'+section+'-pagination').hide();
    $('#'+section+'-next').hide();
    $('#'+section+'-previous').hide();
  }

  function showPagination(section){
    if (queryObj.hasNext()) {
      $('#'+section+'-pagination').show();
      $('#'+section+'-next').show();
    }

    if (queryObj.hasPrevious()) {
      $('#'+section+'-pagination').show();
      $('#'+section+'-previous').show();
    }
  }

  function hideCurlCommand(section) {
    $('#'+section+'-curl-container').hide();
    $('#'+section+'-curl-token').hide();
  }

  function showCurlCommand(section, curl, token) {
    var data = {
      curlData: curl,
      sectionName: section
    };
    var sectionId = $('#'+section+'-curl-container');
    sectionId.html("");
    $.tmpl('apigee.ui.curl.detail.html', data).appendTo(sectionId);
     sectionId.show();
    if (!token) {
      $('#'+section+'-curl-token').hide();
    }
  }

  function copyCurlCommand() {
    $('#copypath', 'body')
    .find('a')
        .livequery('click', function() {
            $(this)
                .blur();
            var nodetext = $('#'+section+'-curl').html();
            $('#copypath input').focus();
            $('#copypath input').select();
            return false;
        });

  }

  function bindPagingEvents(section) {
    $(document).off('click', '#'+section+'-previous', getPrevious);
    $(document).off('click', '#'+section+'-next', getNext);
    //bind the click events
    $(document).on('click', '#'+section+'-previous', getPrevious);
    $(document).on('click', '#'+section+'-next', getNext);
  }

  function getPrevious() { //called by a click event - for paging
    queryObj.getPrevious();
    runAppQuery();
  }

  function getNext() { //called by a click event - for paging
    queryObj.getNext();
    runAppQuery();
  }

  function runAppQuery(_queryObj) {
    var obj = _queryObj || queryObj;
    Usergrid.ApiClient.runAppQuery(obj);
    return false;
  }

  function runManagementQuery(_queryObj) {
    var obj = _queryObj || queryObj;
    Usergrid.ApiClient.runManagementQuery(obj);
    return false;
  }

  /*******************************************************************
   *
   * Users
   *
   ******************************************************************/
  var userLetter = "*";
  var userSortBy = "username";

  function pageSelectUsers() {
    //make a new query object
    queryObj = new Usergrid.Query(null);
    //bind events for previous and next buttons
    bindPagingEvents('users');
    //reset paging so we start at the first page
    queryObj.resetPaging();
    //the method to get the compile and call the query
    getUsers();
    //ui stuff
    selectFirstTabButton('#users-panel-tab-bar');
    showPanelList('users');
    $('#search-user-username').val(''); //reset the search box
  }
  window.Usergrid.console.pageSelectUsers = pageSelectUsers;

  function getUsers(search, searchType) {
    //clear out the table before we start
    hideCurlCommand('users');
    var output = $('#users-table');
    output.empty();
    var query = {"ql" : "order by " + userSortBy}; //default to built in search
    if (typeof search == 'string') {
      if (search.length > 0) {
        if (searchType == 'name') {
          query = {"ql" : searchType + " contains '" + search + "*'"};
        } else {
          query = {"ql" : searchType + "='" + search + "*'"};
        }
      }
    } else if (userLetter != "*") {
      query = {"ql" : searchType + "='" + userLetter + "*'"};
    }

    queryObj = new Usergrid.Query("GET", "users", null, query, getUsersCallback, function() { alertModal("Error", "Unable to retrieve users."); });
    runAppQuery(queryObj);
  }

  function getUsersCallback(response) {
    hidePagination('users');
    var output = $('#users-table');
    if (response.entities.length < 1) {
      output.replaceWith('<div id="users-table" class="user-panel-section-message">No users found.</div>');
    } else {
      output.replaceWith('<table id="users-table" class="table"><tbody></tbody></table>');
      for (i = 0; i < response.entities.length; i++) {
        var this_data = response.entities[i];
        if (!this_data.picture) {
          this_data.picture = window.location.protocol+ "//" + window.location.host + window.location.pathname + "images/user_profile.png"
        } else {
          this_data.picture = this_data.picture.replace(/^http:\/\/www.gravatar/i, 'https://secure.gravatar');
          this_data.picture = this_data.picture + "?d="+window.location.protocol+"//" + window.location.host + window.location.pathname + "images/user_profile.png"
        }
        $.tmpl('apigee.ui.users.table_rows.html', this_data).appendTo('#users-table');
      }
    }
    showPagination('users');
    showCurlCommand('users', queryObj.getCurl(), queryObj.getToken());
  }

  function showUsersForSearch(search){
    selectFirstTabButton('#users-panel-tab-bar');
    $('#users-panel-search').hide();
    selectTabButton('#button-users-list');
    $('#users-panel-list').show();
    userLetter = search;
    getUsers();
  }
  Usergrid.console.showUsersForSearch = showUsersForSearch;

  function searchUsers(){
    var search = $('#search-user-username').val();
    var searchType = ($('#search-user-type').val())?$('#search-user-type').val():userSortBy;
    //make sure the input is valid:
    if (searchType == 'name') {
      searchType = 'name';
    } else if (searchType == 'username') {searchType = 'username';}
    getUsers(search, searchType);
  }
  Usergrid.console.searchUsers = searchUsers;

  function selectAllUsers(){
    $('[class=userListItem]').attr('checked', true);
    $('#deselectAllUsers').show();
    $('#selectAllUsers').hide();
  }
  window.Usergrid.console.selectAllUsers = selectAllUsers;

  function deselectAllUsers(){
    $('[class=userListItem]').attr('checked', false);
    $('#selectAllUsers').show();
    $('#deselectAllUsers').hide();
  }
  window.Usergrid.console.deselectAllUsers = deselectAllUsers;



  $('#delete-users-link').click(deleteUsers);
  function deleteUsers(e) {
    e.preventDefault();

    var items = $('#users-table input[class^=userListItem]:checked');
    if(!items.length){
      alertModal("Error", "Please, first select the users you want to delete.");
      return;
    }

    confirmDelete(function(){
      items.each(function() {
        var userId = $(this).attr("value");
        runAppQuery(new Usergrid.Query("DELETE", 'users/' + userId, null, null,
          getUsers,
          function() { alertModal("Error", "Unable to delete user - " + userId) }
        ));
      });
    });
  }

  /*******************************************************************
   *
   * User
   *
   ******************************************************************/

  function pageOpenUserProfile(userName) {
    Pages.SelectPanel('user');
    requestUser(userName);
    selectTabButton('#button-user-profile');
    showPanelContent('#user-panel', '#user-panel-profile');
  }
  window.Usergrid.console.pageOpenUserProfile = pageOpenUserProfile;

  function pageOpenUserActivities(userId) {
    Pages.SelectPanel('user');
    requestUser(userId);
    selectTabButton('#button-user-activities');
    showPanelContent('#user-panel', '#user-panel-activities');
  }
  window.Usergrid.console.pageOpenUserActivities = pageOpenUserActivities;

  function pageSelectUserPermissions(userId) {
    Pages.SelectPanel('user');
    requestUser(userId);
    selectTabButton('#button-user-permissions');
    showPanelContent('#user-panel', '#user-panel-permissions');
  }
  window.Usergrid.console.pageSelectUserPermissions = pageSelectUserPermissions;

  function pageSelectUserGroups(userId) {
    Pages.SelectPanel('user');
    requestUser(userId);
    selectTabButton('#button-user-memberships');
    showPanelContent('#user-panel', '#user-panel-memberships');
  }

  function pageSelectUserGraph(userId) {
    Pages.SelectPanel('user');
    requestUser(userId);
    selectTabButton('#button-user-graph');
    showPanelContent('#user-panel', '#user-panel-graph');
  }

  window.Usergrid.console.pageSelectUserGroups = pageSelectUserGroups;

  function saveUserProfile(uuid){
    var payload = Usergrid.console.ui.jsonSchemaToPayload(Usergrid.console.ui.collections.vcard_schema);
    runAppQuery(new Usergrid.Query("PUT", "users/"+uuid, payload, null,
      completeSave,
      function() { alertModal("Error", "Unable to update User"); }
    ));
  }
  window.Usergrid.console.saveUserProfile = saveUserProfile;

  function completeSave(){
    closeMessage = function() {
      $('.messages').hide();
    };
    var closebutton = '<a href="#" onclick="closeMessage();" class="close">&times;</a>'
    $('.messages').text("Information Saved.").prepend(closebutton).show();
  }

  function redrawUserProfile(data, curl){
    redrawFormPanel('user-panel-profile', 'apigee.ui.panels.user.profile.html', data);
    showCurlCommand('user-panel-profile', curl);
  };

  function redrawUserMemberships(data, curl){
    redrawPanel('user-panel-memberships', 'apigee.ui.panels.user.memberships.html', data);
    showCurlCommand('user-panel-memberships', curl);
    updateGroupsAutocomplete();
  };

  function redrawUserActivities(data, curl){
    redrawPanel('user-panel-activities', 'apigee.ui.panels.user.activities.html', data);
    showCurlCommand('user-panel-activities', curl);
  };

  function redrawUserGraph(data, curlFollowing, curlFollowers){
    redrawPanel('user-panel-graph', 'apigee.ui.panels.user.graph.html', data);
    showCurlCommand('user-panel-following', curlFollowing);
    showCurlCommand('user-panel-followers', curlFollowers);
    updateFollowUserAutocomplete();
  };

  function redrawUserPermissions(data, curlRoles, curlPermissions){
    redrawPanel('user-panel-permissions', 'apigee.ui.panels.user.permissions.html', data);
    showCurlCommand('user-panel-roles', curlRoles);
    showCurlCommand('user-panel-permissions', curlPermissions);
    updateRolesAutocomplete();
    updateQueryAutocompleteCollectionsUsers();
  };

  function redrawPanel(panelDiv, panelTemplate, data){
  $("#"+panelDiv).html("");
  $.tmpl(panelTemplate, data).appendTo($("#"+panelDiv));
  };

  function redrawGroupForm(panelDiv, panelTemplate, data){
    $("#"+panelDiv).html("");
    var details = $.tmpl(panelTemplate, data);
    var formDiv = details.find('.query-result-form');
    $(formDiv).buildForm(Usergrid.console.ui.jsonSchemaToDForm(Usergrid.console.ui.collections.group_schema, data.entity));
    details.appendTo($("#"+panelDiv));
    details.find('.button').button();
  }

  function redrawFormPanel(panelDiv, panelTemplate, data){
  $("#"+panelDiv).html("");
  var details = $.tmpl(panelTemplate, data);
  var formDiv = details.find('.query-result-form');
  $(formDiv).buildForm(Usergrid.console.ui.jsonSchemaToDForm(Usergrid.console.ui.collections.vcard_schema, data.entity));
  details.appendTo($("#"+panelDiv));
  };

  function saveUserData(){
    Usergrid.console.ui.jsonSchemaToPayload(schema, obj);
  }
  //TODO: MARKED for Refactoring
  var user_data = null;

  function handleUserResponse(response) {
    if (response.entities && (response.entities.length > 0)) {
      var entity = response.entities[0];
      var path = response.path || "";
      path = "" + path.match(/[^?]*/);
      var username = entity.username;
      var name = entity.uuid + " : " + entity.type;

      if (entity.username) {
        name = entity.username;
      }

      if (entity.name) {
        name = name + " : " + entity.name;
      }

      var collections = $.extend({ }, (entity.metadata || { }).collections, (entity.metadata || { }).connections);
      if ($.isEmptyObject(collections)){
        collections = null;
      }

      var entity_contents = $.extend( false, { }, entity);
      delete entity_contents['metadata'];

      var metadata = entity.metadata;
      if ($.isEmptyObject(metadata)){
        metadata = null;
      }

      var entity_path = (entity.metadata || {}).path;
      if ($.isEmptyObject(entity_path)) {
        entity_path = path + "/" + entity.uuid;
      }

      var picture = window.location.protocol+ "//" + window.location.host + window.location.pathname + "images/user_profile.png";
      if (entity.picture) {
        entity.picture = entity.picture.replace(/^http:\/\/www.gravatar/i, 'https://secure.gravatar');
        picture = entity.picture + "?d="+window.location.protocol+"//" + window.location.host + window.location.pathname + "images/user_profile.png"
      }

    var data = {
      entity: entity_contents,
      picture: picture,
      name: name,
      username: username,
      path: entity_path,
      collections: collections,
      metadata: metadata,
      uri: (entity.metadata || { }).uri,
      followingCurl: "",
      followersCurl: "",
      rolesCurl: "",
      permissionsCurl: ""
    }

    redrawUserProfile(data, this.getCurl());

    //TODO: This block and the subsequent blocks could all be methods of their own
      runAppQuery(new Usergrid.Query("GET", 'users/' + entity.username + '/groups', null, null,
        function(response) {
          if (data && response.entities && (response.entities.length > 0)) {
            data.memberships = response.entities;
          }
          redrawUserMemberships(data, this.getCurl());
        },
        function() { alertModal("Error", "Unable to retrieve user's groups."); }
      ));

      runAppQuery(new Usergrid.Query("GET", 'users/' + entity.username + '/activities', null, null,
        function(response) {
          if (data && response.entities && (response.entities.length > 0)) {
            data.activities = response.entities;
            data.curl = this.getCurl();
            $('span[id^=activities-date-field]').each( function() {
              var created = dateToString(parseInt($(this).html()))
              $(this).html(created);
            });
          }
          redrawUserActivities(data, this.getCurl());
        },
        function() { alertModal("Error", "Unable to retrieve user's activities.");}
      ));

      runAppQuery(new Usergrid.Query("GET", 'users/' + entity.username + '/roles', null, null,
        function(response) {
          if (data && response.entities && (response.entities.length > 0)) {
            data.roles = response.entities;
          } else {
            data.roles = null;
          }
          data.rolesCurl = this.getCurl();
          //Run Permissions query after roles query has been handled
        runAppQuery(new Usergrid.Query("GET", 'users/' + entity.username + '/permissions', null, null,
          function(response) {
            var permissions = {};
            if (data && response.data && (response.data.length > 0)) {

              if (response.data) {
                var perms = response.data;
                var count = 0;

                for (var i in perms) {
                  count++;
                  var perm = perms[i];
                  var parts = perm.split(':');
                  var ops_part = "";
                  var path_part = parts[0];

                  if (parts.length > 1) {
                    ops_part = parts[0];
                    path_part = parts[1];
                  }

                  ops_part.replace("*", "get,post,put,delete")
                    var ops = ops_part.split(',');
                  permissions[perm] = {ops : {}, path : path_part, perm : perm};

                  for (var j in ops) {
                    permissions[perm].ops[ops[j]] = true;
                  }
                }

                if (count == 0) {
                  permissions = null;
                }
                data.permissions = permissions;
              }
            }
            data.permissionsCurl = this.getCurl();
            redrawUserPermissions(data, data.rolesCurl, data.permissionsCurl);
          },
          function() { alertModal("Error", "Unable to retrieve user's permissions.");}
        ));
        },
        function() { alertModal("Error", "Unable to retrieve user's roles.");}
      ));

        runAppQuery(new Usergrid.Query("GET", 'users/' + entity.username + '/following', null, null,
          function(response) {
            data.followingCurl = this.getCurl();
            if (data && response.entities && (response.entities.length > 0)) {
              data.following = response.entities;
            }
            //Requests /Followers after the /following response has been handled.
            runAppQuery(new Usergrid.Query("GET", 'users/' + entity.username + '/followers', null, null,
            function(response) {

              if (data && response.entities && (response.entities.length > 0)) {
                data.followers = response.entities;
              }
              data.followersCurl = this.getCurl();
              redrawUserGraph(data, data.followingCurl, data.followersCurl);
            },
            function() { alertModal("Error", "Unable to retrieve user's followers.");
            }
          ));
        },
        function() { alertModal("Error", "Unable to retrieve user's following.");}
        ));
    }

  };

  function requestUser(userId) {
    $('#user-profile-area').html('<div class="alert alert-info">Loading...</div>');
    runAppQuery(new Usergrid.Query("GET", 'users/'+userId, null, null, handleUserResponse,
      function() { alertModal("Error", "Unable to retrieve user's profile."); }
    ));
  }

  /*******************************************************************
   *
   * Groups
   *
   ******************************************************************/
  var groupLetter = "*";
  var groupSortBy = "path";
  function pageSelectGroups() {
    //make a new query object
    queryObj = new Usergrid.Query(null);
    //bind events for previous and next buttons
    bindPagingEvents('groups', getPreviousGroups, getNextGroups);
    //reset paging so we start at the first page
    queryObj.resetPaging();
    //the method to get the compile and call the query
    getGroups();
    //ui stuff
    selectFirstTabButton('#groups-panel-tab-bar');
    showPanelList('groups');
    $('#search-user-groupname').val('');
  }
  window.Usergrid.console.pageSelectGroups = pageSelectGroups;

  function getGroups(search, searchType) {
    //clear out the table before we start
    var output = $('#groups-table');
    output.empty();
  hideCurlCommand('groups');
    var query = {"ql" : "order by " + groupSortBy};
    if (typeof search == 'string') {
      if (search.length > 0) {
        if (searchType == 'title') {
          query = {"ql" : searchType + " contains '" + search + "*'"};
        } else {
          query = {"ql" : searchType + "='" + search + "*'"};
        }
      }
    } else if (groupLetter != "*") {
      query = {"ql" : searchType + "='" + groupLetter + "*'"};
    }

    queryObj = new Usergrid.Query("GET", "groups", null, query, getGroupsCallback, function() { alertModal("Error", "Unable to retrieve groups."); });
    runAppQuery(queryObj);

    return false;
  }

  function getPreviousGroups() {
    queryObj.getPrevious();
    getGroups();
  }

  function getNextGroups() {
    queryObj.getNext();
    getGroups();
  }

  function getGroupsCallback(response) {
    hidePagination('groups');

    var output = $('#groups-table');
    if (response.entities.length < 1) {
      output.replaceWith('<div id="groups-table" class="group-panel-section-message">No groups found.</div>');
    } else {
      output.replaceWith('<table id="groups-table" class="table"><tbody></tbody></table>');
      for (i = 0; i < response.entities.length; i++) {
        var this_data = response.entities[i];
        $.tmpl('apigee.ui.groups.table_rows.html', this_data).appendTo('#groups-table');
      }
    }

    showPagination('groups');
    showCurlCommand('groups', queryObj.getCurl(), queryObj.getToken());
  }

  function showGroupsForSearch(search){
    selectFirstTabButton('#groups-panel-tab-bar');
    $('#groups-panel-search').hide();
    selectTabButton('#button-groups-list');
    $('#groups-panel-list').show();
    groupLetter = search;
    getGroups();
  }
  Usergrid.console.showUsersForSearch = showUsersForSearch;

  function searchGroups(){
    var search = $('#search-user-groupname').val();
    var searchType = ($('#search-group-type').val())?$('#search-group-type').val():groupSortBy;

    if (searchType == 'title') {
      searchType = 'title';
    } else if (searchType == 'path') {
      searchType = 'path';
    }

    getGroups(search, searchType);
  }
  Usergrid.console.searchGroups = searchGroups;

  function selectAllGroups(){
    $('[class=groupListItem]').attr('checked', true);
    $('#deselectAllGroups').show();
    $('#selectAllGroups').hide();
  }
  window.Usergrid.console.selectAllGroups = selectAllGroups;

  function deselectAllGroups(){
    $('[class=groupListItem]').attr('checked', false);
    $('#selectAllGroups').show();
    $('#deselectAllGroups').hide();
  }
  window.Usergrid.console.deselectAllGroups = deselectAllGroups;

  $('#delete-groups-link').click(deleteGroups);

  function deleteGroups(e) {
    e.preventDefault();

    var items = $('#groups-table input[class^=groupListItem]:checked');
    if (!items.length) {
      alertModal("Error", "Please, first select the groups you want to delete.")
        return;
    }

    confirmDelete(function(){
      items.each(function() {
        var groupId = $(this).attr('value');
        runAppQuery(new Usergrid.Query("DELETE", "groups/" + groupId, null, null,
          getGroups,
          function() { alertModal("Error", "Unable to delete group"); }
        ));
      });
    });
  }

  /*******************************************************************
   *
   * Group
   *
   ******************************************************************/

  function pageOpenGroupProfile(groupPath) {
    Pages.SelectPanel('group');
    requestGroup(groupPath);
    selectTabButton('#button-group-details');
    showPanelContent('#group-panel', '#group-panel-details');
  }
  window.Usergrid.console.pageOpenGroupProfile = pageOpenGroupProfile;

  function pageSelectGroupMemberships(groupId) {
    Pages.SelectPanel('group');
    requestGroup(groupId);
    selectTabButton('#button-group-memberships');
    showPanelContent('#group-panel', '#group-panel-memberships');
  }
  window.Usergrid.console.pageSelectGroupMemberships = pageSelectGroupMemberships;

  function redrawGroupDetails(data,curl){
    redrawGroupForm('group-panel-details', 'apigee.ui.panels.group.details.html', data);
    showCurlCommand('group-panel-details', curl);
  }

  function redrawGroupMemberships(data, curl){
    redrawPanel('group-panel-memberships', 'apigee.ui.panels.group.memberships.html', data);
    showCurlCommand('group-panel-memberships', curl);
    updateUsersAutocomplete();
  }

  function redrawGroupActivities(data, curl){
    redrawPanel('group-panel-activities', 'apigee.ui.panels.group.activities.html', data);
    showCurlCommand('group-panel-activities', curl);
  }

  function redrawGroupPermissions(data, curlRoles, curlPermissions){
    if (data.roles && data.roles.length == 0) {
      delete data.roles
    }
    redrawPanel('group-panel-permissions', 'apigee.ui.panels.group.permissions.html', data);
    showCurlCommand('group-panel-roles', curlRoles);
    showCurlCommand('group-panel-permissions', curlPermissions);
    updateRolesForGroupsAutocomplete();
  }

  function saveGroupProfile(uuid){
    var payload = Usergrid.console.ui.jsonSchemaToPayload(Usergrid.console.ui.collections.group_schema);
    runAppQuery(new Usergrid.Query("PUT", "groups/"+uuid, payload, null, completeSave,
      function() {
        closeErrorMessage = function() {
          $('#group-messages').hide();
        };
        var closebutton = '<a href="#" onclick="closeErrorMessage();" class="close">&times;</a>'
        $('#group-messages').text("Unable to update Group").prepend(closebutton).addClass('alert-error').show();
      }
    ));
  }

  window.Usergrid.console.saveGroupProfile = saveGroupProfile;

  function selectAllGroupMemberships(){
    $('[id=userGroupItem]').attr('checked', true);
    $('#deselectAllGroupMemberships').show();
    $('#selectAllGroupMemberships').hide();
  }
  Usergrid.console.selectAllGroupMemberships = selectAllGroupMemberships;

  function deselectAllGroupMemberships(){
    $('[id=userGroupItem]').attr('checked', false);
    $('#deselectAllGroupMemberships').hide();
    $('#selectAllGroupMemberships').show();
  }
  Usergrid.console.deselectAllGroupMemberships = deselectAllGroupMemberships;

  var group_data = null;

  function handleGroupResponse(response) {
    if (response.entities && (response.entities.length > 0)) {
      var entity = response.entities[0];
      var path = response.path || "";
      path = "" + path.match(/[^?]*/);
      var uuid = entity.uuid;
      var name = entity.uuid + " : " + entity.type;

      if (entity.path) {
        name = entity.path;
      }

      if (entity.name) {
        name = name + " : " + entity.name;
      }

      var collections = $.extend({ }, (entity.metadata || { }).collections, (entity.metadata || { }).connections);
      if ($.isEmptyObject(collections)){
        collections = null;
      }

      var entity_contents = $.extend( false, { }, entity);
      delete entity_contents['metadata'];

      var metadata = entity.metadata;
      if ($.isEmptyObject(metadata)){
        metadata = null;
      }

      var entity_path = (entity.metadata || {}).path;
      if ($.isEmptyObject(entity_path)) {
        entity_path = path + "/" + entity.uuid;
      }

  var data = {
    entity : entity_contents,
        picture : entity.picture,
        name : name,
        uuid : uuid,
        path : entity_path,
        collections : collections,
        metadata : metadata,
        uri : (entity.metadata || { }).uri
  }

  redrawGroupDetails(data, this.getCurl());

      runAppQuery(new Usergrid.Query("GET",'groups/' + entity.path + '/users', null, null,
        function(response) {
          if (data && response.entities && (response.entities.length > 0)) {
            data.memberships = response.entities;

          }
          redrawGroupMemberships(data, this.getCurl());
        },
        function() { alertModal("Error", "Unable to retrieve group's users."); }
      ));

      runAppQuery(new Usergrid.Query("GET",'groups/' + entity.path + '/activities', null, null,
        function(response) {
          if (data && response.entities && (response.entities.length > 0)) {
            data.activities = response.entities;
          }
          redrawGroupActivities(data, this.getCurl());
        },
        function() { alertModal("Error", "Unable to retrieve group's activities."); }
      ));

      runAppQuery(new Usergrid.Query("GET",'groups/' + entity.path + '/roles', null, null,
        function(response) {
          if (data && response.entities) {
            data.roles = response.entities;
          }
          data.groupRolesCurl = this.getCurl();
          //WHEN /Roles is properly handled, get permissions
          runAppQuery(new Usergrid.Query("GET", 'groups/' + entity.path + '/permissions', null, null,
          function(response) {
            var permissions = {};
            if (data && response.data && (response.data.length > 0)) {

              if (response.data) {
                var perms = response.data;
                var count = 0;

                for (var i in perms) {
                  count++;
                  var perm = perms[i];
                  var parts = perm.split(':');
                  var ops_part = "";
                  var path_part = parts[0];

                  if (parts.length > 1) {
                    ops_part = parts[0];
                    path_part = parts[1];
                  }

                  ops_part.replace("*", "get,post,put,delete")
                    var ops = ops_part.split(',');
                  permissions[perm] = {ops : {}, path : path_part, perm : perm};

                  for (var j in ops) {
                    permissions[perm].ops[ops[j]] = true;
                  }
                }
                if (count == 0) {
                  permissions = null;
                }
                data.permissions = permissions;
              }
            }
            data.groupPermissionsCurl = this.getCurl();
            redrawGroupPermissions(data,data.groupRolesCurl, data.groupPermissionsCurl);
          },
          function() { alertModal("Error", "Unable to retrieve group's permissions."); }
        ));
        },
        function() { alertModal("Error", "Unable to retrieve group's roles."); }
      ));
    }
  }


  function requestGroup(groupId) {
    $('#group-details-area').html('<div class="alert alert-info">Loading...</div>');
    runAppQuery(new Usergrid.Query("GET",'groups/'+ groupId, null, null,handleGroupResponse,
      function() { alertModal("Error", "Unable to retrieve group details."); }
    ));
  }

  /*******************************************************************
   *
   * Roles
   *
   ******************************************************************/
  var roleLetter = '*';
  var roleSortBy = 'title';

  function pageSelectRoles(uuid) {
    //make a new query object
    queryObj = new Usergrid.Query(null);
    //bind events for previous and next buttons
    bindPagingEvents('roles', getPreviousRoles, getNextRoles);
    //reset paging so we start at the first page
    queryObj.resetPaging();
    //the method to get the compile and call the query
    getRoles();
    //ui stuff
    selectFirstTabButton('#roles-panel-tab-bar');
    showPanelList('roles');
    $('#role-panel-users').hide();
    $('#role-panel-groups').hide();
  }
  window.Usergrid.console.pageSelectRoles = pageSelectRoles;

  function getRoles(search, searchType) {
    var output = $('#roles-table');
    output.empty();
    hideCurlCommand('roles');
    //put the sort by back in once the API is fixed
    //var query = {"ql" : "order by " + roleSortBy};
    var query = {};
    if (roleLetter != "*") query = {"ql" : roleSortBy + "='" + groupLetter + "*'"};

    var queryObj = new Usergrid.Query("GET", "rolenames", null, query, getRolesCallback, function() { alertModal("Error", "Unable to retrieve roles."); });
    runAppQuery(queryObj);
    return false;
  }

  function getPreviousRoles() {
    queryObj.getPrevious();
    getRoles();
  }

  function getNextRoles() {
    queryObj.getNext();
    getRoles();
  }

  function getRolesCallback(response) {
    hidePagination('roles');
    var output = $('#roles-table')
    output.empty();
    if (response.data < 1) {
      output.html('<div class="group-panel-section-message">No roles found.</div>');
    } else {
      $.each (response.data, function(index, value) {
        var data = [
          {name: index,
           title: value}]
        $.tmpl('apigee.ui.roles.table_rows.html', data).appendTo('#roles-table');
      });
    }
    showPagination('roles');
    showCurlCommand('roles', this.getCurl(), this.getToken());
  }

  $('#delete-roles-link').click(deleteRoles);
  function deleteRoles(e) {
    e.preventDefault();

    var items = $('#roles-table input[class^=roleListItem]:checked');
    if(!items.length){
      alertModal("Error", "Please, first select the roles you want to delete.")
        return;
    }
    confirmDelete(function(){
      items.each(function() {
        var roleName = $(this).attr("value");
        runAppQuery(new Usergrid.Query("DELETE", "rolenames/" + roleName, null, null, getRoles,
          function() { alertModal("Error", "Unable to delete role"); }
        ));
      });
    });
  }

  /*******************************************************************
   *
   * Role
   *
   ******************************************************************/

  var current_roleName = "";
  var current_roleTitle = "";

  function updateCurrentRole(roleName, roleTitle) {
    current_roleName = roleName;
    current_roleTitle = roleTitle;
  }

  function pageOpenRole(roleName, roleTitle) {
    updateCurrentRole(roleName, roleTitle);
    requestRole(roleName, roleTitle);
    showPanel('#role-panel');
    Pages.ActivatePanel('roles');
    $('#role-panel-list').hide();
    selectTabButton('#button-role-settings');
    $('#role-panel-settings').show();
  }
  window.Usergrid.console.pageOpenRole = pageOpenRole;

  function pageSelectRoleUsers (roleName, roleTitle){
    updateCurrentRole(roleName, roleTitle);
    requestRole(roleName, roleTitle);
    showPanel('#role-panel');
    Pages.ActivatePanel('roles');
    $('#role-panel-list').hide();
    selectTabButton('#button-role-users');
    $('#role-panel-users').show();
  }
  window.Usergrid.console.pageSelectRoleUsers = pageSelectRoleUsers;

  function pageSelectRoleGroups(roleName, roleTitle) {
    updateCurrentRole(roleName, roleTitle);
    requestRole(roleName, roleTitle);
    showPanel('#role-panel');
    Pages.ActivatePanel('roles');
    $('#role-panel-list').hide();
    selectTabButton('#button-role-groups');
    $('#role-panel-groups').show();
  }
  window.Usergrid.console.pageSelectRoleGroups = pageSelectRoleGroups;

  var permissions = {};
  function displayPermissions(roleName, response, curl) {
    var section = $('#role-permissions');
    section.empty();

    var t = "";
    var m = "";
    permissions = {};
    if (response.data) {
      var perms = response.data;
      var count = 0;
      for (var i in perms) {
        count++;
        var perm = perms[i];
        var parts = perm.split(':');
        var ops_part = "";
        var path_part = parts[0];
        if (parts.length > 1) {
          ops_part = parts[0];
          path_part = parts[1];
        }
        ops_part.replace("*", "get,post,put,delete")
          var ops = ops_part.split(',');
        permissions[perm] = {ops : {}, path : path_part, perm : perm};
        for (var j in ops) {
          permissions[perm].ops[ops[j]] = true;
        }
      }
      if (count == 0) {
        permissions = null;
      }
      $.tmpl('apigee.ui.panels.role.permissions.html', {"role" : roleName, "permissions" : permissions}, {}).appendTo('#role-permissions');
      updatePermissionAutocompleteCollections();
    } else {
      section.html('<div class="alert">No permission information retrieved.</div>');
    }
  showCurlCommand('role-permissions', curl);
    displayRoleInactivity(roleName);
  }

  function displayRoleInactivity(roleName, response) {
    //requestRole & displayInactivity
    runAppQuery(new Usergrid.Query("GET", "roles/" + roleName, null, null,
      function(response) {
        if ( response && response.entities && response.entities[0].inactivity ){
          var inactivity = response.entities[0].inactivity.toString();
        } else {
         inactivity = 0;
        }
        $('#role-inactivity-input').val(inactivity);
      },
        function() { $('#role-inactivity-form').html('<div class="alert">Unable to load role\'s inactivity value.</div>') }
    ));
  }

  var rolesUsersResults = ''

  function displayRolesUsers(roleName, roleTitle, response, curl) {
    $('#role-users').html('');
    data = {};
    data.roleTitle = roleTitle;
    data.roleName = roleName;
    if (response.entities) {
      data.users = response.entities;
    }
    $.tmpl('apigee.ui.panels.role.users.html', {"data" : data}, {}).appendTo('#role-users');
    updateUsersForRolesAutocomplete();
    showCurlCommand('role-users', curl);
  }

  var rolesGroupsResults = ''

  function displayRoleGroups(response, curl) {
    $('#role-groups').html('');
    if(response.entities && (response.entities.length > 0)){
      $.tmpl('apigee.ui.role.groups.table_rows.html', response.entities).appendTo('#role-groups');
    }else {
      var data = [{"message":"No Groups have this Role"}];
      $.tmpl('apigee.ui.panels.alert.html', data).appendTo('#role-groups');
    }
    updateGroupsForRolesAutocomplete();
    showCurlCommand('role-groups', curl);
  }

  function selectAllRolesUsers(){
    $('[class=userRoleItem]').attr('checked', true);
    $('#deselectAllRolesUsers').show();
    $('#selectAllRolesUsers').hide();
  }
  window.Usergrid.console.selectAllRolesUsers = selectAllRolesUsers;

  function deselectAllRolesUsers(){
    $('[class=userRoleItem]').attr('checked', false);
    $('#selectAllRolesUsers').show();
    $('#deselectAllRolesUsers').hide();
  }
  window.Usergrid.console.deselectAllRolesUsers = deselectAllRolesUsers;

  function requestRole(roleName, roleTitle) {
    clearRoleSection();
    setRoleSectionTitles(roleTitle);
    getRolePermissions(roleName);
    getRoleUsers(roleName, roleTitle);
    getRoleGroups(roleName);
  }

  function clearRoleSection(){
    $('#role-section-title').empty();
    $('#role-permissions').empty();
    $('#role-users').empty();
  }

  function setRoleSectionTitles(roleTitle) {
    $('#role-section-title').html(roleTitle + " Role");
    $('#role-permissions').html('<div class="alert alert-info">Loading ' + roleTitle + ' permissions...</div>');
  }

  function getRolePermissions(roleName){
    runAppQuery(new Usergrid.Query("GET", "rolenames/" + roleName, null, null,
      function(response) { displayPermissions(roleName, response, this.getCurl()); },
      function() { $('#application-roles').html('<div class="alert">Unable to retrieve ' + roleName + ' role permissions.</div>'); }
    ));
  }

  function getRoleGroups(roleName) {
    runAppQuery(new Usergrid.Query("GET", "roles/" + roleName + "/groups", null, null,
        function(response) { displayRoleGroups(response, this.getCurl()); },
        function() { $('#application-roles').html('<div class="alert">Unable to retrieve ' + roleName + ' role permissions.</div>'); }
      ));
  }

  function getRoleUsers(roleName, roleTitle){
    runAppQuery(new Usergrid.Query("GET", "roles/" + roleName + "/users", null, null,
      function(response) { displayRolesUsers(roleName, roleTitle, response, this.getCurl()); },
      function() { $('#application-roles').html('<div class="alert">Unable to retrieve ' + roleName + ' role permissions.</div>'); }
    ));
  }

  function deleteRolePermission(roleName, permission) {
      data = {"permission":permission};
      confirmDelete(function(){
        runAppQuery(new Usergrid.Query("DELETE", "rolenames/" + roleName, null, data,
        function(){getRolePermissions(roleName)},
        function(){getRolePermissions(roleName)}
        ));
      });
    }
  window.Usergrid.console.deleteRolePermission = deleteRolePermission;

   function addRolePermission(roleName) {
    var path = $('#role-permission-path-entry-input').val();
    var ops = "";
    var s = "";
    if ($('#role-permission-op-get-checkbox').prop('checked')) {
      ops = "get";
      s = ",";
    }
    if ($('#role-permission-op-post-checkbox').prop('checked')) {
      ops = ops + s + "post";
      s = ",";
    }
    if ($('#role-permission-op-put-checkbox').prop('checked')) {
      ops =  ops + s + "put";
      s = ",";
    }
    if ($('#role-permission-op-delete-checkbox').prop('checked')) {
      ops =  ops + s + "delete";
      s = ",";
    }
    var permission = ops + ":" + path;
    var data = {"permission": ops + ":" + path};
    if (ops) {
      runAppQuery(new Usergrid.Query("POST", "/rolenames/" + roleName, data, null,
      function(){ getRolePermissions(roleName)},
      function(){ getRolePermissions(roleName)}));
    } else {
      alertModal("Error", "Please select a verb");
    }
  }
  window.Usergrid.console.addRolePermission = addRolePermission;

  function editRoleInactivity() {
    var inactivity = $('#role-inactivity-input').val();
    var roleName = current_roleName;

    if (intRegex.test(inactivity)) {
      data = { inactivity: inactivity };
      runAppQuery(new Usergrid.Query("PUT", "/role/" + roleName, data, null,
      function(){ displayRoleInactivity(current_roleName)},
      function(){ displayRoleInactivity(current_roleName)}
      ));
    } else {
      $('#inactivity-integer-message').show()
    }
  }
  window.Usergrid.console.editRoleInactivity = editRoleInactivity;

  function deleteUserPermission(userName, permission) {
    var data = {"permission": permission};
    confirmDelete(function(){
      runAppQuery(new Usergrid.Query("DELETE", "/users/" + userName + "/permissions", null, data,
        function(){ pageSelectUserPermissions (userName); },
        function(){ alertModal("Error", "Unable to delete permission"); }
      ));
    });
  }
  window.Usergrid.console.deleteUserPermission = deleteUserPermission;

  function addUserPermission(userName) {
    var path = $('#user-permission-path-entry-input').val();
    var ops = "";
    var s = "";
    if ($('#user-permission-op-get-checkbox').prop("checked")) {
      ops = "get";
      s = ",";
    }
    if ($('#user-permission-op-post-checkbox').prop("checked")) {
      ops = ops + s + "post";
      s = ",";
    }
    if ($('#user-permission-op-put-checkbox').prop("checked")) {
      ops =  ops + s + "put";
      s = ",";
    }
    if ($('#user-permission-op-delete-checkbox').prop("checked")) {
      ops =  ops + s + "delete";
      s = ",";
    }
    var data = {"permission": ops + ":" + path};
    if (ops) {
      runAppQuery(new Usergrid.Query("POST", "/users/" + userName + "/permissions/", data, null,
        function() { pageSelectUserPermissions (userName); },
        function() { alertModal("Error", "Unable to add permission"); }
      ));
    } else {
      alertModal("Error", "Please select a verb");
    }
  }
  window.Usergrid.console.addUserPermission = addUserPermission;

  function addGroupPermission(groupName) {
    var path = $('#group-permission-path-entry-input').val();
    var ops = "";
    var s = "";
    if ($('#group-permission-op-get-checkbox').prop("checked")) {
      ops = "get";
      s = ",";
    }
    if ($('#group-permission-op-post-checkbox').prop("checked")) {
      ops = ops + s + "post";
      s = ",";
    }
    if ($('#group-permission-op-put-checkbox').prop("checked")) {
      ops =  ops + s + "put";
      s = ",";
    }
    if ($('#group-permission-op-delete-checkbox').prop("checked")) {
      ops =  ops + s + "delete";
      s = ",";
    }
    var data = {"permission": ops + ":" + path};
    if (ops) {
      runAppQuery(new Usergrid.Query("POST", "/groups/" + groupName + "/permissions/", data, null,
        function() { pageSelectGroupPermissions(groupName); },
        function() { alertModal("Error", "Unable to add permission"); }
      ));
    } else {
      alertModal("Error", "Please select a verb");
    }
  }
  window.Usergrid.console.addGroupPermission = addGroupPermission;

  function deleteGroupPermission(groupName, permissions){
    var data = {"permission": permissions};
    runAppQuery(new Usergrid.Query("DELETE", "/groups/" + groupName + "/permissions/", null, data,
      function() { pageSelectGroupPermissions(groupName); },
      function() { alertModal("Error", "Unable to remove Permission"); }
    ));
  }

  window.Usergrid.console.deleteGroupPermission = deleteGroupPermission;

  function pageSelectGroupPermissions(groupId) {
    Pages.SelectPanel('group');
    requestGroup(groupId);
    selectTabButton('#button-group-permissions');
    showPanelContent('#group-panel', '#group-panel-permissions');
  }
  window.Usergrid.console.pageSelectGroupPermissions = pageSelectGroupPermissions;

  function submitAddGroupToRole(roleName, roleTitle) {
    var form = $(this);
    formClearErrors(form);

    var groupId = $('#search-roles-group-name-input');
    var bValid = checkLength2(groupId, 1, 80)
      && checkRegexp2(groupId, nameRegex, nameAllowedCharsMessage);

    if (bValid) {
      runAppQuery(new Usergrid.Query("POST", "/roles/" + roleName + "/groups/" + groupId.val(), null, null,
        function() { pageSelectRoleGroups(roleName, roleTitle); },
        function() { alertModal("Error", "Unable to add group to role"); }
      ));
      $('#dialog-form-add-group-to-role').modal('hide');
    }
  }
  window.Usergrid.console.submitAddGroupToRole = submitAddGroupToRole;


  function removeGroupFromRole(roleName,roleTitle) {
    var items = $('input[class=roleGroupItem]:checked');
    if (!items.length) {
      alertModal("Error", "Please, first select the groups you want to delete for this role.");
      return;
    }
    confirmDelete(function(){
      $.each(items, function() {
        var groupId = $(this).val();
        runAppQuery(new Usergrid.Query("DELETE", "/roles/" + roleName + "/groups/" + groupId, null, null,
          function() {
            pageSelectRoleGroups(roleName, roleTitle);
          },
          function() {
            alertModal("Error","Unable to remove group from role: ");
          }
        ));
      });
    });

  }

  $('#remove-selected-role-groups').click(function () {
  removeGroupFromRole(current_roleName, current_roleTitle)});

  function selectAllRoleGroups(){
    $('[class=roleGroupItem]').attr('checked', true);
    $('#deselectAllRoleGroups').show();
    $('#selectAllRoleGroups').hide();
  }
  window.Usergrid.console.selectAllRoleGroups = selectAllRoleGroups;

  function deselectAllRoleGroups(){
    $('[class=roleGroupItem]').attr('checked', false);
    $('#selectAllRoleGroups').show();
    $('#deselectAllRoleGroups').hide();
  }
  window.Usergrid.console.deselectAllRoleGroups = deselectAllRoleGroups;

  /*******************************************************************
   *
   * Activities
   *
   ******************************************************************/
  var activitiesLetter = '*';
  var activitiesSortBy = 'created';

  function pageSelectActivities(uuid) {
    //make a new query object
    queryObj = new Usergrid.Query(null);
    //bind events for previous and next buttons
    bindPagingEvents('activities', getPreviousActivities, getNextActivities);
    //reset paging so we start at the first page
    queryObj.resetPaging();
    //the method to get the compile and call the query
    getActivities();
    //ui stuff
    showPanelList('activities');

  }
  window.Usergrid.console.pageSelectActivities = pageSelectActivities;

  function getActivities(search, searchType) {
    //clear out the table before we start
    var output = $('#activities-table');
    output.empty();

    var query = {"ql" : "order by " + activitiesSortBy}; //default to built in search
    if (typeof search == 'string') {
      if (search.length > 0) {
        query = {"ql" : searchType + "='" + search + "*'"};
      }
    }

    queryObj = new Usergrid.Query("GET", "activities", {}, query, getActivitiesCallback, function() { alertModal("Error", "Unable to retrieve activities.")});
    runAppQuery(queryObj);
    return false;
  }

  function getPreviousActivities() {
    queryObj.getPrevious();
    getActivities();
  }

  function getNextActivities() {
    queryObj.getNext();
    getActivities();
  }

  function getActivitiesCallback(response) {
    hidePagination('activities');
    var output = $('#activities-table');
    if (response.entities.length < 1) {
      output.replaceWith('<div id="activities-table" class="user-panel-section-message">No activities found.</div>');
    } else {
      output.replaceWith('<table id="activities-table" class="table"><tbody></tbody></table>');
      for (i = 0; i < response.entities.length; i++) {
        var this_data = response.entities[i];
        if (!this_data.actor.picture) {
          this_data.actor.picture = window.location.protocol+ "//" + window.location.host + window.location.pathname + "images/user_profile.png"
        } else {
          this_data.actor.picture = this_data.actor.picture.replace(/^http:\/\/www.gravatar/i, 'https://secure.gravatar');
        }

        $.tmpl('apigee.ui.activities.table_rows.html', this_data).appendTo('#activities-table');
      }
    }
    showPagination('activities');
  }

  function searchActivities(){
    var search = $('#search-activities').val();
    var searchType = ($('#search-activities-type').val())?$('#search-activities-type').val():activitiesSortBy;

    if (searchType == 'actor') {
      searchType = 'actor.displayName';
    } else if (searchType == 'content') {
      searchType = 'content';
    }

    getActivities(search, searchType);
  }
  Usergrid.console.searchActivities = searchActivities;

  /*******************************************************************
   *
   * Analytics
   *
   ******************************************************************/

  function pageSelectAnalytics(uuid) {
    requestApplicationCounterNames();
  }
  window.Usergrid.console.pageSelectAnalytics = pageSelectAnalytics;

  var application_counters_names = [];

  function requestApplicationCounterNames() {
    $('#analytics-counter-names').html('<div class="alert alert-info">Loading...</div>');
    runAppQuery(new Usergrid.Query("GET","counters", null, null,
      function(response) {
        application_counters_names = response.data;
        var html = Usergrid.console.ui.makeTableFromList(application_counters_names, 1, {
          tableId : "analytics-counter-names-table",
          getListItem : function(i, col, row) {
            var counter_name = application_counters_names[i];
            var checked = !counter_name.startsWith("application.");
            return '<div class="analytics-counter"><input class="analytics-counter-checkbox" type="checkbox" name="counter" ' +
            'value="' + counter_name + '"' + (checked ? ' checked="true"' : '') + ' />' + counter_name + '</div>';
          }
        });
        $('#analytics-counter-names').html(html);
        requestApplicationCounters();
      },
      function() {
        $('#analytics-counter-names').html('<div class="alert">Unable to load...</div>');
      }
    ));
  }

  var application_counters = [];
  var start_timestamp = 1;
  var end_timestamp = 1;
  var resolution = "all";
  var show_application_counters = true;

  function requestApplicationCounters() {
    var counters_checked = $('.analytics-counter-checkbox:checked').serializeArray();
    var counter_names = new Array();
    for (var i in counters_checked) {
      counter_names.push(counters_checked[i].value);
    }

    $('#analytics-graph').html('<div class="alert alert-info">Loading...</div>');
    start_timestamp = $('#start-date').datepicker('getDate').at($('#start-time').timepicker('getTime')).getTime();
    end_timestamp = $('#end-date').datepicker('getDate').at($('#end-time').timepicker('getTime')).getTime();
    resolution = $('select#resolutionSelect').val();
    var params = {};
    params.start_time = start_timestamp;
    params.end_time = end_timestamp;
    params.resolution = resolution;
    params.counter = counter_names;
    params.pad = true;

    runAppQuery(new Usergrid.Query("GET","counters", null, params,
      function(response) {
        application_counters = response.counters;
        if (!application_counters) {
          $('#analytics-graph').html('<div class="alert marginless">No counter data.</div>');
          return;
        }

        var data = new google.visualization.DataTable();
        if (resolution == "all") {
          data.addColumn('string', 'Time');
        } else if ((resolution == "day") || (resolution == "week") || (resolution == "month")) {
          data.addColumn('date', 'Time');
        } else {
          data.addColumn('datetime', 'Time');
        }

        var column_count = 0;
        for (var i in application_counters) {
          var count = application_counters[i];
          if (show_application_counters || !count.name.startsWith("application.")) {
            data.addColumn('number', count.name);
            column_count++;
          }
        }

        if (!column_count) {
          $('#analytics-graph').html("No counter data");
          return;
        }

        var html = '<table id="analytics-graph-table"><thead><tr><td></td>';
        if (application_counters.length > 0) {
          data.addRows(application_counters[0].values.length);
          for (var j in application_counters[0].values) {
            var timestamp = application_counters[0].values[j].timestamp;
            if ((timestamp <= 1) || (resolution == "all")) {
              timestamp = "All";
            } else if ((resolution == "day") || (resolution == "week") || (resolution == "month")) {
              timestamp = (new Date(timestamp)).toString("M/d");
            } else {
              timestamp = (new Date(timestamp)).toString("M/d h:mmtt");
            }
            html += "<th>" + timestamp + "</th>";
            if (resolution == "all") {
              data.setValue(parseInt(j), 0, "All");
            } else {
              data.setValue(parseInt(j), 0, new Date(application_counters[0].values[j].timestamp));
            }
          }
        }
        html += "</tr></thead><tbody>";

        for (var i in application_counters) {
          var count = application_counters[i];
          if (show_application_counters || !count.name.startsWith("application.")) {
            html += "<tr><th scope=\"row\">" + count.name + "</th>";
            for (var j in count.values) {
              html += "<td>" + count.values[j].value + "</td>";
              data.setValue(parseInt(j), parseInt(i) + 1, count.values[j].value);
            }
            html += "</tr>";
          }
        }

        html += "</tbody></table>";
        $('#analytics-graph').html(html);

        if (resolution == "all") {
          new google.visualization.ColumnChart(document.getElementById('analytics-graph-area'))
            .draw(data, {width: 950, height: 500, backgroundColor: backgroundGraphColor});
        } else {
          new google.visualization.LineChart(document.getElementById('analytics-graph-area'))
            .draw(data, {width: 950, height: 500, backgroundColor: backgroundGraphColor});
        }
      },
      function() {
        $('#analytics-graph').html('<div class="alert">Unable to load...</div>');
      }));
  }

  /*******************************************************************
   *
   *Properties
   *******************************************************************/
  function pageSelectProperties(){
    requestApplicationCredentials();
  }

  Usergrid.console.pageSelectProperties = pageSelectProperties;

  /*******************************************************************
   *
   * Settings
   *
   ******************************************************************/


  var application_keys = {};

  function requestApplicationCredentials() {
    $('#application-panel-key').html('<div class="alert alert-info">Loading...</div>');
    $('#application-panel-secret').html('<div class="alert alert-info">Loading...</div>');

    runAppQuery(new Usergrid.Query("GET", "credentials", null, null,
      function(response) {
        $('#application-panel-key').html(response.credentials.client_id);
        $('#application-panel-secret').html(response.credentials.client_secret);
        application_keys[current_application_id] = {client_id : response.credentials.client_id, client_secret : response.credentials.client_secret};
      },
      function() {
        $('#application-panel-key').html('<div class="alert">Unable to load...</div>');
        $('#application-panel-secret').html('<div class="alert">Unable to load...</div>');
      }
    ));
  }

  function newApplicationCredentials() {
    $('#application-panel-key').html('<div class="alert alert-info">Loading...</div>');
    $('#application-panel-secret').html('<div class="alert alert-info">Loading...</div>');

    runAppQuery(new Usergrid.Query("POST", "credentials", null, null,
      function(response) {
        $('#application-panel-key').html(response.credentials.client_id);
        $('#application-panel-secret').html(response.credentials.client_secret);
        application_keys[current_application_id] = {client_id : response.credentials.client_id, client_secret : response.credentials.client_secret};
      },
      function() {
        $('#application-panel-key').html('<div class="alert">Unable to load...</div>');
        $('#application-panel-secret').html('<div class="alert">Unable to load...</div>');
      }
    ));
  }
  window.Usergrid.console.newApplicationCredentials = newApplicationCredentials;

  /*******************************************************************
   *
   * Shell
   *
   ******************************************************************/

  function pageSelectShell(uuid) {
    requestApplicationCredentials();
    $('#shell-input').focus();
  }
  window.Usergrid.console.pageSelectShell = pageSelectShell;

  var history_i = 0;
  var history = new Array();

  function scrollToInput() {
    // Do it manually because JQuery seems to not get it right
    var textArea = document.getElementById('shell-output');
    textArea.scrollTop = textArea.scrollHeight;
  }

  function echoInputToShell(s) {
    if (!s) s = "&nbsp;";
    var html = '<div class="shell-output-line"><span class="shell-prompt">&gt; </span><span class="shell-output-line-content">' + s + '</span></div>';
    scrollToInput();
  }

  function printLnToShell(s) {
    if (!s) s = "&nbsp;";
    var html = '<div class="shell-output-line"><div class="shell-output-line-content">' + s + '</div></div>';
    $('#shell-output').append(html);
    $('#shell-output').append(' ');
    scrollToInput();
  }

  function displayShellResponse(response) {
    printLnToShell(JSON.stringify(response, null, "  "));
    $('#shell-output').append('<hr />');
    prettyPrint();
    scrollToInput();
  }

  function handleShellCommand(s) {
    var orgName = Usergrid.ApiClient.getOrganizationName();

    if (s) {
      history.push(s);
      history_i = history.length - 1;
    }
    var path = '';
    var params = '';
    //Matches any sting that begins with "/", ignoring whitespaces.
    if (s.match(/^\s*\//)) {
      path = encodePathString(s);
      printLnToShell(path);
      runAppQuery(new Usergrid.Query("GET",path, null, null, displayShellResponse,null));
    //matches get or GET ignoring white spaces
    } else if (s.match(/^\s*get\s*\//i)) {
      path = encodePathString(s.substring(4));
      printLnToShell(path);
      runAppQuery(new Usergrid.Query("GET",path, null, null, displayShellResponse,null));
    } else if (s.match(/^\s*put\s*\//i)) {
      params = encodePathString(s.substring(4), true);
      printLnToShell(params.path);
      runAppQuery(new Usergrid.Query("PUT",params.path, params.payload, null, displayShellResponse,null));
  } else if (s.match(/^\s*post\s*\//i)) {
      params = encodePathString(s.substring(5), true);
      printLnToShell(params.path);
      runAppQuery(new Usergrid.Query("POST",params.path, params.payload, null, displayShellResponse,null));
    } else if (s.match(/^\s*delete\s*\//i)) {
      path = encodePathString(s.substring(7));
      printLnToShell(path);
      runAppQuery(new Usergrid.Query("DELETE",path, null, null, displayShellResponse,null));
    } else if (s.match(/^\s*clear|cls\s*/i))  {
      $('#shell-output').html(" ");
    } else if (s.match(/(^\s*help\s*|\?{1,2})/i)) {
      printLnToShell("/&lt;path&gt; - API get request");
      printLnToShell("get /&lt;path&gt; - API get request");
      printLnToShell("put /&lt;path&gt; {&lt;json&gt;} - API put request");
      printLnToShell("post /&lt;path&gt; {&lt;json&gt;} - API post request");
      printLnToShell("delete /&lt;path&gt; - API delete request");
      printLnToShell("cls, clear - clear the screen");
      printLnToShell("help - show this help");
    } else if (s === "") {
      printLnToShell("ok");
    } else {
      printLnToShell('<strong>syntax error!</strong><hr />');
    }
    prettyPrint();
  }

  $('#shell-input').keydown(function(event) {
    var shell_input = $('#shell-input');

    if (!event.shiftKey && (event.keyCode == '13')) {

      event.preventDefault();
      var s = $('#shell-input').val().trim();
      echoInputToShell(s);
      shell_input.val("");
      handleShellCommand(s);

    } else if (event.keyCode == '38') {

      event.preventDefault();
      history_i--;

      if (history_i < 0) {
        history_i = Math.max(history.length - 1, 0);
      }

      if (history.length > 0) {
        shell_input.val(history[history_i]);
      } else {
        shell_input.val("");
      }

    } else if (event.keyCode == '40') {

      event.preventDefault();
      history_i++;

      if (history_i >= history.length) {
        history_i = 0;
      }

      if (history.length > 0) {
        shell_input.val(history[history_i]);
      } else {
        shell_input.val("");
      }
    }
  });

  $('#shell-input').keyup(function() {
    var shell_input = $('#shell-input');
    shell_input.css('height', shell_input.attr('scrollHeight'));
  });

  /*******************************************************************
   *
   * Collections
   *
   ******************************************************************/

  function pageSelectCollections(uuid) {
    getCollections();
  }
  window.Usergrid.console.pageSelectCollections = pageSelectCollections;

  function getCollections(search, searchType) {
    //clear out the table before we start
    var output = $('#collections-table');
    output.empty();
  hideCurlCommand('collections');
    var section =$('#application-collections');
    section.empty().html('<div class="alert alert-info">Loading...</div>');

    var queryObj = new Usergrid.Query("GET",'', null, null, getCollectionsCallback,
      function() { alertModal("Error", "There was an error getting the collections"); }
    );

    runAppQuery(queryObj);
    return false;
  }

  function getCollectionsCallback(response) {
    $('#collections-pagination').hide();
    $('#collections-next').hide();
    $('#collections-previous').hide();
    showEntitySelectButton();
    if (response.entities && response.entities[0] && response.entities[0].metadata && response.entities[0].metadata.collections) {
      applicationData.Collections = response.entities[0].metadata.collections;
      updateApplicationDashboard();
      updateQueryAutocompleteCollections();
    }

    var data = response.entities[0].metadata.collections;
    var output = $('#collections-table');

    if ($.isEmptyObject(data)) {
      output.replaceWith('<div id="collections-table" class="collection-panel-section-message">No collections found.</div>');
    } else {
      output.replaceWith('<table id="collections-table" class="table"><tbody></tbody></table>');
      for (var i in data) {
        var this_data = data[i];
        $.tmpl('apigee.ui.collections.table_rows.html', this_data).appendTo('#collections-table');
      }
    }
    showCurlCommand('collections', this.getCurl(), this.getToken());
  }

  function selectAllCollections(){
    $('#query-response-table input[class=queryResultItem]').attr('checked', true);
    $('#deselectAllCollections').show();
    $('#selectAllCollections').hide();
  }
  window.Usergrid.console.selectAllCollections = selectAllCollections;

  function deselectAllCollections(){
    $('#query-response-table input[class=queryResultItem]').attr('checked', false);
    $('#deselectAllCollections').hide();
    $('#selectAllCollections').show();
  }
  window.Usergrid.console.deselectAllCollections = deselectAllCollections;

  /*******************************************************************
   *
   * Autocomplete
   *
   ******************************************************************/
  function updateAutocomplete(path, successCallback, failureMessage){
    runAppQuery(new Usergrid.Query("GET", path, null, null, successCallback,
    function(){ alertModal("Error", failureMessage)}
    ));
    return false
  }

  function updateUsersTypeahead(response, inputId){
    users = {};
    if (response.entities) {
      users = response.entities;
    }
    var pathInput = $('#'+inputId);
    var list = [];
    for (var i in users) {
      list.push(users[i].username);
    }
    pathInput.typeahead({source:list});
    pathInput.data('typeahead').source = list;
  }

  function updateRolesTypeahead(response, inputId){
    roles = {};
    if (response.data) {
      roles = response.data;
    }
    var pathInput = $('#'+inputId);
    var list = [];
    //TODO: Check if putting name is enough or need to add more logic to add the title also.
    $.each(roles, function(name, title){
      list.push(name);
    })
    pathInput.typeahead({source:list});
      pathInput.data('typeahead').source = list;
  }

  function updateGroupsTypeahead(response, inputId){
    groups = {};
    if (response.entities) {
      groups = response.entities;
    }
    var pathInput = $('#'+inputId);
    var list = [];
    for (var i in groups) {
      list.push(groups[i].path);
    }
    pathInput.typeahead({source:list});
    pathInput.data('typeahead').source = list;
  }

  function updateCollectionTypeahead(inputId){
    var pathInput = $("#"+ inputId);
    var list = [];

    for (var i in applicationData.Collections) {
      list.push('/' + applicationData.Collections[i].name + '/*');
    }

    pathInput.typeahead({source:list});
    pathInput.data('typeahead').source = list;
  }

  function updateUsersAutocomplete(){
    updateAutocomplete('users/', updateUsersAutocompleteCallback, "Unable to retrieve Users.");
  }

  function updateUsersAutocompleteCallback(response) {
    updateUsersTypeahead(response, 'search-user-name-input');
  }
  window.Usergrid.console.updateUsersAutocompleteCallback = updateUsersAutocompleteCallback;

  function updateFollowUserAutocomplete(){
    updateAutocomplete('users/',updateFollowUserAutocompleteCallback,"Unable to retrieve Users.");
  }

  function updateFollowUserAutocompleteCallback(response){
    updateUsersTypeahead(response, 'search-follow-username-input');
  }

  function updateUsersForRolesAutocomplete(){
    updateAutocomplete('users', updateUsersForRolesAutocompleteCallback,"Unable to retrieve Users.");
  }

  function updateUsersForRolesAutocompleteCallback(response) {
    updateUsersTypeahead(response, 'search-roles-user-name-input');
  }

  window.Usergrid.console.updateUsersForRolesAutocompleteCallback = updateUsersForRolesAutocompleteCallback;

  function updateGroupsAutocomplete(){
    updateAutocomplete('groups', updateGroupsAutocompleteCallback, "Unable to retrieve Groups.");
  }

  function updateGroupsAutocompleteCallback(response) {
    updateGroupsTypeahead(response, 'search-group-name-input');
  }
  window.Usergrid.console.updateGroupsAutocompleteCallback = updateGroupsAutocompleteCallback;

  function updateGroupsForRolesAutocomplete(){
    updateAutocomplete('groups', updateGroupsForRolesAutocompleteCallback, "Unable to retrieve Groups.");
  }

  function updateGroupsForRolesAutocompleteCallback(response) {
    updateGroupsTypeahead(response, 'search-roles-group-name-input');
  }
  window.Usergrid.console.updateGroupsForRolesAutocompleteCallback = updateGroupsForRolesAutocompleteCallback;

  function updatePermissionAutocompleteCollections(){
    updateCollectionTypeahead('role-permission-path-entry-input');
  }

  function updateQueryAutocompleteCollectionsUsers(){
    updateCollectionTypeahead('user-permission-path-entry-input');
  }

  function updateQueryAutocompleteCollections(){
    updateCollectionTypeahead('query-path');
  }

  function updateRolesAutocomplete(){
    updateAutocomplete('rolenames', updateRolesAutocompleteCallback, "Unable to retrieve Roles.");
  }

  function updateRolesAutocompleteCallback(response) {
    updateRolesTypeahead(response, 'search-role-name-input');
  }

  window.Usergrid.console.updateRolesAutocompleteCallback = updateRolesAutocompleteCallback;

  function updateRolesForGroupsAutocomplete(){
    updateAutocomplete('rolenames', updateRolesForGroupsAutocompleteCallback, "Unable to retrieve Roles.");
  }

  function updateRolesForGroupsAutocompleteCallback(response) {
    updateRolesTypeahead(response, 'search-groups-role-name-input');
  }
  window.Usergrid.console.updateRolesAutocompleteCallback = updateRolesAutocompleteCallback;


  /*******************************************************************
   *
   * Login
   *
   ******************************************************************/

  $('#login-organization').focus();

  function displayLoginError() {
    logout();
    $('#login-area .box').effect('shake', {times: 2},100);
    $('#login-message').show();
  }

  function setupMenu() {
    var userNameBox = $('#userEmail');
    var userEmail = Usergrid.userSession.getUserEmail();
    if (userEmail){
      userNameBox.html(userEmail);
      setupOrganizationsMenu();
    } else {
      userNameBox.html("No Logged In User");
    }
  }

  function displayOrganizationName(orgName){
    $('#organization-name').text(orgName);
  }

  function setupOrganizationsMenu() {
    var organizations = Usergrid.organizations.getList();
    var orgName = Usergrid.ApiClient.getOrganizationName();
    if (!organizations) {
      return;
    }

    $('#organizations-menu > a span').text(orgName);
    $('#selectedOrg').text(orgName);

    var orgMenu = $('#organizations-menu ul');
    var orgTmpl = $('<li><a href="#">${name}</a></li>');
    var data = [];
    var count = organizations.length;
    var i=0;
    for (i=0;i<count;i++) {
      var name = organizations[i].getName();
      data.push({"uuid":name, "name":name}); //only using name now
    }
    orgMenu.empty();
    orgTmpl.tmpl(data).appendTo(orgMenu);
    orgMenu.find('a').click(selectOrganization);
    displayCurrentOrg();
  }

  function selectOrganization(e) {
    var link = $(this);
    var orgName = link.text();
    var currentOrg = Usergrid.organizations.getItemByName(orgName);
    Usergrid.ApiClient.setOrganizationName(currentOrg.getName());
    Usergrid.ApiClient.setOrganizationUUID(currentOrg.getUUID());
    //sets the organization name in the console page.
    displayOrganizationName(Usergrid.ApiClient.getOrganizationName());
    // make sure there is an application for this org
    var app = currentOrg.getFirstItem();
    if (app) {
      Usergrid.ApiClient.setApplicationName(app.getName());
      setNavApplicationText();
    } else {
      forceNewApp();
    }
    Pages.ShowPage('console');
  }

  function logout() {
    Usergrid.userSession.clearAll();
    if (Usergrid.SSO.usingSSO()) {
      Pages.clearPage();
      Usergrid.SSO.sendToSSOLogoutPage();
    } else {
      Pages.ShowPage("login");
    }
    initOrganizationVars();
    return false;
  }
  Usergrid.console.logout = logout;

  Usergrid.ApiClient.setLogoutCallback(Usergrid.console.logout);

  $("#login-form").submit(function () {
    login();
    return false;
  });

  /** //TODO Update documentation for .login() usage
  *  Authenticate an admin user and store the token and org list
  *  @method login
  *  @params {string} email - the admin's email (or username)
  *  @params {string} password - the admin's password
  *  @params {function} successCallback - callback function for success
  *  @params {function} errorCallback - callback function for error
  */
  function login(successCallback, errorCallback) {
    var email = $('#login-email').val();
    var password = $('#login-password').val();

    //empty local storage
    Usergrid.userSession.clearAll();

    var formdata = {
      grant_type: "password",
      username: email,
      password: password
    };
    runManagementQuery(new Usergrid.Query('GET', 'token', null, formdata,
      function(response) {
        if (!response || response.error){
          displayLoginError();
          return
        }
        //Fist clear the Organizations list
        Usergrid.organizations.clearList();
        //store all the organizations and their applications
        for (org in response.user.organizations) {
          //grab the name
          var orgName = response.user.organizations[org].name;
          //grab the uuid
          var orgUUID = response.user.organizations[org].uuid;
          organization = new Usergrid.Organization(orgName, orgUUID);
          for (app in response.user.organizations[org].applications) {
            //grab the name
            var appName = app.split("/")[1];
            //grab the id
            var appUUID = response.user.organizations[org].applications[app];
            //store in the new Application object
            application = new Usergrid.Application(appName, appUUID);
            organization.addItem(application);
          }
          //add organization to organizations list
          Usergrid.organizations.addItem(organization);
        }
        //select the first org by default
        var firstOrg = Usergrid.organizations.getFirstItem();
        //save the first org in the client
        Usergrid.ApiClient.setOrganizationName(firstOrg.getName());
        Usergrid.ApiClient.setOrganizationUUID(firstOrg.getUUID());

        //store user data in local storage
        Usergrid.userSession.saveAll(response.user.uuid, response.user.email, response.access_token);

        //store the token in the client
        Usergrid.ApiClient.setToken(response.access_token);

        //call the success callback funciton
        loginOk(response);
      },
      function(response) {
        //empty local storage
        Usergrid.userSession.clearAll();
        //call the error function
        displayLoginError(response);
      }
    ));
  }
  window.Usergrid.console.login = login;

  /**
  *  Reauthenticate an admin who already has a token
  *  @method autoLogin
  *  @params {function} successCallback - callback function for success
  *  @params {function} errorCallback - callback function for error
  */
  function autoLogin(successCallback, errorCallback) {
    //repopulate the user and the client with the info from the userSession
    var token = Usergrid.userSession.getAccessToken();
    Usergrid.ApiClient.setToken(token);

    runManagementQuery(new Usergrid.Query("GET","users/" + Usergrid.userSession.getUserEmail(), null, null,
      function(response) {
        if (!response) {
          errorCallback();
          return
        }
        //store all the organizations and their applications
        for (org in response.data.organizations) {
          //grab the name
          var orgName = response.data.organizations[org].name;
          //grab the uuid
          var orgUUID = response.data.organizations[org].uuid;
          organization = new Usergrid.Organization(orgName, orgUUID);
          for (app in response.data.organizations[org].applications) {
            //grab the name
            var appName = app.split("/")[1];
            if (!appName) { appName = app; }
            //grab the id
            var appUUID = response.data.organizations[org].applications[app];
            //store in the new Application object
            application = new Usergrid.Application(appName, appUUID);
            organization.addItem(application);
          }
          //add organization to organizations list
          Usergrid.organizations.addItem(organization);
        }
        //select the first org by default
        var firstOrg = Usergrid.organizations.getFirstItem();
        //save the first org in the client
        Usergrid.ApiClient.setOrganizationName(firstOrg.getName());
        Usergrid.ApiClient.setOrganizationUUID(firstOrg.getUUID());

        //store user data in local storage
        Usergrid.userSession.saveAll(response.data.uuid, response.data.email, response.data.token);

        //store the token in the client
        Usergrid.ApiClient.setToken(response.data.token);

        if (successCallback) {
          successCallback(response);
        }
      },
      function(response) {
        //empty local storage
        Usergrid.userSession.clearAll();
        if (errorCallback) {
          errorCallback(response);
        }
      }
    ));
    return;
  }
  window.Usergrid.console.autoLogin = autoLogin;


  /*******************************************************************
   *
   * Signup
   *
   ******************************************************************/

  $('#signup-cancel').click(function() {
    Pages.ShowPage('login');
    clearSignupError();
    clearSignupForm();
    return false;
  });

  function displaySignupError(msg) {
    $('#signup-area .box').effect('shake', {times: 2},100);
    $('#signup-message').html('<strong>ERROR</strong>: ' + msg + '<br />').show();
  }

  function clearSignupForm() {
    $('#signup-organization-name').val("");
    $('#signup-username').val("");
    $('#signup-name').val("");
    $('#signup-email').val("");
    $('#signup-password').val("");
    $('#signup-password-confirm').val("");
  }

  function clearSignupError() {
    $('#signup-message').hide();
  }

  function signup() {
    var organization_name = $('#signup-organization-name').val();
    if (!(organizationNameRegex.test(organization_name))) {
      displaySignupError("Invalid organization name: " + organizationNameAllowedCharsMessage);
      return;
    }
    var username = $('#signup-username').val();
    if (!(usernameRegex.test(username))) {
      displaySignupError("Invalid username: " + usernameAllowedCharsMessage);
      return;
    }
    var name = $('#signup-name').val();
    if (!$.trim(name).length) {
      displaySignupError("Name cannot be blank.");
      return;
    }
    var email = $('#signup-email').val();
    if (!(emailRegex.test(email))) {
      displaySignupError("Invalid email: " + emailAllowedCharsMessage);
      return;
    }
    var password = $('#signup-password').val();
    if (!(passwordRegex.test(password))) {
      displaySignupError(passwordAllowedCharsMessage);
      return;
    }
    if (password != $('#signup-password-confirm').val()) {
      displaySignupError("Passwords must match.");
      return;
    }
    var formdata = {
      "organization": organization_name,
      "username": username,
      "name": name,
      "email": email,
      "password": password
    };
    runManagementQuery(new Usergrid.Query("POST",'organizations', formdata, null,
      function(response) {
        clearSignupError();
        clearSignupForm();
        Pages.ShowPage('post-signup');
      },
      function(response) {
        displaySignupError("Unable to create new organization at this time");
      }
    ));
  }

  $('#button-signup').click(function() {
    signup();
    return false;
  });

  /*******************************************************************
   *
   * Account Settings
   *
   ******************************************************************/

  function displayAccountSettings(response) {
    if (response.data) {
      response.data.gravatar = get_gravatar(response.data.email, 50);

      $('#update-account-username').val(response.data.username);
      $('#update-account-name').val(response.data.name);
      $('#update-account-email').val(response.data.email);
      $('#update-account-picture-img').attr('src', response.data.gravatar);
      $('#update-account-bday').attr('src', response.data.gravatar);

      var t = "";
      var organizations = response.data.organizations;
      var organizationNames = keys(organizations).sort();
      for (var i in organizationNames) {
        var organizationName = organizationNames[i];
        var organization = organizations[organizationName];
        var uuid = organization.uuid;
        t +=
          '<tr class="zebraRows leave-org-row">' +
          '<td>' +
          '<a href="#' + uuid + '">' +
          '<span>' + organizationName + '</span>' +
          '</a>' +
          '</td>' +
          '<td>' +
          '<span class="monospace">' + uuid + '</span>' +
          '</td>' +
          '<td>' +
          "<a onclick=\"Usergrid.console.leaveOrganization('" + uuid + "')\"" + ' ' + "href=\"#" + uuid + "\" class=\"btn btn-danger\">Leave</a>" +
          '</td>' +
          '</tr>';
      }

      $('#organizations').html(t);
      $('#organizations a').click( function(e){
        e.preventDefault();
        var uuid = $(this).attr('href').substring(1);
      });
    } else {
    }
  }
  Usergrid.console.displayAccountSettings = displayAccountSettings;

  $('#button-update-account').click(function() {
    var userData = {
      username : $('#update-account-username').val(),
      name : $('#update-account-name').val(),
      email : $('#update-account-email').val()
    };
    var old_pass = $('#old-account-password').val();
    var new_pass = $('#update-account-password').val();
    var new_pass2 = $('#update-account-password-repeat').val();
    if (old_pass && new_pass) {
      if (new_pass != new_pass2) {
        alertModal("Error", "New passwords don't match");
        requestAccountSettings();
        return;
      }

      if (!(passwordRegex.test(new_pass))) {
        alertModal("Error ", passwordAllowedCharsMessage);
        requestAccountSettings();
        return;
      }
      userData.newpassword = new_pass;
      userData.oldpassword = old_pass;
    }
    runManagementQuery(new Usergrid.Query("PUT",'users/' + Usergrid.userSession.getUserUUID(), userData, null,
      function(response) {
      $('#account-update-modal').modal('show');
        if ((old_pass && new_pass) && (old_pass != new_pass)) {
          logout();
          return;
        }
        requestAccountSettings();
      },
      function(response) {
        alertModal("Error", "Unable to update account settings");
        requestAccountSettings();
      }
    ));
    return false;
  });

  function requestAccountSettings() {
    if (Usergrid.SSO.usingSSO()) {
      sendToSSOProfilePage();
    } else {
      $('#update-account-id').text(Usergrid.userSession.getUserUUID());
      $('#update-account-name').val("");
      $('#update-account-email').val("");
      $('#old-account-password').val("");
      $('#update-account-password').val("");
      $('#update-account-password-repeat').val("");
      runManagementQuery(new Usergrid.Query("GET",'users/' + Usergrid.userSession.getUserUUID(), null, null, displayAccountSettings, null));
    }
  }
  Usergrid.console.requestAccountSettings = requestAccountSettings;

  function displayOrganizations(response) {
    var t = "";
    var m = "";
    organizations = Usergrid.organizations.getList();
    orgainzations_by_id = {};
    if (response.data) {
      organizations = response.data;
      var count = 0;
      var organizationNames = keys(organizations).sort();
      for (var i in organizationNames) {
        var organization = organizationNames[i];
        var uuid = organizations[organization];
        t +=
          '<tr class="zebraRows leave-org-row">' +
          '<td>' +
          '<a href="#' + uuid + '">' +
          '<span>' + organization + '</span>' +
          '</a>' +
          '</td>' +
          '<td>' +
          '<span>' + uuid + '</span>' +
          '</td>' +
          '<td>' +
          "<a onclick=\"Usergrid.console.leaveOrganization('" + uuid + "')\" class=\"btn btn-danger\">Leave</a>" +
          '</td>' +
          '</tr>';

        count++;
        orgainzations_by_id[uuid] = organization;
      }
      if (count) {
        $('#organizations').html(t);
      } else {
        $('#organizations').html('<div class="alert">No organizations created.</div>');
      }
    } else {
      $('#organizations').html('<div class="alert">No organizations created.</div>');
    }
  }

  function leaveOrganization(UUID) {
    confirmAction(
      "Are you sure you want to leave this Organization?",
      "You will lose all access to it.",
      function() {
        runManagementQuery(new Usergrid.Query("DELETE","users/" + Usergrid.userSession.getUserUUID() + "/organizations/" + UUID, null, null,
          requestAccountSettings,
          function() { alertModal("Error", "Unable to leave organization"); }));
        }
    );

    return false;
  }
  Usergrid.console.leaveOrganization = leaveOrganization;

  function displayCurrentOrg() {
    var name = Usergrid.ApiClient.getOrganizationName() ;
    var org = Usergrid.organizations.getItemByName(name);
    var uuid = org.getUUID() ;
    $('#organizations-table').html('<tr class="zebraRows"><td>' + name + '</td><td class="monospace">' + uuid + '</td></tr>');
  }
  Usergrid.console.displayCurrentOrg = displayCurrentOrg;

  /*******************************************************************
   *
   * Startup
   *
   ******************************************************************/

  function showPanelList(type){
    $('#' + type + '-panel-search').hide();
    selectTabButton('#button-'+type+'-list');
    $('#' + type + '-panel-list').show();
  }

  $('#button-users-list').click(function() {
    showPanelList('users');
    return false;
  });

  $('#user-panel-tab-bar a').click(function() {
    selectTabButton(this);
    if ($(this).attr("id") == "button-user-list") {
      userLetter = '*';
      Pages.SelectPanel('users');
      showPanelList('users');
    } else {
      showPanelContent('#user-panel', '#user-panel-' + $(this).attr('id').substring(12));
    }
    return false;
  });

  $('#button-groups-list').click(function() {
    showPanelList('groups');
    return false;
  });

  $('#group-panel-tab-bar a').click(function() {
    selectTabButton(this);
    if ($(this).attr('id') == "button-group-list") {
      groupLetter = '*';
      Pages.SelectPanel('groups');
      showPanelList('groups');
    } else {
      showPanelContent('#group-panel', '#group-panel-' + $(this).attr('id').substring(13));
    }
    return false;
  });

  $('#roles-panel-tab-bar a').click(function() {
    if ($(this).attr('id') == "button-roles-list") {
      Pages.SelectPanel('roles');
      showPanelList('roles');
    }
    else if ($(this).attr('id') == "button-roles-search") {
      selectTabButton('#button-roles-search');
      $('#roles-panel-list').hide();
      $('#role-panel-users').hide();
      $('#roles-panel-search').show();
    } else {
      Pages.SelectPanel('roles');
    }
    return false;
  });

  $('#role-panel-tab-bar a').click(function() {
    if ($(this).attr('id') == "button-role-list") {
      Pages.SelectPanel('roles');
      showPanelList('roles');
    } else if ($(this).attr('id') == "button-role-settings") {
      selectTabButton('#button-role-settings');
      $('#roles-panel-list').hide();
      $('#role-panel-users').hide();
      $('#role-panel-groups').hide();
      $('#role-panel-settings').show();
    } else if ($(this).attr('id') == "button-role-users") {
      selectTabButton('#button-role-users');
      $('#roles-panel-list').hide();
      $('#role-panel-settings').hide();
      $('#role-panel-groups').hide();
      $('#role-panel-users').show();
    } else if ($(this).attr('id') == "button-role-groups") {
      selectTabButton('#button-role-groups');
      $('#roles-panel-list').hide();
      $('#role-panel-settings').hide();
      $('#role-panel-users').hide();
      $('#role-panel-groups').show();
    } else {
      Pages.SelectPanel('roles');
    }
    return false;
  });

  $('button, input:submit, input:button').button();

  $('select#indexSelect').change( function(e){
    $('#query-ql').val($(this).val() || "");
  });

  doBuildIndexMenu();

  function enableApplicationPanelButtons() {
    $('#application-panel-buttons').show();
  }

  function disableApplicationPanelButtons() {
    $('#application-panel-buttons').hide();
  }

  function forceNewApp() {
    $('#dialog-form-force-new-application').modal();
  }

  $('#system-panel-button-home').addClass('ui-selected');
  $('#application-panel-buttons .ui-selected').removeClass('ui-selected');

  $('#start-date').datepicker();
  $('#start-date').datepicker('setDate', Date.last().sunday());
  $('#start-time').val("12:00 AM");
  $('#start-time').timepicker({
    showPeriod: true,
    showLeadingZero: false
  });

  $('#end-date').datepicker();
  $('#end-date').datepicker('setDate', Date.next().sunday());
  $('#end-time').val("12:00 AM");
  $('#end-time').timepicker({
    showPeriod: true,
    showLeadingZero: false
  });

  $('#button-analytics-generate').click(function() {
    requestApplicationCounters();
    return false;
  });

  $('#link-signup-login').click(function() {
    Pages.ShowPage('login');
    return false;
  });

  if (OFFLINE) {
    Pages.ShowPage(OFFLINE_PAGE);
  }

  function showLoginForNonSSO(){
    if (!Usergrid.userSession.loggedIn() && !Usergrid.SSO.usingSSO()) {
      Pages.ShowPage('login');
    }
  }
  Usergrid.console.showLoginForNonSSO = showLoginForNonSSO;

  function loginOk(){
    $('#login-message').hide();
    $('#login-email').val("");
    $('#login-password').val("");
    repositionTitleMenus();
    Pages.ShowPage('console');
    $(window).resize(repositionTitleMenus);
  }

  Usergrid.console.loginOk = loginOk;

  function repositionTitleMenus(){
    var leftMenu = $(".left-header");
    var rightMenu = $(".right-header");
    var columnOffset = $("#pages").offset();
    var columnWidth = $("#pages").width();
    var windowWidth = $(window).width();
    leftMenu.css('margin-left', function(){
      return columnOffset.left;
    });
    rightMenu.css('margin-right', function(){
      return windowWidth - (columnWidth + columnOffset.left);
    })
  }

  //load the templates only after the rest of the page is
  $(window).bind("load", function() {
    Usergrid.console.ui.loadTemplate("apigee.ui.users.table_rows.html");
    Usergrid.console.ui.loadTemplate("apigee.ui.groups.table_rows.html");
    Usergrid.console.ui.loadTemplate("apigee.ui.roles.table_rows.html");
    Usergrid.console.ui.loadTemplate("apigee.ui.role.groups.table_rows.html");
    Usergrid.console.ui.loadTemplate("apigee.ui.activities.table_rows.html");
    Usergrid.console.ui.loadTemplate("apigee.ui.collections.table_rows.html");
    Usergrid.console.ui.loadTemplate("apigee.ui.panels.role.users.html");
    Usergrid.console.ui.loadTemplate("apigee.ui.panels.role.permissions.html");
    Usergrid.console.ui.loadTemplate("apigee.ui.panels.user.profile.html");
    Usergrid.console.ui.loadTemplate("apigee.ui.panels.user.memberships.html");
    Usergrid.console.ui.loadTemplate("apigee.ui.panels.user.activities.html");
    Usergrid.console.ui.loadTemplate("apigee.ui.panels.user.graph.html");
    Usergrid.console.ui.loadTemplate("apigee.ui.panels.user.permissions.html");
    Usergrid.console.ui.loadTemplate("apigee.ui.collections.entity.header.html");
    Usergrid.console.ui.loadTemplate("apigee.ui.collections.entity.contents.html");
    Usergrid.console.ui.loadTemplate("apigee.ui.collections.entity.metadata.html");
    Usergrid.console.ui.loadTemplate("apigee.ui.collections.entity.collections.html");
    Usergrid.console.ui.loadTemplate("apigee.ui.collections.entity.json.html");
    Usergrid.console.ui.loadTemplate("apigee.ui.collections.entity.detail.html");
    Usergrid.console.ui.loadTemplate("apigee.ui.collections.query.indexes.html");
    Usergrid.console.ui.loadTemplate("apigee.ui.panels.group.details.html");
    Usergrid.console.ui.loadTemplate("apigee.ui.panels.group.memberships.html");
    Usergrid.console.ui.loadTemplate("apigee.ui.panels.group.activities.html");
    Usergrid.console.ui.loadTemplate("apigee.ui.panels.group.permissions.html");
    Usergrid.console.ui.loadTemplate("apigee.ui.curl.detail.html");
    Usergrid.console.ui.loadTemplate("apigee.ui.panels.alert.html");
    $(window).resize();
  });

  //these templates are used on the front page and should be loaded up front
  Usergrid.console.ui.loadTemplate("apigee.ui.applications.table_rows.html");
  Usergrid.console.ui.loadTemplate("apigee.ui.admins.table_rows.html");
  Usergrid.console.ui.loadTemplate("apigee.ui.feed.table_rows.html");

}<|MERGE_RESOLUTION|>--- conflicted
+++ resolved
@@ -1365,13 +1365,8 @@
 
     confirmDelete(function(){
         items.each(function() {
-<<<<<<< HEAD
           var roleName = $(this).attr("value");
           runAppQuery(new Usergrid.Query("DELETE", "/roles/" + roleName + "/users/" + username, null, null,
-=======
-          var roleId = $(this).attr("value");
-          runAppQuery(new Usergrid.Query("DELETE", "/roles/" + roleId  + "/users/" + username, null, null,
->>>>>>> 6a4ef922
             function() { pageSelectUserPermissions (username); },
             function() { alertModal("Error", "Unable to remove user from role"); }
           ));
@@ -1390,13 +1385,8 @@
     confirmDelete(function(){
         items.each(function() {
           var username = $(this).attr("value");
-<<<<<<< HEAD
           runAppQuery(new Usergrid.Query("DELETE", "/roles/" + roleName + "/users/" + username, null, null,
             function() { pageSelectRoleUsers (roleName, roleTitle); },
-=======
-          runAppQuery(new Usergrid.Query("DELETE", "/roles/" + roleId + "/users/" + username, null, null,
-            function() { pageSelectRoleUsers (roleId, rolename); },
->>>>>>> 6a4ef922
             function() { alertModal("Error", "Unable to remove user from role"); }
           ));
       });
