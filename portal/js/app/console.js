--- conflicted
+++ resolved
@@ -2146,7 +2146,6 @@
 
       redrawGroupPanel();
 
-<<<<<<< HEAD
       runAppQuery(new client.queryObj("GET",'groups/' + entity.uuid + '/users', null, null,
         function(response) {
           if (user_data && response.entities && (response.entities.length > 0)) {
@@ -2177,7 +2176,7 @@
         function() { alertModal("Error", "Unable to retrieve group's activities."); }
       ));
      }
-=======
+/*
       client.queryGroupMemberships(current_application_id, entity.uuid, function(response) {
         if (group_data && response.entities && (response.entities.length > 0)) {
           group_data.memberships = response.entities;
@@ -2199,7 +2198,7 @@
         }
       })
     }
->>>>>>> af3c1672
+*/
   }
 
   function requestGroup(groupId) {
@@ -2421,20 +2420,13 @@
     $('#role-section-title').html("");
     $('#role-permissions').html("");
     $('#role-users').html("");
-<<<<<<< HEAD
-    
+    //requestApplicationRoles
     runAppQuery(new client.queryObj("GET",'rolenames', null, null,
-=======
-    $('#role-groups').html("");
-    client.requestApplicationRoles(
-      current_application_id,
->>>>>>> af3c1672
       function(response) {
         getRolesCallback(response);
         $('#role-section-title').html(current_role_name + " Role");
         $('#role-permissions').html('<div class="alert alert-info">Loading ' + current_role_name + ' permissions...</div>');
-<<<<<<< HEAD
-
+        //requestApplicationRolePermissions
         runAppQuery(new client.queryObj("GET","rolenames/" + current_role_name, null, null,
           function(response) {
             displayPermissions(response);
@@ -2442,53 +2434,29 @@
           function() {
             $('#application-roles').html('<div class="alert">Unable to retrieve ' + current_role_name + ' role permissions.</div>');
           }));
-
+        //requestApplicationRoleUsers
         runAppQuery(new client.queryObj("GET","roles/" + current_role_id + "/users" + current_role_name, null, null,
-=======
-        client.requestApplicationRolePermissions(
-	  current_application_id,
-	  current_role_name,
-	  function(response) {
-            displayPermissions(response);
-          },
-          function() {
-            $('#application-roles').html('<div class="alert">Unable to retrieve ' + current_role_name + ' role permissions.</div>');
-          }
-	);
-
-        client.requestApplicationRoleUsers(
-	  current_application_id,
-	  current_role_id,
->>>>>>> af3c1672
           function(response) {
             displayRolesUsers(response);
           },
           function() {
             $('#application-roles').html('<div class="alert">Unable to retrieve ' + current_role_name + ' role permissions.</div>');
-<<<<<<< HEAD
           }));
-=======
-          }
-        );
-	client.requestRole(
-	  session.currentApplicationId,
-	  current_role_id,
-	  displayRoleInactivity,
-	  function() {
-	    $('#role-inactivity-form').html('<div class="alert">Unable to load role\'s inactivity value.</div>')
-	  }
-	);
-	client.requestRoleGroups(
-	  current_application_id,
-	  current_role_id,
-	  function(response) {
-	    displayRoleGroups(response);
-	  },
-	  function() {
-	    $('#application-roles').html('<div class="alert">Unable to retrieve ' + current_role_name + ' role permissions.</div>');
-	  }
-	);
->>>>>>> af3c1672
+        //requestRole
+        runAppQuery(new client.queryObj("GET", "role/" + roleId, null, null, displayRoleInactivity,
+            function() {
+              $('#role-inactivity-form').html('<div class="alert">Unable to load role\'s inactivity value.</div>')
+            }
+          ));
+        //requestGroupRoles
+        runAppQuery(new client.queryObj("GET", "/roles/" + current_role_id + "/groups", null, null,
+            function(response) {
+              displayRoleGroups(response);
+            },
+            function() {
+              $('#application-roles').html('<div class="alert">Unable to retrieve ' + current_role_name + ' role permissions.</div>');
+            }
+          ));            
       },
       function() {
         $('#application-roles').html('<div class="alert">Unable to retrieve roles list.</div>');
@@ -2496,18 +2464,15 @@
     ));
   }
 
-  function deleteRolePermission(roleName, permission) {
-<<<<<<< HEAD
+function deleteRolePermission(roleName, permission) {
     data = {"permission":permission};
-=======
->>>>>>> af3c1672
     confirmDelete(function(){
       runAppQuery(new client.queryObj("DELETE", "rolenames/" + roleName, null, data, requestRole, requestRole));
     });
   }
   window.usergrid.console.deleteRolePermission = deleteRolePermission;
 
-  function addRolePermission(roleName) {
+   function addRolePermission(roleName) {
     var path = $('#role-permission-path-entry-input').val();
     var ops = "";
     var s = "";
@@ -2528,10 +2493,7 @@
       s = ",";
     }
     var permission = ops + ":" + path;
-<<<<<<< HEAD
     var data = {"permission": ops + ":" + path};
-=======
->>>>>>> af3c1672
     if (ops) {
       runAppQuery(new client.queryObj("POST", "/rolenames/" + roleName, data, null, requestRole, requestRole));
     } else {
@@ -2545,7 +2507,8 @@
     var roleId = current_role_id;
 
     if (intRegex.test(inactivity)) {
-      client.editRoleInactivity(session.currentApplicationId, roleId, inactivity, requestRole, requestRole);
+      data = { inactivity: inactivity };
+      runAppQuery(new client.queryObj("DELETE", "/roles/" + roleId, data, null, requestRole, requestRole));
     } else {
       $('#inactivity-integer-message').show()
     }
@@ -2553,10 +2516,7 @@
   window.usergrid.console.editRoleInactivity = editRoleInactivity;
 
   function deleteUserPermission(userName, permission) {
-<<<<<<< HEAD
     var data = {"permission": permission};
-=======
->>>>>>> af3c1672
     confirmDelete(function(){
       runAppQuery(new client.queryObj("DELETE", "/users/" + userName + "/permissions", null, data,
         function() {
@@ -2590,11 +2550,7 @@
       ops =  ops + s + "delete";
       s = ",";
     }
-<<<<<<< HEAD
     var data = {"permission": ops + ":" + path};
-=======
-    var permission = ops + ":" + path;
->>>>>>> af3c1672
     if (ops) {
       runAppQuery(new client.queryObj("POST", "/users/" + userName + "/permissions/", data, null,
         function() {
@@ -2810,33 +2766,17 @@
       counter_names.push(counters_checked[i].value);
     }
 
-    $('#analytics-graph').html('<div class="alert alert-info marginless">Loading...</div>');
+    $('#analytics-graph').html('<div class="alert alert-info">Loading...</div>');
     start_timestamp = $('#start-date').datepicker('getDate').at($('#start-time').timepicker('getTime')).getTime();
     end_timestamp = $('#end-date').datepicker('getDate').at($('#end-time').timepicker('getTime')).getTime();
     resolution = $('select#resolutionSelect').val();
 
-<<<<<<< HEAD
     runAppQuery(new client.queryObj("GET","counters", null, null,
       function(response) {
         application_counters = response.counters;
-=======
-      if (!application_counters) {
-        $('#analytics-graph').html('<div class="alert marginless">No counter data.</div>');
-        return;
-      }
-
-      var data = new google.visualization.DataTable();
-      if (resolution == "all") {
-        data.addColumn('string', 'Time');
-      } else if ((resolution == "day") || (resolution == "week") || (resolution == "month")) {
-        data.addColumn('date', 'Time');
-      } else {
-        data.addColumn('datetime', 'Time');
-      }
->>>>>>> af3c1672
 
         if (!application_counters) {
-          $('#analytics-graph').html('<div class="alert">No counter data.</div>');
+          $('#analytics-graph').html('<div class="alert marginless">No counter data.</div>');
           return;
         }
 
@@ -2912,7 +2852,7 @@
         $('#analytics-graph').html('<div class="alert">Unable to load...</div>');
       }));
   }
-
+  
   /*******************************************************************
    *
    * Settings
