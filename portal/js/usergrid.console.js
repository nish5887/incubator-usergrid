--- conflicted
+++ resolved
@@ -4,7 +4,7 @@
     usergrid.console = usergrid.console || {};
 
     var OFFLINE = false;
-    var OFFLINE_PAGE = "#query-page"; //TODO: This is for???
+    var OFFLINE_PAGE = "#query-page";
 
     var self = this;
 
@@ -1346,8 +1346,6 @@
     }
     window.usergrid.console.pageSelectGroups = pageSelectGroups;
 
-<<<<<<< HEAD
-=======
     usergrid.console.ui.loadTemplate("usergrid.ui.panels.group.list.html");
 
     var groupsResults = null;
@@ -1597,7 +1595,6 @@
         });
     }
 
->>>>>>> a46c0338
     /*******************************************************************
      * 
      * Roles
@@ -1654,6 +1651,115 @@
             $("#application-roles").html("<h2>Unable to retrieve roles list.</h2>");
         });
     }
+
+    /*******************************************************************
+     * 
+     * Role
+     * 
+     ******************************************************************/
+
+    var current_role_name = "";
+
+    function pageOpenRole(roleName) {
+        current_role_name = roleName;
+        showPanel("#role-panel");
+        $('#application-panel-buttons .ui-selected').removeClass('ui-selected');
+        $('#application-panel-button-roles').addClass('ui-selected');
+        requestRole();
+    }
+    window.usergrid.console.pageOpenRole = pageOpenRole;
+
+    usergrid.console.ui.loadTemplate("usergrid.ui.panels.role.permissions.html");
+
+    var permissions = {};
+    function displayPermissions(response) {
+        $("#role-permissions").html("");
+        var t = "";
+        var m = "";
+        permissions = {};
+        if (response.data) {
+            var perms = response.data;
+            var count = 0;
+            for (var i in perms) {
+                count++;
+                var perm = perms[i];
+                var parts = perm.split(':');
+                var ops_part = "";
+                var path_part = parts[0];
+                if (parts.length > 1) {
+                    ops_part = parts[0];
+                    path_part = parts[1];
+                }
+                ops_part.replace("*", "get,post,put,delete")
+                var ops = ops_part.split(',');
+                permissions[perm] = { ops : {}, path : path_part, perm : perm};
+                for (var j in ops) {
+                    permissions[perm].ops[ops[j]] = true;
+                }
+            }
+            if (count == 0) {
+                permissions = null;
+            }
+            $.tmpl("usergrid.ui.panels.role.permissions.html", {"role" : current_role_name, "permissions" : permissions }, {}).appendTo("#role-permissions");
+        } else {
+            $("#role-permissions")
+            .html("<h2>No permission information retrieved.</h2>");
+        }
+    }
+
+    function requestRole() {
+        $("#role-section-title").html("");
+        $("#role-permissions").html("");
+        client.requestApplicationRoles(current_application_id, function(response) {
+            displayRoles(response);
+            $("#role-section-title").html(roles[current_role_name] + " Role");
+            $("#role-permissions").html(
+            "<h2>Loading " + roles[current_role_name] + " permissions...</h2>");
+            client.requestApplicationRolePermissions(current_application_id, current_role_name, function(response) {
+                displayPermissions(response);
+            },
+            function() {
+                $("#application-roles").html("<h2>Unable to retrieve " + roles[current_role_name] + " role permissions.</h2>");
+            });
+        },
+        function() {
+            $("#application-roles").html("<h2>Unable to retrieve roles list.</h2>");
+        });
+    }
+
+    function deleteRolePermission(roleName, permission) {
+        console.log("delete " + roleName + " - " + permission);
+        client.deleteApplicationRolePermission(current_application_id, roleName, permission, requestRole, requestRole);
+    }
+    window.usergrid.console.deleteRolePermission = deleteRolePermission;
+
+    function addRolePermission(roleName) {
+        var path = $('#role-permission-path-entry-input').val();
+        var ops = "";
+        var s = "";
+        if ($('#role-permission-op-get-checkbox').prop("checked")) {
+            ops = "get";
+            s = ",";
+        }
+        if ($('#role-permission-op-post-checkbox').prop("checked")) {
+            ops = ops + s + "post";
+            s = ",";
+        }
+        if ($('#role-permission-op-put-checkbox').prop("checked")) {
+            ops =  ops + s + "put";
+            s = ",";
+        }
+        if ($('#role-permission-op-delete-checkbox').prop("checked")) {
+            ops =  ops + s + "delete";
+            s = ",";
+        }
+        var permission = ops + ":" + path;
+        console.log("add " + roleName + " - " + permission);
+        if (ops) {
+            client.addApplicationRolePermission(current_application_id, roleName, permission, requestRole, requestRole);
+        }
+    }
+    window.usergrid.console.addRolePermission = addRolePermission;
 
     /*******************************************************************
      * 
@@ -1728,11 +1834,7 @@
         $("#analytics-counter-names").html("Loading...");
         client.requestApplicationCounterNames(current_application_id, function(response) {
             application_counters_names = response.data;
-<<<<<<< HEAD
             var html = usergrid.console.ui.makeTableFromList(application_counters_names, 1, {
-=======
-            var html = usergrid.console.ui.makeTableFromList(application_counters_names, 3, {
->>>>>>> a46c0338
                 tableId : "analytics-counter-names-table",
                 getListItem : function(i, col, row) {
                     var counter_name = application_counters_names[i];
@@ -1856,15 +1958,10 @@
 
     function pageSelectSettings(uuid) {
         pageSelect(uuid);
-<<<<<<< HEAD
-        requestApplicationCredentials(); 
+        requestApplicationCredentials();
+        requestOrganizations();
         //showPanel("#settings-panel");
 	   //Pages.SelectPanel('settings');
-=======
-        requestApplicationCredentials();
-        requestOrganizations();
-        showPanel("#settings-panel");
->>>>>>> a46c0338
     }
     window.usergrid.console.pageSelectSettings = pageSelectSettings;
 
@@ -2155,6 +2252,7 @@
      * Login
      * 
      ******************************************************************/
+
     $("#login-organization").focus();
 
     function clearLoginForm() {
@@ -2577,6 +2675,37 @@
 
 		createAlphabetLinks("#users-by-alphabetical");
 
+    $("#groups-panel-tab-bar button").click(function() {
+        selectTabButton("#groups-panel-tab-bar", $(this));
+        return false;
+    });
+
+    $("#group-panel-tab-bar button").click(function() {
+        selectTabButton("#group-panel-tab-bar", $(this));
+        if ($(this).attr("id") == "button-group-list") {
+            pageSelectGroups();
+        }
+        else if ($(this).attr("id") == "button-group-search") {
+            pageSelectGroups();
+        }
+        else {
+            showPanelContent("#group-panel", "#group-panel-" + $(this).attr("id").substring(13));
+        }
+        return false;
+    });
+
+    $("#groups-by-alphabetical").html(getAlphabetLinks("usergrid.console.showGroupsForLetter"));
+
+    $("#role-panel-tab-bar button").click(function() {
+        if ($(this).attr("id") == "button-role-list") {
+            pageSelectRoles();
+        }
+        else {
+            pageSelectRole();
+        }
+        return false;
+    });
+
     $("button, input:submit, input:button").button();
 
     //$('select#organizationSelect').selectmenu();
