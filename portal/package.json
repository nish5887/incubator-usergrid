{
  "name": "usergrid",
<<<<<<< HEAD
  "version": "2.0.14", 
=======
  "version": "2.0.16",
>>>>>>> 9fc1ab40
  "packageName": "appsvc-ui",
  "description": "full usergrid portal",
  "main": "./scripts/web-server.js",
  "repository": {
    "type": "git",
    "url": "https://github.com/usergrid/usergrid.git"
  },
  "dependencies": {},
  "devDependencies": {
    "grunt": "~0.4.4",
    "grunt-cli": "~0.1.11",
    "grunt-contrib-cssmin": "~0.7.0",
    "grunt-contrib-uglify": "~0.2.7",
    "grunt-angular-templates": "~0.4.7",
    "grunt-contrib-watch": "~0.5.3",
    "grunt-contrib-connect": "~0.5.0",
    "grunt-contrib-concat": "~0.3.0",
    "karma-script-launcher": "~0.1.0",
    "karma-chrome-launcher": "~0.1.1",
    "karma-html2js-preprocessor": "~0.1.0",
    "karma-firefox-launcher": "~0.1.2",
    "karma-jasmine": "~0.1.3",
    "karma-coffee-preprocessor": "~0.1.1",
    "requirejs": "~2.1.9",
    "karma-requirejs": "~0.2.0",
    "karma-phantomjs-launcher": "~0.1.1",
    "karma": "~0.10.8",
    "grunt-karma": "~0.6.2",
    "protractor": "~0.22.0",
    "grunt-protractor-runner": "~0.2.0",
    "grunt-contrib-copy": "~0.4.1",
    "grunt-contrib-compress": "~0.5.3",
    "grunt-contrib-clean": "~0.4.0",
    "grunt-dom-munger": "~3.1.0",
    "bower": "~1.2.8",
    "grunt-bower-task": "~0.4.0",
    "grunt-istanbul": "~0.2.5"
  },
  "engines": {
    "node": ">=0.10.21"
  }
}<|MERGE_RESOLUTION|>--- conflicted
+++ resolved
@@ -1,10 +1,6 @@
 {
-  "name": "usergrid",
-<<<<<<< HEAD
-  "version": "2.0.14", 
-=======
+  "name": "usergrid", 
   "version": "2.0.16",
->>>>>>> 9fc1ab40
   "packageName": "appsvc-ui",
   "description": "full usergrid portal",
   "main": "./scripts/web-server.js",
