--- conflicted
+++ resolved
@@ -278,11 +278,7 @@
                                 <input type="reset" class="btn-link" value="Cancel" data-dismiss="modal"/>
                             </div>
                         </form>
-<<<<<<< HEAD
-                        <form id="dialog-form-new-admin" class="modal hide fade" title="Create new administrator">
-=======
                         <form id="dialog-form-new-admin" class="modal hide fade">
->>>>>>> abc5b2a1
                             <div class="modal-header">
                                 <a class="close" data-dismiss="modal">x</a>
                                 <h4>Create new administrator</h4>
@@ -294,11 +290,7 @@
                                         <div class="controls">
                                             <input type="text" name="email" id="new-admin-email" value="" class="input-xlarge"/>
                                             <input type="hidden" name="password" id="new-admin-password" value="fdsafdsa"/>
-<<<<<<< HEAD
-                                            <input type="password" name="" id="new-admin-password-confirm" value="fdsafdsa"/>
-=======
                                             <input type="hidden" name="" id="new-admin-password-confirm" value="fdsafdsa"/>
->>>>>>> abc5b2a1
                                             <p class="help-block hide"></p>
                                         </div>
                                     </div>
