--- conflicted
+++ resolved
@@ -81,13 +81,8 @@
             <div class="right-header">
               <ul id="profileMenu" class="nav secondary-nav">
                 <li id="switchTo-menu" class="dropdown">
-<<<<<<< HEAD
                   <a id="switchTo-link" class="dropdown-toggle" data-toggle="dropdown" href="#"><span>Switch to...
-                  </span> &#9660;</a>
-=======
-                  <a id="switchTo-link" class="dropdown-toggle" data-toggle="dropdown" href="#"><span>Switch To...
                   </span> <span class="caret"></span></a>
->>>>>>> 09aa9e14
                   <ul class="dropdown-menu">
                     <li><a href="http://apigee.com/usergrid/" target="_blank"> App Services</a></li>
                     <li><a href="http://mobileanalytics.apigee.com/pages/signin.seam " target="_blank"> Mobile Analytics</a></li>
