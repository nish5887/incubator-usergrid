/*******************************************************************************
 * Copyright 2012 Apigee Corporation
 * 
 * Licensed under the Apache License, Version 2.0 (the "License");
 * you may not use this file except in compliance with the License.
 * You may obtain a copy of the License at
 * 
 *   http://www.apache.org/licenses/LICENSE-2.0
 * 
 * Unless required by applicable law or agreed to in writing, software
 * distributed under the License is distributed on an "AS IS" BASIS,
 * WITHOUT WARRANTIES OR CONDITIONS OF ANY KIND, either express or implied.
 * See the License for the specific language governing permissions and
 * limitations under the License.
 ******************************************************************************/
package org.usergrid.persistence.cassandra;

import static java.lang.String.CASE_INSENSITIVE_ORDER;
import static java.util.Arrays.asList;
import static me.prettyprint.hector.api.factory.HFactory.createCounterSliceQuery;
import static me.prettyprint.hector.api.factory.HFactory.createIndexedSlicesQuery;
import static me.prettyprint.hector.api.factory.HFactory.createMutator;
import static org.apache.commons.lang.StringUtils.capitalize;
import static org.apache.commons.lang.StringUtils.isBlank;
import static org.usergrid.persistence.Results.fromEntities;
import static org.usergrid.persistence.Results.Level.IDS;
import static org.usergrid.persistence.Results.Level.REFS;
import static org.usergrid.persistence.Schema.COLLECTION_ROLES;
import static org.usergrid.persistence.Schema.COLLECTION_USERS;
import static org.usergrid.persistence.Schema.DICTIONARY_COLLECTIONS;
import static org.usergrid.persistence.Schema.DICTIONARY_PERMISSIONS;
import static org.usergrid.persistence.Schema.DICTIONARY_PROPERTIES;
import static org.usergrid.persistence.Schema.DICTIONARY_ROLENAMES;
import static org.usergrid.persistence.Schema.DICTIONARY_ROLETIMES;
import static org.usergrid.persistence.Schema.DICTIONARY_SETS;
import static org.usergrid.persistence.Schema.PROPERTY_ASSOCIATED;
import static org.usergrid.persistence.Schema.PROPERTY_CREATED;
import static org.usergrid.persistence.Schema.PROPERTY_INACTIVITY;
import static org.usergrid.persistence.Schema.PROPERTY_MODIFIED;
import static org.usergrid.persistence.Schema.PROPERTY_NAME;
import static org.usergrid.persistence.Schema.PROPERTY_TIMESTAMP;
import static org.usergrid.persistence.Schema.PROPERTY_TYPE;
import static org.usergrid.persistence.Schema.PROPERTY_UUID;
import static org.usergrid.persistence.Schema.TYPE_APPLICATION;
import static org.usergrid.persistence.Schema.TYPE_CONNECTION;
import static org.usergrid.persistence.Schema.TYPE_ENTITY;
import static org.usergrid.persistence.Schema.TYPE_MEMBER;
import static org.usergrid.persistence.Schema.TYPE_ROLE;
import static org.usergrid.persistence.Schema.defaultCollectionName;
import static org.usergrid.persistence.Schema.deserializeEntityProperties;
import static org.usergrid.persistence.Schema.getDefaultSchema;
import static org.usergrid.persistence.SimpleEntityRef.getUuid;
import static org.usergrid.persistence.SimpleEntityRef.ref;
import static org.usergrid.persistence.SimpleRoleRef.getIdForGroupIdAndRoleName;
import static org.usergrid.persistence.SimpleRoleRef.getIdForRoleName;
import static org.usergrid.persistence.cassandra.ApplicationCF.APPLICATION_AGGREGATE_COUNTERS;
import static org.usergrid.persistence.cassandra.ApplicationCF.ENTITY_ALIASES;
import static org.usergrid.persistence.cassandra.ApplicationCF.ENTITY_COMPOSITE_DICTIONARIES;
import static org.usergrid.persistence.cassandra.ApplicationCF.ENTITY_COUNTERS;
import static org.usergrid.persistence.cassandra.ApplicationCF.ENTITY_DICTIONARIES;
import static org.usergrid.persistence.cassandra.ApplicationCF.ENTITY_ID_SETS;
import static org.usergrid.persistence.cassandra.ApplicationCF.ENTITY_PROPERTIES;
import static org.usergrid.persistence.cassandra.CassandraPersistenceUtils.addDeleteToMutator;
import static org.usergrid.persistence.cassandra.CassandraPersistenceUtils.addInsertToMutator;
import static org.usergrid.persistence.cassandra.CassandraPersistenceUtils.addPropertyToMutator;
import static org.usergrid.persistence.cassandra.CassandraPersistenceUtils.batchExecute;
import static org.usergrid.persistence.cassandra.CassandraPersistenceUtils.key;
import static org.usergrid.persistence.cassandra.CassandraPersistenceUtils.toStorableBinaryValue;
import static org.usergrid.persistence.cassandra.CassandraService.ALL_COUNT;
import static org.usergrid.utils.ClassUtils.cast;
import static org.usergrid.utils.ConversionUtils.bytebuffer;
import static org.usergrid.utils.ConversionUtils.getLong;
import static org.usergrid.utils.ConversionUtils.object;
import static org.usergrid.utils.ConversionUtils.string;
import static org.usergrid.utils.ConversionUtils.uuid;
import static org.usergrid.utils.InflectionUtils.pluralize;
import static org.usergrid.utils.InflectionUtils.singularize;
import static org.usergrid.utils.UUIDUtils.getTimestampInMicros;
import static org.usergrid.utils.UUIDUtils.getTimestampInMillis;
import static org.usergrid.utils.UUIDUtils.isTimeBased;
import static org.usergrid.utils.UUIDUtils.newTimeUUID;

import java.nio.ByteBuffer;
import java.util.ArrayList;
import java.util.Arrays;
import java.util.Collection;
import java.util.Collections;
import java.util.Comparator;
import java.util.HashMap;
import java.util.LinkedHashMap;
import java.util.LinkedHashSet;
import java.util.List;
import java.util.Map;
import java.util.Set;
import java.util.TreeMap;
import java.util.TreeSet;
import java.util.UUID;

import me.prettyprint.cassandra.model.IndexedSlicesQuery;
import me.prettyprint.cassandra.serializers.ByteBufferSerializer;
import me.prettyprint.cassandra.serializers.LongSerializer;
import me.prettyprint.cassandra.serializers.StringSerializer;
import me.prettyprint.cassandra.serializers.UUIDSerializer;
import me.prettyprint.hector.api.Keyspace;
import me.prettyprint.hector.api.beans.ColumnSlice;
import me.prettyprint.hector.api.beans.CounterRow;
import me.prettyprint.hector.api.beans.CounterRows;
import me.prettyprint.hector.api.beans.CounterSlice;
import me.prettyprint.hector.api.beans.DynamicComposite;
import me.prettyprint.hector.api.beans.HColumn;
import me.prettyprint.hector.api.beans.HCounterColumn;
import me.prettyprint.hector.api.beans.OrderedRows;
import me.prettyprint.hector.api.beans.Row;
import me.prettyprint.hector.api.beans.Rows;
import me.prettyprint.hector.api.factory.HFactory;
import me.prettyprint.hector.api.mutation.Mutator;
import me.prettyprint.hector.api.query.MultigetSliceCounterQuery;
import me.prettyprint.hector.api.query.QueryResult;
import me.prettyprint.hector.api.query.SliceCounterQuery;

import org.slf4j.Logger;
import org.slf4j.LoggerFactory;
import org.springframework.beans.BeansException;
import org.springframework.beans.factory.annotation.Autowired;
import org.springframework.context.ApplicationContext;
import org.springframework.context.ApplicationContextAware;
import org.usergrid.mq.Message;
import org.usergrid.mq.QueueManager;
import org.usergrid.mq.cassandra.QueueManagerFactoryImpl;
import org.usergrid.persistence.AggregateCounter;
import org.usergrid.persistence.AggregateCounterSet;
import org.usergrid.persistence.AssociatedEntityRef;
import org.usergrid.persistence.CollectionRef;
import org.usergrid.persistence.ConnectedEntityRef;
import org.usergrid.persistence.ConnectionRef;
import org.usergrid.persistence.CounterResolution;
import org.usergrid.persistence.DynamicEntity;
import org.usergrid.persistence.Entity;
import org.usergrid.persistence.EntityFactory;
import org.usergrid.persistence.EntityManager;
import org.usergrid.persistence.EntityRef;
import org.usergrid.persistence.Identifier;
import org.usergrid.persistence.IndexBucketLocator;
import org.usergrid.persistence.IndexBucketLocator.IndexType;
import org.usergrid.persistence.Query;
import org.usergrid.persistence.Query.CounterFilterPredicate;
import org.usergrid.persistence.Results;
import org.usergrid.persistence.Results.Level;
import org.usergrid.persistence.RoleRef;
import org.usergrid.persistence.Schema;
import org.usergrid.persistence.SimpleCollectionRef;
import org.usergrid.persistence.SimpleEntityRef;
import org.usergrid.persistence.SimpleRoleRef;
import org.usergrid.persistence.TypedEntity;
import org.usergrid.persistence.cassandra.CounterUtils.AggregateCounterSelection;
import org.usergrid.persistence.entities.Application;
import org.usergrid.persistence.entities.Event;
import org.usergrid.persistence.entities.Group;
import org.usergrid.persistence.entities.Role;
import org.usergrid.persistence.entities.User;
import org.usergrid.persistence.exceptions.DuplicateUniquePropertyExistsException;
import org.usergrid.persistence.exceptions.EntityNotFoundException;
import org.usergrid.persistence.exceptions.RequiredPropertyNotFoundException;
import org.usergrid.persistence.exceptions.UnexpectedEntityTypeException;
import org.usergrid.persistence.schema.CollectionInfo;
import org.usergrid.utils.ClassUtils;
import org.usergrid.utils.CompositeUtils;
import org.usergrid.utils.UUIDUtils;

import com.google.common.collect.BiMap;
import com.google.common.collect.HashBiMap;

/**
 * Cassandra-specific implementation of Datastore
 * 
 * @author edanuff
 * 
 */
public class EntityManagerImpl implements EntityManager,
<<<<<<< HEAD
        ApplicationContextAware {

    /** The log4j logger. */
    private static final Logger logger = LoggerFactory
            .getLogger(EntityManagerImpl.class);

    private ApplicationContext applicationContext;

    @Autowired
    private QueueManagerFactoryImpl qmf;

    @Autowired
    private IndexBucketLocator indexBucketLocator;

    private UUID applicationId;

    private CassandraService cass;

    private CounterUtils counterUtils;

    public static final StringSerializer se = new StringSerializer();
    public static final ByteBufferSerializer be = new ByteBufferSerializer();
    public static final UUIDSerializer ue = new UUIDSerializer();
    public static final LongSerializer le = new LongSerializer();

    public EntityManagerImpl() {
    }

    public EntityManagerImpl init(EntityManagerFactoryImpl emf,
            CassandraService cass, CounterUtils counterUtils, UUID applicationId) {
        this.cass = cass;
        this.counterUtils = counterUtils;
        this.applicationId = applicationId;
        return this;
    }

    @Override
    public EntityRef getApplicationRef() {
        return ref(TYPE_APPLICATION, applicationId);
    }

    @Override
    public Application getApplication() throws Exception {
        return get(applicationId, Application.class);
    }

    @Override
    public void updateApplication(Application app) throws Exception {
        update(app);
    }

    @Override
    public void updateApplication(Map<String, Object> properties)
            throws Exception {
        this.updateProperties(applicationId, properties);
    }

    @Override
    public RelationManagerImpl getRelationManager(EntityRef entityRef) {
        return applicationContext.getAutowireCapableBeanFactory()
                .createBean(RelationManagerImpl.class)
                .init(this, cass, applicationId, entityRef, indexBucketLocator);
    }

    /**
     * Batch dictionary property.
     * 
     * @param batch
     *            the batch
     * @param applicationId
     *            the application id
     * @param entityType
     *            the entity type
     * @param entityId
     *            the entity id
     * @param properties
     *            the properties
     * @param propertyName
     *            the property name
     * @param propertyValue
     *            the property value
     * @param timestamp
     *            the timestamp
     * @return batch
     * @throws Exception
     *             the exception
     */
    public Mutator<ByteBuffer> batchSetProperty(Mutator<ByteBuffer> batch,
            Entity entity, String propertyName, Object propertyValue,
            UUID timestampUuid) throws Exception {
        return this.batchSetProperty(batch, entity, propertyName,
                propertyValue, false, false, timestampUuid);
    }

    public Mutator<ByteBuffer> batchSetProperty(Mutator<ByteBuffer> batch,
            Entity entity, String propertyName, Object propertyValue,
            boolean force, boolean noRead, UUID timestampUuid) throws Exception {

        long timestamp = getTimestampInMicros(timestampUuid);

        // propertyName = propertyName.toLowerCase();

        boolean entitySchemaHasProperty = getDefaultSchema().hasProperty(
                entity.getType(), propertyName);

        propertyValue = getDefaultSchema().validateEntityPropertyValue(
                entity.getType(), propertyName, propertyValue);

        if (PROPERTY_TYPE.equalsIgnoreCase(propertyName)
                && (propertyValue != null)) {
            if ("entity".equalsIgnoreCase(propertyValue.toString())
                    || "dynamicentity".equalsIgnoreCase(propertyValue
                            .toString())) {
                String errorMsg = "Unable to dictionary entity type to "
                        + propertyValue + " because that is not a valid type.";
                logger.error(errorMsg);
                throw new IllegalArgumentException(errorMsg);
            }
        }

        if (entitySchemaHasProperty) {

            if (!force) {
                if (!getDefaultSchema().isPropertyMutable(entity.getType(),
                        propertyName)) {
                    return batch;
                }

                // Passing null for propertyValue indicates delete the property
                // so if required property, exit
                if ((propertyValue == null)
                        && getDefaultSchema().isRequiredProperty(
                                entity.getType(), propertyName)) {
                    return batch;
                }
            }

            if (!isPropertyValueUniqueForEntity(entity.getUuid(),
                    entity.getType(), propertyName, propertyValue)) {
                throw new DuplicateUniquePropertyExistsException(
                        entity.getType(), propertyName, propertyValue);
            }

            if (propertyName.equals(Schema.getDefaultSchema().aliasProperty(
                    entity.getType()))) {
                cass.getLockManager().lockProperty(applicationId,
                        entity.getType(), propertyName);
                deleteAliasesForEntity(entity.getUuid());
                createAlias(applicationId, entity, entity.getType(),
                        string(propertyValue));
                cass.getLockManager().unlockProperty(applicationId,
                        entity.getType(), propertyName);
            }
        }

        if (getDefaultSchema()
                .isPropertyIndexed(entity.getType(), propertyName)) {
            getRelationManager(entity).batchUpdatePropertyIndexes(batch,
                    propertyName, propertyValue, entitySchemaHasProperty,
                    noRead, timestampUuid);
        }

        if (propertyValue != null) {
            // Set the new value
            addPropertyToMutator(batch, key(entity.getUuid()),
                    entity.getType(), propertyName, propertyValue, timestamp);

            if (!entitySchemaHasProperty) {
                // Make a list of all the properties ever dictionary on this
                // entity
                addInsertToMutator(batch, ENTITY_DICTIONARIES,
                        key(entity.getUuid(), DICTIONARY_PROPERTIES),
                        propertyName, null, timestamp);
            }
        } else {
            addDeleteToMutator(batch, ENTITY_PROPERTIES, key(entity.getUuid()),
                    propertyName, timestamp);
        }

        return batch;
    }

    /**
     * Batch update properties.
     * 
     * @param batch
     *            the batch
     * @param applicationId
     *            the application id
     * @param entityType
     *            the entity type
     * @param entityId
     *            the entity id
     * @param entityProperties
     *            the entity properties
     * @param properties
     *            the properties
     * @param timestamp
     *            the timestamp
     * @return batch
     * @throws Exception
     *             the exception
     */
    public Mutator<ByteBuffer> batchUpdateProperties(Mutator<ByteBuffer> batch,
            Entity entity, Map<String, Object> properties, UUID timestampUuid)
            throws Exception {

        for (String propertyName : properties.keySet()) {
            Object propertyValue = properties.get(propertyName);

            batch = batchSetProperty(batch, entity, propertyName,
                    propertyValue, timestampUuid);
        }

        return batch;
    }

    /**
     * Batch update properties.
     * 
     * @param batch
     *            the batch
     * @param applicationId
     *            the application id
     * @param entityId
     *            the entity id
     * @param properties
     *            the properties
     * @param timestamp
     *            the timestamp
     * @return batch
     * @throws Exception
     *             the exception
     */
    public Mutator<ByteBuffer> batchUpdateProperties(Mutator<ByteBuffer> batch,
            UUID entityId, Map<String, Object> properties, UUID timestampUuid)
            throws Exception {

        DynamicEntity entity = loadPartialEntity(entityId);
        if (entity == null) {
            return batch;
        }

        for (String propertyName : properties.keySet()) {
            Object propertyValue = properties.get(propertyName);

            batch = batchSetProperty(batch, entity, propertyName,
                    propertyValue, timestampUuid);
        }

        return batch;
    }

    /**
     * Batch update set.
     * 
     * @param batch
     *            the batch
     * @param applicationId
     *            the application id
     * @param entityType
     *            the entity type
     * @param entityId
     *            the entity id
     * @param properties
     *            the properties
     * @param dictionaryName
     *            the dictionary name
     * @param property
     *            the property
     * @param elementValue
     *            the dictionary value
     * @param removeFromSet
     *            the remove from set
     * @param timestamp
     *            the timestamp
     * @return batch
     * @throws Exception
     *             the exception
     */
    public Mutator<ByteBuffer> batchUpdateDictionary(Mutator<ByteBuffer> batch,
            Entity entity, String dictionaryName, Object elementValue,
            boolean removeFromDictionary, UUID timestampUuid) throws Exception {
        return batchUpdateDictionary(batch, entity, dictionaryName,
                elementValue, null, removeFromDictionary, timestampUuid);
    }

    public Mutator<ByteBuffer> batchUpdateDictionary(Mutator<ByteBuffer> batch,
            Entity entity, String dictionaryName, Object elementValue,
            Object elementCoValue, boolean removeFromDictionary,
            UUID timestampUuid) throws Exception {

        long timestamp = getTimestampInMicros(timestampUuid);

        // dictionaryName = dictionaryName.toLowerCase();
        if (elementCoValue == null) {
            elementCoValue = ByteBuffer.allocate(0);
        }

        boolean entityHasDictionary = getDefaultSchema().hasDictionary(
                entity.getType(), dictionaryName);

        // Don't index dynamic dictionaries not defined by the schema
        if (entityHasDictionary) {
            getRelationManager(entity).batchUpdateSetIndexes(batch,
                    dictionaryName, elementValue, removeFromDictionary,
                    timestampUuid);
        }

        ApplicationCF dictionary_cf = entityHasDictionary ? ENTITY_DICTIONARIES
                : ENTITY_COMPOSITE_DICTIONARIES;

        if (elementValue != null) {
            if (!removeFromDictionary) {
                // Set the new value

                elementCoValue = toStorableBinaryValue(elementCoValue,
                        !entityHasDictionary);

                addInsertToMutator(batch, dictionary_cf,
                        key(entity.getUuid(), dictionaryName),
                        entityHasDictionary ? elementValue
                                : asList(elementValue), elementCoValue,
                        timestamp);

                if (!entityHasDictionary) {
                    addInsertToMutator(batch, ENTITY_DICTIONARIES,
                            key(entity.getUuid(), DICTIONARY_SETS),
                            dictionaryName, null, timestamp);
                }
            } else {
                addDeleteToMutator(batch, dictionary_cf,
                        key(entity.getUuid(), dictionaryName),
                        entityHasDictionary ? elementValue
                                : asList(elementValue), timestamp);
            }
        }

        return batch;
    }

    public boolean isPropertyValueUniqueForEntity(UUID thisEntity,
            String entityType, String propertyName, Object propertyValue)
            throws Exception {

        if (!getDefaultSchema().isPropertyUnique(entityType, propertyName)) {
            return true;
        }

        if (propertyValue == null) {
            return true;
        }

        String propertyPath = "/" + defaultCollectionName(entityType) + "/@"
                + propertyName;
        cass.getLockManager().lock(applicationId, propertyPath);

        Query query = new Query();
        query.setEntityType(entityType);
        query.addEqualityFilter(propertyName, propertyValue);
        query.setLimit(1000);
        query.setResultsLevel(IDS);

        Results r = getRelationManager(ref(applicationId)).searchCollection(
                pluralize(entityType), query);

        cass.getLockManager().unlock(applicationId, propertyPath);

        if (r == null) {
            return true;
        }

        if ((thisEntity != null) && (r.size() > 0)
                && r.getId().equals(thisEntity)) {
            return true;
        }

        if (r.size() > 1) {
            logger.info("Warning: Multiple instances with duplicate value of "
                    + propertyValue + " for propertyName " + propertyName
                    + " of entity type " + entityType);
        }
        return r.isEmpty();
    }

    public UUID createAlias(EntityRef ref, String alias) throws Exception {
        return createAlias(null, ref, null, alias);
    }

    @Override
    public UUID createAlias(UUID ownerId, EntityRef ref, String aliasType,
            String alias) throws Exception {

        UUID entityId = ref.getUuid();
        String entityType = ref.getType();
        if (entityType == null) {
            entityType = getEntityType(entityId);
        }
        if (entityType == null) {
            return null;
        }
        if (aliasType == null) {
            aliasType = entityType;
        }
        if (ownerId == null) {
            ownerId = applicationId;
        }
        if (alias == null) {
            return null;
        }
        alias = alias.toLowerCase().trim();
        UUID keyId = CassandraPersistenceUtils.aliasID(ownerId, aliasType,
                alias);
        Keyspace ko = cass.getApplicationKeyspace(applicationId);
        Mutator<ByteBuffer> m = createMutator(ko, be);

        long timestamp = cass.createTimestamp();

        addInsertToMutator(m, ENTITY_ALIASES, keyId, "entityId", entityId,
                timestamp);
        addInsertToMutator(m, ENTITY_ALIASES, keyId, "entityType", entityType,
                timestamp);
        addInsertToMutator(m, ENTITY_ALIASES, keyId, "aliasType", aliasType,
                timestamp);
        addInsertToMutator(m, ENTITY_ALIASES, keyId, "alias", alias, timestamp);

        batchExecute(m, CassandraService.RETRY_COUNT);

        return keyId;
    }

    @Override
    public void deleteAlias(UUID ownerId, String aliasType, String alias)
            throws Exception {
        if (ownerId == null) {
            ownerId = applicationId;
        }
        if (aliasType == null) {
            return;
        }
        if (alias == null) {
            return;
        }
        alias = alias.toLowerCase().trim();
        UUID keyId = CassandraPersistenceUtils.aliasID(ownerId, aliasType,
                alias);
        cass.deleteRow(cass.getApplicationKeyspace(applicationId),
                ENTITY_ALIASES, keyId);

    }

    @Override
    public EntityRef getAlias(UUID ownerId, String aliasType, String alias)
            throws Exception {
        if (ownerId == null) {
            ownerId = applicationId;
        }
        if (aliasType == null) {
            return null;
        }
        if (alias == null) {
            return null;
        }
        alias = alias.toLowerCase().trim();
        UUID keyId = CassandraPersistenceUtils.aliasID(ownerId, aliasType,
                alias);
        Set<String> columnNames = new LinkedHashSet<String>();
        columnNames.add("entityId");
        columnNames.add("entityType");
        List<HColumn<String, ByteBuffer>> columns = cass.getColumns(
                cass.getApplicationKeyspace(applicationId), ENTITY_ALIASES,
                keyId, columnNames, se, be);

        if (columns != null) {
            Map<String, ByteBuffer> cols = CassandraPersistenceUtils
                    .getColumnMap(columns);
            String entityType = string(cols.get("entityType"));
            UUID entityId = uuid(cols.get("entityId"), null);
            if ((entityId != null) && (entityType != null)) {
                return ref(entityType, entityId);
            }
        }

        return null;
    }

    @Override
    public Map<String, EntityRef> getAlias(String aliasType,
            List<String> aliases) throws Exception {
        return getAlias(applicationId, aliasType, aliases);
    }

    @Override
    public Map<String, EntityRef> getAlias(UUID ownerId, String aliasType,
            List<String> aliases) throws Exception {
        if (ownerId == null) {
            ownerId = applicationId;
        }
        if (aliasType == null) {
            return null;
        }
        if (aliases == null) {
            return null;
        }
        List<UUID> keyIds = new ArrayList<UUID>();
        for (String alias : aliases) {
            if (alias != null) {
                alias = alias.toLowerCase().trim();
                UUID keyId = CassandraPersistenceUtils.aliasID(ownerId,
                        aliasType, alias);
                keyIds.add(keyId);
            }
        }
        if (keyIds.size() == 0) {
            return null;
        }

        Set<String> columnNames = new LinkedHashSet<String>();
        columnNames.add("entityId");
        columnNames.add("entityType");
        columnNames.add("alias");
        Rows<UUID, String, ByteBuffer> rows = cass.getRows(
                cass.getApplicationKeyspace(applicationId), ENTITY_ALIASES,
                keyIds, columnNames, ue, se, be);

        Map<String, EntityRef> aliasedEntities = new HashMap<String, EntityRef>();
        for (Row<UUID, String, ByteBuffer> row : rows) {
            ColumnSlice<String, ByteBuffer> slice = row.getColumnSlice();
            if (slice == null) {
                continue;
            }
            List<HColumn<String, ByteBuffer>> columns = slice.getColumns();
            if (columns != null) {
                Map<String, ByteBuffer> cols = CassandraPersistenceUtils
                        .getColumnMap(columns);
                String entityType = string(cols.get("entityType"));
                UUID entityId = uuid(cols.get("entityId"), null);
                String alias = string(cols.get("alias"));
                if ((entityId != null) && (entityType != null)
                        && (alias != null)) {
                    aliasedEntities.put(alias, ref(entityType, entityId));
                }
            }
        }

        return aliasedEntities;
    }

    public List<UUID> getAliases(UUID entityId) {
        Keyspace ko = cass.getApplicationKeyspace(applicationId);
        List<UUID> aliases = new ArrayList<UUID>();
        IndexedSlicesQuery<UUID, String, UUID> q = createIndexedSlicesQuery(ko,
                ue, se, ue);
        q.setColumnFamily(ENTITY_ALIASES.toString());
        q.setColumnNames("entityId");
        q.addEqualsExpression("entityId", entityId);
        QueryResult<OrderedRows<UUID, String, UUID>> r = q.execute();
        OrderedRows<UUID, String, UUID> rows = r.get();
        for (Row<UUID, String, UUID> row : rows) {
            UUID aliasId = row.getKey();
            aliases.add(aliasId);
        }

        return aliases;
    }

    public void deleteAliasesForEntity(UUID entityId) throws Exception {
        long timestamp = cass.createTimestamp();
        deleteAliasesForEntity(entityId, timestamp);
    }

    public void deleteAliasesForEntity(UUID entityId, long timestamp)
            throws Exception {
        Keyspace ko = cass.getApplicationKeyspace(applicationId);
        List<UUID> aliases = getAliases(entityId);
        for (UUID alias : aliases) {
            cass.deleteRow(ko, ENTITY_ALIASES, alias, timestamp);
        }

    }

    @SuppressWarnings("unchecked")
    @Override
    public <A extends Entity> A create(String entityType, Class<A> entityClass,
            Map<String, Object> properties) throws Exception {
        if ((entityType != null)
                && (entityType.startsWith(TYPE_ENTITY) || entityType
                        .startsWith("entities"))) {
            throw new IllegalArgumentException("Invalid entity type");
        }
        A e = null;
        try {
            e = (A) create(entityType, (Class<Entity>) entityClass, properties,
                    null);
        } catch (ClassCastException e1) {
            logger.error("Unable to create typed entity", e1);
        }
        return e;
    }

    @Override
    public Entity create(UUID importId, String entityType,
            Map<String, Object> properties) throws Exception {
        return create(entityType, null, properties, importId);
    }

    @SuppressWarnings("unchecked")
    @Override
    public <A extends TypedEntity> A create(A entity) throws Exception {
        return (A) create(entity.getType(), entity.getClass(),
                entity.getProperties());
    }

    @Override
    public Entity create(String entityType, Map<String, Object> properties)
            throws Exception {
        return create(entityType, null, properties);
    }

    /**
     * Creates a new entity.
     * 
     * @param <A>
     *            the generic type
     * @param applicationId
     *            the application id
     * @param entityType
     *            the entity type
     * @param entityClass
     *            the entity class
     * @param properties
     *            the properties
     * @param importId
     *            an existing external uuid to use as the id for the new entity
     * @return new entity
     * @throws Exception
     *             the exception
     */
    public <A extends Entity> A create(String entityType, Class<A> entityClass,
            Map<String, Object> properties, UUID importId) throws Exception {

        UUID timestampUuid = newTimeUUID();

        Keyspace ko = cass.getApplicationKeyspace(applicationId);
        Mutator<ByteBuffer> m = createMutator(ko, be);
        A entity = batchCreate(m, entityType, entityClass, properties,
                importId, timestampUuid);

        batchExecute(m, CassandraService.RETRY_COUNT);

        return entity;
    }

    @SuppressWarnings("unchecked")
    public <A extends Entity> A batchCreate(Mutator<ByteBuffer> m,
            String entityType, Class<A> entityClass,
            Map<String, Object> properties, UUID importId, UUID timestampUuid)
            throws Exception {

        String eType = Schema.normalizeEntityType(entityType);

        boolean is_application = TYPE_APPLICATION.equals(eType);

        if (((applicationId == null) || applicationId
                .equals(UUIDUtils.zeroUUID)) && !is_application) {
            return null;
        }

        long timestamp = getTimestampInMicros(timestampUuid);

        UUID itemId = UUIDUtils.newTimeUUID();

        if (is_application) {
            itemId = applicationId;
        }
        if (importId != null) {
            itemId = importId;
        }

        if (properties == null) {
            properties = new TreeMap<String, Object>(CASE_INSENSITIVE_ORDER);
        }

        if (importId != null) {
            if (isTimeBased(importId)) {
                timestamp = UUIDUtils.getTimestampInMicros(importId);
            } else if (properties.get(PROPERTY_CREATED) != null) {
                timestamp = getLong(properties.get(PROPERTY_CREATED)) * 1000;
            }
        }

        if (entityClass == null) {
            entityClass = (Class<A>) DynamicEntity.class;
        }

        Set<String> required = getDefaultSchema().getRequiredProperties(
                entityType);

        if (required != null) {
            for (String p : required) {
                if (!PROPERTY_UUID.equals(p) && !PROPERTY_TYPE.equals(p)
                        && !PROPERTY_CREATED.equals(p)
                        && !PROPERTY_MODIFIED.equals(p)) {
                    Object v = properties.get(p);
                    if (getDefaultSchema().isPropertyTimestamp(entityType, p)) {
                        if (v == null) {
                            properties.put(p, timestamp / 1000);
                        } else {
                            long ts = getLong(v);
                            if (ts <= 0) {
                                properties.put(p, timestamp / 1000);
                            }
                        }
                        continue;
                    }
                    if (v == null) {
                        throw new RequiredPropertyNotFoundException(entityType,
                                p);
                    } else if ((v instanceof String) && isBlank((String) v)) {
                        throw new RequiredPropertyNotFoundException(entityType,
                                p);
                    }
                }
            }
        }

        // Create collection name based on entity: i.e. "users"
        String collection_name = Schema.defaultCollectionName(eType);
        // Create collection key based collection name
        String bucketId = indexBucketLocator.getBucket(applicationId,
                IndexType.COLLECTION, itemId, collection_name);

        Object collection_key = key(applicationId,
                Schema.DICTIONARY_COLLECTIONS, collection_name, bucketId);

        CollectionInfo collection = null;

        if (!is_application) {
            // Add entity to collection

            collection = getDefaultSchema().getCollection(TYPE_APPLICATION,
                    collection_name);

            addInsertToMutator(m, ENTITY_ID_SETS, collection_key, itemId, null,
                    timestamp);

            // Add name of collection to dictionary property
            // Application.collections
            addInsertToMutator(m, ENTITY_DICTIONARIES,
                    key(applicationId, Schema.DICTIONARY_COLLECTIONS),
                    collection_name, null, timestamp);

            addInsertToMutator(m, ENTITY_COMPOSITE_DICTIONARIES,
                    key(itemId, Schema.DICTIONARY_CONTAINER_ENTITIES),
                    asList(TYPE_APPLICATION, collection_name, applicationId),
                    null, timestamp);

            // If the collection has subkeys, find each subkey variant
            // and insert into the subkeyed collection as well

            if (collection != null) {
                if (collection.hasSubkeys()) {
                    List<String[]> combos = collection.getSubkeyCombinations();
                    for (String[] combo : combos) {
                        List<Object> subkey_props = new ArrayList<Object>();
                        for (String subkey_name : combo) {
                            Object subkey_value = null;
                            if (subkey_name != null) {
                                subkey_value = properties.get(subkey_name);
                            }
                            subkey_props.add(subkey_value);
                        }
                        Object subkey_key = key(subkey_props.toArray());

                        addInsertToMutator(m, ENTITY_ID_SETS,
                                key(collection_key, subkey_key), itemId, null,
                                timestamp);
                    }
                }
            }
        }

        properties.put(PROPERTY_UUID, itemId);
        properties.put(PROPERTY_TYPE,
                Schema.normalizeEntityType(entityType, false));

        if (importId != null) {
            if (properties.get(PROPERTY_CREATED) == null) {
                properties.put(PROPERTY_CREATED, timestamp / 1000);
            }

            if (properties.get(PROPERTY_MODIFIED) == null) {
                properties.put(PROPERTY_MODIFIED, timestamp / 1000);
            }
        } else {
            properties.put(PROPERTY_CREATED, timestamp / 1000);
            properties.put(PROPERTY_MODIFIED, timestamp / 1000);

        }

        // special case timestamp and published properties
        // and dictionary their timestamp values if not set
        // this is sure to break something for someone someday

        if (properties.containsKey(PROPERTY_TIMESTAMP)) {
            long ts = getLong(properties.get(PROPERTY_TIMESTAMP));
            if (ts <= 0) {
                properties.put(PROPERTY_TIMESTAMP, timestamp / 1000);
            }
        }

        A entity = EntityFactory.newEntity(itemId, eType, entityClass);
        logger.info("Entity created of type {}", entity.getClass().getName());

        if (Event.ENTITY_TYPE.equals(eType)) {
            Event event = (Event) entity.toTypedEntity();
            for (String prop_name : properties.keySet()) {
                Object propertyValue = properties.get(prop_name);
                if (propertyValue != null) {
                    event.setProperty(prop_name, propertyValue);
                }
            }
            Message message = storeEventAsMessage(m, event, timestamp);
            incrementEntityCollection("events", timestamp);

            entity.setUuid(message.getUuid());
            return entity;
        }

        String aliasName = getDefaultSchema().aliasProperty(entityType);
        logger.info("Alias property is {}", aliasName);
        for (String prop_name : properties.keySet()) {

            Object propertyValue = properties.get(prop_name);

            if (propertyValue == null) {
                continue;
            }

            if (!is_application
                    && !isPropertyValueUniqueForEntity(applicationId,
                            entityType, prop_name, propertyValue)) {
                throw new DuplicateUniquePropertyExistsException(entityType,
                        prop_name, propertyValue);
            }

            if (User.ENTITY_TYPE.equals(entityType) && "me".equals(prop_name)) {
                throw new DuplicateUniquePropertyExistsException(entityType,
                        prop_name, propertyValue);
            }

            if (!Schema.isAssociatedEntityType(entityType)
                    && prop_name.equals(aliasName)) {
                String aliasValue = propertyValue.toString().toLowerCase()
                        .trim();
                logger.info("Alias property value for {} is {}", aliasName,
                        aliasValue);
                createAlias(applicationId, ref(entityType, itemId), entityType,
                        aliasValue);
            }

            entity.setProperty(prop_name, propertyValue);

            batchSetProperty(m, entity, prop_name, propertyValue, true, true,
                    timestampUuid);

        }

        if (!is_application) {
            incrementEntityCollection(collection_name, timestamp);
        }

        return entity;
    }

    public void incrementEntityCollection(String collection_name) {
        long cassandraTimestamp = cass.createTimestamp();
        incrementEntityCollection(collection_name, cassandraTimestamp);
    }

    public void incrementEntityCollection(String collection_name,
            long cassandraTimestamp) {
        try {
            incrementAggregateCounters(null, null, null,
                    "application.collection." + collection_name, 1L,
                    cassandraTimestamp);
        } catch (Exception e) {
            logger.error("Unable to increment counter application.collection."
                    + collection_name, e);
        }
        try {
            incrementAggregateCounters(null, null, null,
                    "application.entities", 1L, cassandraTimestamp);
        } catch (Exception e) {
            logger.error("Unable to increment counter application.entities", e);
        }
    }

    public void insertEntity(String type, UUID entityId) throws Exception {

        Keyspace ko = cass.getApplicationKeyspace(applicationId);
        Mutator<ByteBuffer> m = createMutator(ko, be);

        Object itemKey = key(entityId);

        long timestamp = cass.createTimestamp();

        addPropertyToMutator(m, itemKey, type, PROPERTY_UUID, entityId,
                timestamp);
        addPropertyToMutator(m, itemKey, type, PROPERTY_TYPE, type, timestamp);

        batchExecute(m, CassandraService.RETRY_COUNT);

    }

    public Message storeEventAsMessage(Mutator<ByteBuffer> m, Event event,
            long timestamp) {

        counterUtils.addEventCounterMutations(m, applicationId, event,
                timestamp);

        QueueManager q = qmf.getQueueManager(applicationId);

        Message message = new Message();
        message.setType("event");
        message.setCategory(event.getCategory());
        message.setStringProperty("message", event.getMessage());
        message.setTimestamp(timestamp);
        q.postToQueue("events", message);

        return message;
    }

    /**
     * Gets the type.
     * 
     * @param applicationId
     *            the application id
     * @param entityId
     *            the entity id
     * @return entity type
     * @throws Exception
     *             the exception
     */
    public String getEntityType(UUID entityId) throws Exception {

        HColumn<String, String> column = cass.getColumn(
                cass.getApplicationKeyspace(applicationId), ENTITY_PROPERTIES,
                key(entityId), PROPERTY_TYPE, se, se);
        if (column != null) {
            return column.getValue();
        }
        return null;
    }

    /**
     * Gets the entity info.
     * 
     * @param applicationId
     *            the application id
     * @param entityId
     *            the entity id
     * @param propertyNames
     *            the property names
     * @return EntityInfo object holding properties
     * @throws Exception
     *             the exception
     */
    public DynamicEntity loadPartialEntity(UUID entityId,
            String... propertyNames) throws Exception {

        List<HColumn<String, ByteBuffer>> results = null;
        if ((propertyNames != null) && (propertyNames.length > 0)) {
            Set<String> column_names = new TreeSet<String>(
                    CASE_INSENSITIVE_ORDER);

            column_names.add(PROPERTY_TYPE);
            column_names.add(PROPERTY_UUID);

            for (String propertyName : propertyNames) {
                column_names.add(propertyName);
            }

            results = cass.getColumns(
                    cass.getApplicationKeyspace(applicationId),
                    ENTITY_PROPERTIES, key(entityId), column_names, se, be);
        } else {
            results = cass.getAllColumns(
                    cass.getApplicationKeyspace(applicationId),
                    ENTITY_PROPERTIES, key(entityId));
        }

        Map<String, Object> entityProperties = deserializeEntityProperties(results);
        if (entityProperties == null) {
            return null;
        }

        String entityType = (String) entityProperties.get(PROPERTY_TYPE);
        UUID id = (UUID) entityProperties.get(PROPERTY_UUID);

        return new DynamicEntity(entityType, id, entityProperties);
    }

    /**
     * Gets the specified entity.
     * 
     * @param <A>
     *            the generic type
     * @param applicationId
     *            the application id
     * @param entityId
     *            the entity id
     * @param entityType
     *            the entity type
     * @param entityClass
     *            the entity class
     * @return entity
     * @throws Exception
     *             the exception
     */
    public <A extends Entity> A getEntity(UUID entityId, String entityType,
            Class<A> entityClass) throws Exception {

        Object entity_key = key(entityId);
        Map<String, Object> results = null;

        // if (entityType == null) {
        results = deserializeEntityProperties(cass.getAllColumns(
                cass.getApplicationKeyspace(applicationId), ENTITY_PROPERTIES,
                entity_key));
        // } else {
        // Set<String> columnNames = Schema.getPropertyNames(entityType);
        // results = getColumns(getApplicationKeyspace(applicationId),
        // EntityCF.PROPERTIES, entity_key, columnNames, se, be);
        // }

        if (results == null) {
            logger.warn("getEntity(): No properties found for entity "
                    + entityId + ", probably doesn't exist...");
            return null;
        }

        UUID id = uuid(results.get(PROPERTY_UUID));
        String type = string(results.get(PROPERTY_TYPE));

        if (!entityId.equals(id)) {

            logger.error("Expected entity id " + entityId + ", found " + id,
                    new Throwable());
            return null;

        }

        A entity = EntityFactory.newEntity(id, type, entityClass);
        entity.setProperties(results);

        return entity;
    }

    /**
     * Gets the specified list of entities.
     * 
     * @param <A>
     *            the generic type
     * @param applicationId
     *            the application id
     * @param entityIds
     *            the entity ids
     * @param includeProperties
     *            the include properties
     * @param entityType
     *            the entity type
     * @param entityClass
     *            the entity class
     * @return entity
     * @throws Exception
     *             the exception
     */
    public <A extends Entity> List<A> getEntities(List<UUID> entityIds,
            String entityType, Class<A> entityClass) throws Exception {

        List<A> entities = new ArrayList<A>();

        if ((entityIds == null) || (entityIds.size() == 0)) {
            return entities;
        }

        Map<UUID, A> resultSet = new LinkedHashMap<UUID, A>();

        Rows<UUID, String, ByteBuffer> results = null;

        // if (entityType == null) {
        results = cass.getRows(cass.getApplicationKeyspace(applicationId),
                ENTITY_PROPERTIES, entityIds, ue, se, be);
        // } else {
        // Set<String> columnNames = Schema.getPropertyNames(entityType);
        // results = getRows(getApplicationKeyspace(applicationId),
        // EntityCF.PROPERTIES,
        // entityIds, columnNames, ue, se, be);
        // }

        if (results != null) {
            for (UUID key : entityIds) {
                Map<String, Object> properties = deserializeEntityProperties(results
                        .getByKey(key));

                if (properties == null) {
                    logger.error("Error deserializing entity with key "
                            + key
                            + ", entity probaby doesn't exist, where did this key come from?");
                    continue;
                }

                UUID id = uuid(properties.get(PROPERTY_UUID));
                String type = string(properties.get(PROPERTY_TYPE));

                if ((id == null) || (type == null)) {
                    logger.error("Error retrieving entity with key "
                            + key
                            + ", no type or id deseriazable, where did this key come from?");
                    continue;
                }
                A entity = EntityFactory.newEntity(id, type, entityClass);
                entity.setProperties(properties);

                resultSet.put(id, entity);
            }

            for (UUID entityId : entityIds) {
                A entity = resultSet.get(entityId);
                if (entity != null) {
                    entities.add(entity);
                }
            }

        }

        return entities;
    }

    public Set<String> getPropertyNames(EntityRef entity) throws Exception {

        Set<String> propertyNames = new TreeSet<String>(CASE_INSENSITIVE_ORDER);
        List<HColumn<String, ByteBuffer>> results = cass.getAllColumns(
                cass.getApplicationKeyspace(applicationId),
                ENTITY_DICTIONARIES,
                key(entity.getUuid(), DICTIONARY_PROPERTIES));
        for (HColumn<String, ByteBuffer> result : results) {
            String str = string(result.getName());
            if (str != null) {
                propertyNames.add(str);
            }
        }

        Set<String> schemaProperties = getDefaultSchema().getPropertyNames(
                entity.getType());
        if ((schemaProperties != null) && !schemaProperties.isEmpty()) {
            propertyNames.addAll(schemaProperties);
        }

        return propertyNames;
    }

    public Set<String> getDictionaryNames(EntityRef entity) throws Exception {

        Set<String> dictionaryNames = new TreeSet<String>(
                CASE_INSENSITIVE_ORDER);
        List<HColumn<String, ByteBuffer>> results = cass.getAllColumns(
                cass.getApplicationKeyspace(applicationId),
                ENTITY_DICTIONARIES, key(entity.getUuid(), DICTIONARY_SETS));
        for (HColumn<String, ByteBuffer> result : results) {
            String str = string(result.getName());
            if (str != null) {
                dictionaryNames.add(str);
            }
        }

        Set<String> schemaSets = getDefaultSchema().getDictionaryNames(
                entity.getType());
        if ((schemaSets != null) && !schemaSets.isEmpty()) {
            dictionaryNames.addAll(schemaSets);
        }

        return dictionaryNames;
    }

    @Override
    public Object getDictionaryElementValue(EntityRef entity,
            String dictionaryName, String elementName) throws Exception {

        Object value = null;

        ApplicationCF dictionaryCf = null;

        boolean entityHasDictionary = getDefaultSchema().hasDictionary(
                entity.getType(), dictionaryName);

        if (entityHasDictionary) {
            dictionaryCf = ENTITY_DICTIONARIES;
        } else {
            dictionaryCf = ENTITY_COMPOSITE_DICTIONARIES;
        }

        Class<?> dictionaryCoType = getDefaultSchema().getDictionaryValueType(
                entity.getType(), dictionaryName);
        boolean coTypeIsBasic = ClassUtils.isBasicType(dictionaryCoType);

        HColumn<ByteBuffer, ByteBuffer> result = cass.getColumn(cass
                .getApplicationKeyspace(applicationId), dictionaryCf,
                key(entity.getUuid(), dictionaryName),
                entityHasDictionary ? bytebuffer(elementName)
                        : DynamicComposite.toByteBuffer(elementName), be, be);
        if (result != null) {
            if (entityHasDictionary && coTypeIsBasic) {
                value = object(dictionaryCoType, result.getValue());
            } else if (result.getValue().remaining() > 0) {
                value = Schema.deserializePropertyValueFromJsonBinary(result
                        .getValue().slice(), dictionaryCoType);
            }
        } else {
            logger.error("Results of EntityManagerImpl.getDictionaryElementValue is null");
        }

        return value;
    }

    public Map<String, Object> getDictionaryElementValues(EntityRef entity,
            String dictionaryName, String... elementNames) throws Exception {

        Map<String, Object> values = null;

        ApplicationCF dictionaryCf = null;

        boolean entityHasDictionary = getDefaultSchema().hasDictionary(
                entity.getType(), dictionaryName);

        if (entityHasDictionary) {
            dictionaryCf = ENTITY_DICTIONARIES;
        } else {
            dictionaryCf = ENTITY_COMPOSITE_DICTIONARIES;
        }

        Class<?> dictionaryCoType = getDefaultSchema().getDictionaryValueType(
                entity.getType(), dictionaryName);
        boolean coTypeIsBasic = ClassUtils.isBasicType(dictionaryCoType);

        ByteBuffer[] columnNames = new ByteBuffer[elementNames.length];
        for (int i = 0; i < elementNames.length; i++) {
            columnNames[i] = entityHasDictionary ? bytebuffer(elementNames[i])
                    : DynamicComposite.toByteBuffer(elementNames[i]);
        }

        ColumnSlice<ByteBuffer, ByteBuffer> results = cass.getColumns(
                cass.getApplicationKeyspace(applicationId), dictionaryCf,
                key(entity.getUuid(), dictionaryName), columnNames, be, be);
        if (results != null) {
            values = new HashMap<String, Object>();
            for (HColumn<ByteBuffer, ByteBuffer> result : results.getColumns()) {
                String name = entityHasDictionary ? string(result.getName())
                        : DynamicComposite.fromByteBuffer(result.getName())
                                .get(0, se);
                if (entityHasDictionary && coTypeIsBasic) {
                    values.put(name,
                            object(dictionaryCoType, result.getValue()));
                } else if (result.getValue().remaining() > 0) {
                    values.put(name, Schema
                            .deserializePropertyValueFromJsonBinary(result
                                    .getValue().slice(), dictionaryCoType));
                }
            }
        } else {
            logger.error("Results of EntityManagerImpl.getDictionaryElementValues is null");
        }

        return values;
    }

    /**
     * Gets the set.
     * 
     * @param applicationId
     *            the application id
     * @param entityType
     *            the entity type
     * @param entityId
     *            the entity id
     * @param dictionaryName
     *            the dictionary name
     * @param joint
     *            the joint
     * @param property
     *            the property
     * @return contents of dictionary property
     * @throws Exception
     *             the exception
     */
    @Override
    public Map<Object, Object> getDictionaryAsMap(EntityRef entity,
            String dictionaryName) throws Exception {

        entity = validate(entity);

        Map<Object, Object> dictionary = new LinkedHashMap<Object, Object>();

        ApplicationCF dictionaryCf = null;

        boolean entityHasDictionary = getDefaultSchema().hasDictionary(
                entity.getType(), dictionaryName);

        if (entityHasDictionary) {
            dictionaryCf = ENTITY_DICTIONARIES;
        } else {
            dictionaryCf = ENTITY_COMPOSITE_DICTIONARIES;
        }

        Class<?> setType = getDefaultSchema().getDictionaryKeyType(
                entity.getType(), dictionaryName);
        Class<?> setCoType = getDefaultSchema().getDictionaryValueType(
                entity.getType(), dictionaryName);
        boolean coTypeIsBasic = ClassUtils.isBasicType(setCoType);

        List<HColumn<ByteBuffer, ByteBuffer>> results = cass.getAllColumns(
                cass.getApplicationKeyspace(applicationId), dictionaryCf,
                key(entity.getUuid(), dictionaryName), be, be);
        for (HColumn<ByteBuffer, ByteBuffer> result : results) {
            Object name = null;
            if (entityHasDictionary) {
                name = object(setType, result.getName());
            } else {
                name = CompositeUtils.deserialize(result.getName());
            }
            Object value = null;
            if (entityHasDictionary && coTypeIsBasic) {
                value = object(setCoType, result.getValue());
            } else if (result.getValue().remaining() > 0) {
                value = Schema.deserializePropertyValueFromJsonBinary(result
                        .getValue().slice(), setCoType);
            }
            if (name != null) {
                dictionary.put(name, value);
            }
        }

        return dictionary;
    }

    @Override
    public Set<Object> getDictionaryAsSet(EntityRef entity,
            String dictionaryName) throws Exception {
        return new LinkedHashSet<Object>(getDictionaryAsMap(entity,
                dictionaryName).keySet());
    }

    /**
     * Update properties.
     * 
     * @param applicationId
     *            the application id
     * @param entityId
     *            the entity id
     * @param properties
     *            the properties
     * @throws Exception
     *             the exception
     */
    public void updateProperties(UUID entityId, Map<String, Object> properties)
            throws Exception {

        DynamicEntity entity = loadPartialEntity(entityId);
        if (entity == null) {
            return;
        }

        Keyspace ko = cass.getApplicationKeyspace(applicationId);
        Mutator<ByteBuffer> m = createMutator(ko, be);

        UUID timestampUuid = newTimeUUID();
        properties.put(PROPERTY_MODIFIED, getTimestampInMillis(timestampUuid));

        batchUpdateProperties(m, entity, properties, timestampUuid);

        batchExecute(m, CassandraService.RETRY_COUNT);
    }

    public void deleteEntity(UUID entityId) throws Exception {

        logger.info("deleteEntity {} of application {}", entityId,
                applicationId);

        DynamicEntity entity = loadPartialEntity(entityId);
        if (entity == null) {
            return;
        }

        logger.info("deleteEntity: {} is of type {}", entityId,
                entity.getType());

        Keyspace ko = cass.getApplicationKeyspace(applicationId);
        Mutator<ByteBuffer> m = createMutator(ko, be);

        UUID timestampUuid = newTimeUUID();
        long timestamp = getTimestampInMicros(timestampUuid);

        // get all connections and disconnect them
        getRelationManager(ref(entityId)).batchDisconnect(m, timestampUuid);

        // delete all core properties and any dynamic property that's ever been
        // dictionary for this entity
        Set<String> properties = getPropertyNames(entity);
        if (properties != null) {
            for (String propertyName : properties) {
                m = batchSetProperty(m, entity, propertyName, null, true,
                        false, timestampUuid);
            }
        }

        // delete any core dictionaries and dynamic dictionaries associated with
        // this entity
        Set<String> dictionaries = getDictionaryNames(entity);
        if (dictionaries != null) {
            for (String dictionary : dictionaries) {
                Set<Object> values = getDictionaryAsSet(entity, dictionary);
                if (values != null) {
                    for (Object value : values) {
                        batchUpdateDictionary(m, entity, dictionary, value,
                                true, timestampUuid);
                    }
                }
            }
        }

        // find all the containing collections
        getRelationManager(entity).batchRemoveFromContainers(m, timestampUuid);

        batchExecute(m, CassandraService.RETRY_COUNT);

        // this shouldn't really matter, but seems like a good idea to have all
        // the row deletions happen after the batch mutation

        timestamp += 1;

        if (dictionaries != null) {
            for (String dictionary : dictionaries) {
                cass.deleteRow(
                        ko,
                        getDefaultSchema().hasDictionary(entity.getType(),
                                dictionary) ? ENTITY_DICTIONARIES
                                : ENTITY_COMPOSITE_DICTIONARIES,
                        key(entity.getUuid(), dictionary), timestamp);
            }
        }

        cass.deleteRow(ko, ENTITY_PROPERTIES, key(entityId), timestamp);

        deleteAliasesForEntity(entityId, timestamp);
    }

    @Override
    public void delete(EntityRef entityRef) throws Exception {
        deleteEntity(entityRef.getUuid());
    }

    public void batchCreateRole(Mutator<ByteBuffer> batch, UUID groupId,
            String roleName, String roleTitle, long inactivity,
            RoleRef roleRef, UUID timestampUuid) throws Exception {

        long timestamp = getTimestampInMicros(timestampUuid);

        if (roleRef == null) {
            roleRef = new SimpleRoleRef(groupId, roleName);
        }
        if (roleTitle == null) {
            roleTitle = roleRef.getRoleName();
        }

        EntityRef ownerRef = null;
        if (roleRef.getGroupId() != null) {
            ownerRef = new SimpleEntityRef(Group.ENTITY_TYPE,
                    roleRef.getGroupId());
        } else {
            ownerRef = new SimpleEntityRef(Application.ENTITY_TYPE,
                    applicationId);
        }

        Map<String, Object> properties = new TreeMap<String, Object>(
                CASE_INSENSITIVE_ORDER);
        properties.put(PROPERTY_TYPE, Role.ENTITY_TYPE);
        properties.put("group", roleRef.getGroupId());
        properties.put(PROPERTY_NAME, roleRef.getApplicationRoleName());
        properties.put("roleName", roleRef.getRoleName());
        properties.put("title", roleTitle);
        properties.put(PROPERTY_INACTIVITY, inactivity);

        Entity role = batchCreate(batch, Role.ENTITY_TYPE, null, properties,
                roleRef.getUuid(), timestampUuid);

        addInsertToMutator(batch, ENTITY_DICTIONARIES,
                key(ownerRef.getUuid(), Schema.DICTIONARY_ROLENAMES),
                roleRef.getRoleName(), roleTitle, timestamp);

        addInsertToMutator(batch, ENTITY_DICTIONARIES,
                key(ownerRef.getUuid(), Schema.DICTIONARY_ROLETIMES),
                roleRef.getRoleName(), inactivity, timestamp);

        addInsertToMutator(batch, ENTITY_DICTIONARIES,
                key(ownerRef.getUuid(), DICTIONARY_SETS),
                Schema.DICTIONARY_ROLENAMES, null, timestamp);

        if (roleRef.getGroupId() != null) {
            getRelationManager(ownerRef).batchAddToCollection(batch,
                    COLLECTION_ROLES, role, timestampUuid);
        }

    }

    @Override
    public EntityRef getUserByIdentifier(Identifier identifier)
            throws Exception {
        if (identifier == null) {
            return null;
        }
        if (identifier.isUUID()) {
            return new SimpleEntityRef("user", identifier.getUUID());
        }
        if (identifier.isName()) {
            return this.getAlias(null, "user", identifier.getName());
        }
        if (identifier.isEmail()) {

            Query query = new Query();
            query.setEntityType("user");
            query.addEqualityFilter("email", identifier.getEmail());
            query.setLimit(1);
            query.setResultsLevel(REFS);

            Results r = getRelationManager(ref(applicationId))
                    .searchCollection("users", query);
            if (r != null) {
                return r.getRef();
            }
        }
        return null;
    }

    @Override
    public EntityRef getGroupByIdentifier(Identifier identifier)
            throws Exception {
        if (identifier == null) {
            return null;
        }
        if (identifier.isUUID()) {
            return new SimpleEntityRef("group", identifier.getUUID());
        }
        if (identifier.isName()) {
            return this.getAlias(null, "group", identifier.getName());
        }
        return null;
    }

    @Override
    public Results getAggregateCounters(UUID userId, UUID groupId,
            String category, String counterName, CounterResolution resolution,
            long start, long finish, boolean pad) {
        return this.getAggregateCounters(userId, groupId, null, category,
                counterName, resolution, start, finish, pad);
    }

    @Override
    public Results getAggregateCounters(UUID userId, UUID groupId,
            UUID queueId, String category, String counterName,
            CounterResolution resolution, long start, long finish, boolean pad) {
        start = resolution.round(start);
        finish = resolution.round(finish);
        long expected_time = start;
        Keyspace ko = cass.getApplicationKeyspace(applicationId);
        SliceCounterQuery<String, Long> q = createCounterSliceQuery(ko, se, le);
        q.setColumnFamily(APPLICATION_AGGREGATE_COUNTERS.toString());
        q.setRange(start, finish, false, ALL_COUNT);
        QueryResult<CounterSlice<Long>> r = q.setKey(
                counterUtils.getAggregateCounterRow(counterName, userId,
                        groupId, queueId, category, resolution)).execute();
        List<AggregateCounter> counters = new ArrayList<AggregateCounter>();
        for (HCounterColumn<Long> column : r.get().getColumns()) {
            AggregateCounter count = new AggregateCounter(column.getName(),
                    column.getValue());
            if (pad && !(resolution == CounterResolution.ALL)) {
                while (count.getTimestamp() != expected_time) {
                    counters.add(new AggregateCounter(expected_time, 0));
                    expected_time = resolution.next(expected_time);
                }
                expected_time = resolution.next(expected_time);
            }
            counters.add(count);
        }
        if (pad && !(resolution == CounterResolution.ALL)) {
            while (expected_time <= finish) {
                counters.add(new AggregateCounter(expected_time, 0));
                expected_time = resolution.next(expected_time);
            }
        }
        return Results.fromCounters(new AggregateCounterSet(counterName,
                userId, groupId, category, counters));
    }

    @Override
    public Results getAggregateCounters(Query query) throws Exception {
        CounterResolution resolution = query.getResolution();
        if (resolution == null) {
            resolution = CounterResolution.ALL;
        }
        long start = query.getStartTime() != null ? query.getStartTime() : 0;
        long finish = query.getFinishTime() != null ? query.getFinishTime() : 0;
        boolean pad = query.isPad();
        if (start <= 0) {
            start = 0;
        }
        if ((finish <= 0) || (finish < start)) {
            finish = System.currentTimeMillis();
        }
        start = resolution.round(start);
        finish = resolution.round(finish);
        long expected_time = start;

        if (pad && (resolution != CounterResolution.ALL)) {
            long max_counters = (finish - start) / resolution.interval();
            if (max_counters > 1000) {
                finish = resolution.round(start
                        + (resolution.interval() * 1000));
            }
        }

        List<CounterFilterPredicate> filters = query.getCounterFilters();
        if (filters == null) {
            return null;
        }
        Map<String, AggregateCounterSelection> selections = new HashMap<String, AggregateCounterSelection>();
        Keyspace ko = cass.getApplicationKeyspace(applicationId);

        for (CounterFilterPredicate filter : filters) {
            AggregateCounterSelection selection = new AggregateCounterSelection(
                    filter.getName(),
                    getUuid(getUserByIdentifier(filter.getUser())),
                    getUuid(getGroupByIdentifier(filter.getGroup())),
                    org.usergrid.mq.Queue.getQueueId(filter.getQueue()),
                    filter.getCategory());
            selections.put(selection.getRow(resolution), selection);
        }

        MultigetSliceCounterQuery<String, Long> q = HFactory
                .createMultigetSliceCounterQuery(ko, se, le);
        q.setColumnFamily(APPLICATION_AGGREGATE_COUNTERS.toString());
        q.setRange(start, finish, false, ALL_COUNT);
        QueryResult<CounterRows<String, Long>> rows = q.setKeys(
                selections.keySet()).execute();

        List<AggregateCounterSet> countSets = new ArrayList<AggregateCounterSet>();
        for (CounterRow<String, Long> r : rows.get()) {
            expected_time = start;
            List<AggregateCounter> counters = new ArrayList<AggregateCounter>();
            for (HCounterColumn<Long> column : r.getColumnSlice().getColumns()) {
                AggregateCounter count = new AggregateCounter(column.getName(),
                        column.getValue());
                if (pad && (resolution != CounterResolution.ALL)) {
                    while (count.getTimestamp() != expected_time) {
                        counters.add(new AggregateCounter(expected_time, 0));
                        expected_time = resolution.next(expected_time);
                    }
                    expected_time = resolution.next(expected_time);
                }
                counters.add(count);
            }
            if (pad && (resolution != CounterResolution.ALL)) {
                while (expected_time <= finish) {
                    counters.add(new AggregateCounter(expected_time, 0));
                    expected_time = resolution.next(expected_time);
                }
            }
            AggregateCounterSelection selection = selections.get(r.getKey());
            countSets.add(new AggregateCounterSet(selection.getName(),
                    selection.getUserId(), selection.getGroupId(), selection
                            .getCategory(), counters));
        }

        Collections.sort(countSets, new Comparator<AggregateCounterSet>() {
            @Override
            public int compare(AggregateCounterSet o1, AggregateCounterSet o2) {
                String s1 = o1.getName();
                String s2 = o2.getName();
                return s1.compareTo(s2);
            }
        });
        return Results.fromCounters(countSets);
    }

    @Override
    public Map<String, Long> getEntityCounters(UUID entityId) throws Exception {

        Map<String, Long> counters = new HashMap<String, Long>();
        Keyspace ko = cass.getApplicationKeyspace(applicationId);
        SliceCounterQuery<UUID, String> q = createCounterSliceQuery(ko, ue, se);
        q.setColumnFamily(ENTITY_COUNTERS.toString());
        q.setRange(null, null, false, ALL_COUNT);
        QueryResult<CounterSlice<String>> r = q.setKey(entityId).execute();
        for (HCounterColumn<String> column : r.get().getColumns()) {
            counters.put(column.getName(), column.getValue());
        }
        return counters;
    }

    @Override
    public Map<String, Long> getApplicationCounters() throws Exception {
        return getEntityCounters(applicationId);
    }

    @Override
    public void createApplicationCollection(String entityType) throws Exception {

        Keyspace ko = cass.getApplicationKeyspace(applicationId);
        Mutator<ByteBuffer> m = createMutator(ko, be);

        long timestamp = cass.createTimestamp();

        String collection_name = Schema.defaultCollectionName(entityType);
        // Add name of collection to dictionary property Application.collections
        addInsertToMutator(m, ENTITY_DICTIONARIES,
                key(applicationId, Schema.DICTIONARY_COLLECTIONS),
                collection_name, null, timestamp);

        batchExecute(m, CassandraService.RETRY_COUNT);

    }

    @Override
    public UUID createAlias(UUID id, String aliasType, String alias)
            throws Exception {
        return createAlias(null, ref(id), aliasType, alias);
    }

    @Override
    public UUID createAlias(EntityRef ref, String aliasType, String alias)
            throws Exception {
        return createAlias(null, ref, aliasType, alias);
    }

    @Override
    public void deleteAlias(String aliasType, String alias) throws Exception {
        deleteAlias(null, aliasType, alias);
    }

    @Override
    public EntityRef getAlias(String aliasType, String alias) throws Exception {
        return getAlias(null, aliasType, alias);
    }

    @Override
    public EntityRef validate(EntityRef entityRef) throws Exception {
        return validate(entityRef, true);

    }

    public EntityRef validate(EntityRef entityRef, boolean verify)
            throws Exception {
        if ((entityRef == null) || (entityRef.getUuid() == null)) {
            return null;
        }
        if ((entityRef.getType() == null) || verify) {
            UUID entityId = entityRef.getUuid();
            String entityType = entityRef.getType();
            try {
                entityRef = loadPartialEntity(entityRef.getUuid());
            } catch (Exception e) {
                logger.error("Unable to load entity"
                        + entityRef.getUuid().toString(), e);
            }
            if (entityRef == null) {
                throw new EntityNotFoundException("Entity "
                        + entityId.toString() + " cannot be verified");
            }
            if ((entityType != null)
                    && !entityType.equalsIgnoreCase(entityRef.getType())) {
                throw new UnexpectedEntityTypeException("Entity " + entityId
                        + " is not the expected type, expected " + entityType
                        + ", found " + entityRef.getType());
            }
        }
        return entityRef;
    }

    @Override
    public String getType(UUID entityid) throws Exception {
        return getEntityType(entityid);
    }

    public String getType(EntityRef entity) throws Exception {
        if (entity.getType() != null) {
            return entity.getType();
        }
        return getEntityType(entity.getUuid());
    }

    @Override
    public Entity get(UUID entityid) throws Exception {
        return getEntity(entityid, null, DynamicEntity.class);
    }

    @Override
    public EntityRef getRef(UUID entityId) throws Exception {
        String entityType = getEntityType(entityId);
        if (entityType == null) {
            logger.warn("Unable to get type for entity " + entityId);
            return null;
        }
        return ref(entityType, entityId);
    }

    @Override
    public Entity get(EntityRef entityRef) throws Exception {
        if (entityRef == null) {
            return null;
        }
        return getEntity(entityRef.getUuid(), null, DynamicEntity.class);
    }

    @Override
    public <A extends Entity> A get(EntityRef entityRef, Class<A> entityClass)
            throws Exception {
        if (entityRef == null) {
            return null;
        }
        return get(entityRef.getUuid(), entityClass);
    }

    @SuppressWarnings("unchecked")
    @Override
    public <A extends Entity> A get(UUID entityId, Class<A> entityClass)
            throws Exception {
        A e = null;
        try {
            e = (A) getEntity(entityId, null, (Class<Entity>) entityClass);
        } catch (ClassCastException e1) {
            logger.error("Unable to get typed entity", e1);
        }
        return e;
    }

    @Override
    public Results get(List<UUID> entityIds, Results.Level resultsLevel)
            throws Exception {
        List<? extends Entity> results = getEntities(entityIds, null,
                DynamicEntity.class);
        return Results.fromEntities(results);
    }

    @Override
    public Results get(List<UUID> entityIds,
            Class<? extends Entity> entityClass, Results.Level resultsLevel)
            throws Exception {
        return fromEntities(getEntities(entityIds, null, entityClass));
    }

    @Override
    public Results get(List<UUID> entityIds, String entityType,
            Class<? extends Entity> entityClass, Results.Level resultsLevel)
            throws Exception {
        return fromEntities(getEntities(entityIds, entityType, entityClass));
    }

    public Results loadEntities(Results results, Results.Level resultsLevel,
            int count) throws Exception {
        return loadEntities(results, resultsLevel, null, count);
    }

    public Results loadEntities(Results results, Results.Level resultsLevel,
            Map<UUID, UUID> associatedMap, int count) throws Exception {

        results = results.trim(count);
        if (resultsLevel.ordinal() <= results.getLevel().ordinal()) {
            return results;
        }

        results.setEntities(getEntities(results.getIds(), null,
                DynamicEntity.class));

        if (resultsLevel == Results.Level.LINKED_PROPERTIES) {
            List<Entity> entities = results.getEntities();
            BiMap<UUID, UUID> associatedIds = null;

            if (associatedMap != null) {
                associatedIds = HashBiMap.create(associatedMap);
            } else {
                associatedIds = HashBiMap.create(entities.size());
                for (Entity entity : entities) {
                    Object id = entity.getMetadata(PROPERTY_ASSOCIATED);
                    if (id instanceof UUID) {
                        associatedIds.put(entity.getUuid(), (UUID) id);
                    }
                }
            }
            List<DynamicEntity> linked = getEntities(new ArrayList<UUID>(
                    associatedIds.values()), null, DynamicEntity.class);
            for (DynamicEntity l : linked) {
                Map<String, Object> p = l.getDynamicProperties();
                if ((p != null) && (p.size() > 0)) {
                    Entity e = results.getEntitiesMap().get(
                            associatedIds.inverse().get(l.getUuid()));
                    if (l.getType().endsWith(TYPE_MEMBER)) {
                        e.setProperty(TYPE_MEMBER, p);
                    } else if (l.getType().endsWith(TYPE_CONNECTION)) {
                        e.setProperty(TYPE_CONNECTION, p);
                    }
                }

            }
        }

        return results;
    }

    @Override
    public void update(Entity entity) throws Exception {
        updateProperties(entity.getUuid(), entity.getProperties());
    }

    @Override
    public Object getProperty(EntityRef entityRef, String propertyName)
            throws Exception {
        Entity entity = loadPartialEntity(entityRef.getUuid(), propertyName);
        return entity.getProperty(propertyName);
    }

    @Override
    public Map<String, Object> getProperties(EntityRef entityRef)
            throws Exception {
        Entity entity = loadPartialEntity(entityRef.getUuid());
        Map<String, Object> props = entity.getProperties();
        return props;
    }

    @Override
    public void setProperty(EntityRef entityRef, String propertyName,
            Object propertyValue) throws Exception {

        setProperty(entityRef, propertyName, propertyValue, false);

    }

    @Override
    public void setProperty(EntityRef entityRef, String propertyName,
            Object propertyValue, boolean override) throws Exception {

        if ((propertyValue instanceof String)
                && ((String) propertyValue).equals("")) {
            propertyValue = null;
        }

        DynamicEntity entity = loadPartialEntity(entityRef.getUuid());

        UUID timestampUuid = newTimeUUID();
        Mutator<ByteBuffer> batch = createMutator(
                cass.getApplicationKeyspace(applicationId), be);

        propertyValue = getDefaultSchema().validateEntityPropertyValue(
                entity.getType(), propertyName, propertyValue);

        entity.setProperty(propertyName, propertyValue);
        batch = batchSetProperty(batch, entity, propertyName, propertyValue,
                override, false, timestampUuid);
        batchExecute(batch, CassandraService.RETRY_COUNT);

    }

    @Override
    public void updateProperties(EntityRef entityRef,
            Map<String, Object> properties) throws Exception {
        entityRef = validate(entityRef);
        properties = getDefaultSchema().cleanUpdatedProperties(
                entityRef.getType(), properties, false);
        updateProperties(entityRef.getUuid(), properties);
    }

    @Override
    public void addToDictionary(EntityRef entityRef, String dictionaryName,
            Object elementValue) throws Exception {
        addToDictionary(entityRef, dictionaryName, elementValue, null);
    }

    @Override
    public void addToDictionary(EntityRef entityRef, String dictionaryName,
            Object elementValue, Object elementCoValue) throws Exception {

        if (elementValue == null) {
            return;
        }

        Entity entity = loadPartialEntity(entityRef.getUuid());

        UUID timestampUuid = newTimeUUID();
        Mutator<ByteBuffer> batch = createMutator(
                cass.getApplicationKeyspace(applicationId), be);

        batch = batchUpdateDictionary(batch, entity, dictionaryName,
                elementValue, elementCoValue, false, timestampUuid);

        batchExecute(batch, CassandraService.RETRY_COUNT);
    }

    @Override
    public void addSetToDictionary(EntityRef entityRef, String dictionaryName,
            Set<?> elementValues) throws Exception {

        if ((elementValues == null) || elementValues.isEmpty()) {
            return;
        }

        Entity entity = loadPartialEntity(entityRef.getUuid());

        UUID timestampUuid = newTimeUUID();
        Mutator<ByteBuffer> batch = createMutator(
                cass.getApplicationKeyspace(applicationId), be);

        for (Object elementValue : elementValues) {
            batch = batchUpdateDictionary(batch, entity, dictionaryName,
                    elementValue, null, false, timestampUuid);
        }

        batchExecute(batch, CassandraService.RETRY_COUNT);
    }

    @Override
    public void addMapToDictionary(EntityRef entityRef, String dictionaryName,
            Map<?, ?> elementValues) throws Exception {

        if ((elementValues == null) || elementValues.isEmpty()
                || entityRef == null) {
            return;
        }

        Entity entity = loadPartialEntity(entityRef.getUuid());
=======
		ApplicationContextAware {

	/** The log4j logger. */
	private static final Logger logger = LoggerFactory
			.getLogger(EntityManagerImpl.class);

	private ApplicationContext applicationContext;

	@Autowired
	private QueueManagerFactoryImpl qmf;

	@Autowired
	private IndexBucketLocator indexBucketLocator;

	private UUID applicationId;

	private CassandraService cass;

	private CounterUtils counterUtils;

	public static final StringSerializer se = new StringSerializer();
	public static final ByteBufferSerializer be = new ByteBufferSerializer();
	public static final UUIDSerializer ue = new UUIDSerializer();
	public static final LongSerializer le = new LongSerializer();

	public EntityManagerImpl() {
	}

	public EntityManagerImpl init(EntityManagerFactoryImpl emf,
			CassandraService cass, CounterUtils counterUtils, UUID applicationId) {
		this.cass = cass;
		this.counterUtils = counterUtils;
		this.applicationId = applicationId;
		return this;
	}

	@Override
	public EntityRef getApplicationRef() {
		return ref(TYPE_APPLICATION, applicationId);
	}

	@Override
	public Application getApplication() throws Exception {
		return get(applicationId, Application.class);
	}

	@Override
	public void updateApplication(Application app) throws Exception {
		update(app);
	}

	@Override
	public void updateApplication(Map<String, Object> properties)
			throws Exception {
		this.updateProperties(applicationId, properties);
	}

	@Override
	public RelationManagerImpl getRelationManager(EntityRef entityRef) {
		return applicationContext.getAutowireCapableBeanFactory()
				.createBean(RelationManagerImpl.class)
				.init(this, cass, applicationId, entityRef, indexBucketLocator);
	}

	/**
	 * Batch dictionary property.
	 * 
	 * @param batch
	 *            the batch
	 * @param applicationId
	 *            the application id
	 * @param entityType
	 *            the entity type
	 * @param entityId
	 *            the entity id
	 * @param properties
	 *            the properties
	 * @param propertyName
	 *            the property name
	 * @param propertyValue
	 *            the property value
	 * @param timestamp
	 *            the timestamp
	 * @return batch
	 * @throws Exception
	 *             the exception
	 */
	public Mutator<ByteBuffer> batchSetProperty(Mutator<ByteBuffer> batch,
			Entity entity, String propertyName, Object propertyValue,
			UUID timestampUuid) throws Exception {
		return this.batchSetProperty(batch, entity, propertyName,
				propertyValue, false, false, timestampUuid);
	}

	public Mutator<ByteBuffer> batchSetProperty(Mutator<ByteBuffer> batch,
			Entity entity, String propertyName, Object propertyValue,
			boolean force, boolean noRead, UUID timestampUuid) throws Exception {

		long timestamp = getTimestampInMicros(timestampUuid);

		// propertyName = propertyName.toLowerCase();

		boolean entitySchemaHasProperty = getDefaultSchema().hasProperty(
				entity.getType(), propertyName);

		propertyValue = getDefaultSchema().validateEntityPropertyValue(
				entity.getType(), propertyName, propertyValue);

		if (PROPERTY_TYPE.equalsIgnoreCase(propertyName)
				&& (propertyValue != null)) {
			if ("entity".equalsIgnoreCase(propertyValue.toString())
					|| "dynamicentity".equalsIgnoreCase(propertyValue
							.toString())) {
				String errorMsg = "Unable to dictionary entity type to "
						+ propertyValue + " because that is not a valid type.";
				logger.error(errorMsg);
				throw new IllegalArgumentException(errorMsg);
			}
		}

		if (entitySchemaHasProperty) {

			if (!force) {
				if (!getDefaultSchema().isPropertyMutable(entity.getType(),
						propertyName)) {
					return batch;
				}

				// Passing null for propertyValue indicates delete the property
				// so if required property, exit
				if ((propertyValue == null)
						&& getDefaultSchema().isRequiredProperty(
								entity.getType(), propertyName)) {
					return batch;
				}
			}

			if (!isPropertyValueUniqueForEntity(entity.getUuid(),
					entity.getType(), propertyName, propertyValue)) {
				throw new DuplicateUniquePropertyExistsException(
						entity.getType(), propertyName, propertyValue);
			}

			if (propertyName.equals(Schema.getDefaultSchema().aliasProperty(
					entity.getType()))) {
				cass.getLockManager().lockProperty(applicationId,
						entity.getType(), propertyName);
				deleteAliasesForEntity(entity.getUuid());
				createAlias(applicationId, entity, entity.getType(),
						string(propertyValue));
				cass.getLockManager().unlockProperty(applicationId,
						entity.getType(), propertyName);
			}
		}

		if (getDefaultSchema()
				.isPropertyIndexed(entity.getType(), propertyName)) {
			getRelationManager(entity).batchUpdatePropertyIndexes(batch,
					propertyName, propertyValue, entitySchemaHasProperty,
					noRead, timestampUuid);
		}

		if (propertyValue != null) {
			// Set the new value
			addPropertyToMutator(batch, key(entity.getUuid()),
					entity.getType(), propertyName, propertyValue, timestamp);

			if (!entitySchemaHasProperty) {
				// Make a list of all the properties ever dictionary on this
				// entity
				addInsertToMutator(batch, ENTITY_DICTIONARIES,
						key(entity.getUuid(), DICTIONARY_PROPERTIES),
						propertyName, null, timestamp);
			}
		} else {
			addDeleteToMutator(batch, ENTITY_PROPERTIES, key(entity.getUuid()),
					propertyName, timestamp);
		}

		return batch;
	}

	/**
	 * Batch update properties.
	 * 
	 * @param batch
	 *            the batch
	 * @param applicationId
	 *            the application id
	 * @param entityType
	 *            the entity type
	 * @param entityId
	 *            the entity id
	 * @param entityProperties
	 *            the entity properties
	 * @param properties
	 *            the properties
	 * @param timestamp
	 *            the timestamp
	 * @return batch
	 * @throws Exception
	 *             the exception
	 */
	public Mutator<ByteBuffer> batchUpdateProperties(Mutator<ByteBuffer> batch,
			Entity entity, Map<String, Object> properties, UUID timestampUuid)
			throws Exception {

		for (String propertyName : properties.keySet()) {
			Object propertyValue = properties.get(propertyName);

			batch = batchSetProperty(batch, entity, propertyName,
					propertyValue, timestampUuid);
		}

		return batch;
	}

	/**
	 * Batch update properties.
	 * 
	 * @param batch
	 *            the batch
	 * @param applicationId
	 *            the application id
	 * @param entityId
	 *            the entity id
	 * @param properties
	 *            the properties
	 * @param timestamp
	 *            the timestamp
	 * @return batch
	 * @throws Exception
	 *             the exception
	 */
	public Mutator<ByteBuffer> batchUpdateProperties(Mutator<ByteBuffer> batch,
			UUID entityId, Map<String, Object> properties, UUID timestampUuid)
			throws Exception {

		DynamicEntity entity = loadPartialEntity(entityId);
		if (entity == null) {
			return batch;
		}

		for (String propertyName : properties.keySet()) {
			Object propertyValue = properties.get(propertyName);

			batch = batchSetProperty(batch, entity, propertyName,
					propertyValue, timestampUuid);
		}

		return batch;
	}

	/**
	 * Batch update set.
	 * 
	 * @param batch
	 *            the batch
	 * @param applicationId
	 *            the application id
	 * @param entityType
	 *            the entity type
	 * @param entityId
	 *            the entity id
	 * @param properties
	 *            the properties
	 * @param dictionaryName
	 *            the dictionary name
	 * @param property
	 *            the property
	 * @param elementValue
	 *            the dictionary value
	 * @param removeFromSet
	 *            the remove from set
	 * @param timestamp
	 *            the timestamp
	 * @return batch
	 * @throws Exception
	 *             the exception
	 */
	public Mutator<ByteBuffer> batchUpdateDictionary(Mutator<ByteBuffer> batch,
			Entity entity, String dictionaryName, Object elementValue,
			boolean removeFromDictionary, UUID timestampUuid) throws Exception {
		return batchUpdateDictionary(batch, entity, dictionaryName,
				elementValue, null, removeFromDictionary, timestampUuid);
	}

	public Mutator<ByteBuffer> batchUpdateDictionary(Mutator<ByteBuffer> batch,
			Entity entity, String dictionaryName, Object elementValue,
			Object elementCoValue, boolean removeFromDictionary,
			UUID timestampUuid) throws Exception {

		long timestamp = getTimestampInMicros(timestampUuid);

		// dictionaryName = dictionaryName.toLowerCase();
		if (elementCoValue == null) {
			elementCoValue = ByteBuffer.allocate(0);
		}

		boolean entityHasDictionary = getDefaultSchema().hasDictionary(
				entity.getType(), dictionaryName);

		// Don't index dynamic dictionaries not defined by the schema
		if (entityHasDictionary) {
			getRelationManager(entity).batchUpdateSetIndexes(batch,
					dictionaryName, elementValue, removeFromDictionary,
					timestampUuid);
		}

		ApplicationCF dictionary_cf = entityHasDictionary ? ENTITY_DICTIONARIES
				: ENTITY_COMPOSITE_DICTIONARIES;

		if (elementValue != null) {
			if (!removeFromDictionary) {
				// Set the new value

				elementCoValue = toStorableBinaryValue(elementCoValue,
						!entityHasDictionary);

				addInsertToMutator(batch, dictionary_cf,
						key(entity.getUuid(), dictionaryName),
						entityHasDictionary ? elementValue
								: asList(elementValue), elementCoValue,
						timestamp);

				if (!entityHasDictionary) {
					addInsertToMutator(batch, ENTITY_DICTIONARIES,
							key(entity.getUuid(), DICTIONARY_SETS),
							dictionaryName, null, timestamp);
				}
			} else {
				addDeleteToMutator(batch, dictionary_cf,
						key(entity.getUuid(), dictionaryName),
						entityHasDictionary ? elementValue
								: asList(elementValue), timestamp);
			}
		}

		return batch;
	}

	public boolean isPropertyValueUniqueForEntity(UUID thisEntity,
			String entityType, String propertyName, Object propertyValue)
			throws Exception {

		if (!getDefaultSchema().isPropertyUnique(entityType, propertyName)) {
			return true;
		}

		if (propertyValue == null) {
			return true;
		}

		String propertyPath = "/" + defaultCollectionName(entityType) + "/@"
				+ propertyName;
		cass.getLockManager().lock(applicationId, propertyPath);

		Query query = new Query();
		query.setEntityType(entityType);
		query.addEqualityFilter(propertyName, propertyValue);
		query.setLimit(1000);
		query.setResultsLevel(IDS);

		Results r = getRelationManager(ref(applicationId)).searchCollection(
				pluralize(entityType), query);

		cass.getLockManager().unlock(applicationId, propertyPath);

		if (r == null) {
			return true;
		}

		if ((thisEntity != null) && (r.size() > 0)
				&& r.getId().equals(thisEntity)) {
			return true;
		}

		if (r.size() > 1) {
			logger.info("Warning: Multiple instances with duplicate value of "
					+ propertyValue + " for propertyName " + propertyName
					+ " of entity type " + entityType);
		}
		return r.isEmpty();
	}

	public UUID createAlias(EntityRef ref, String alias) throws Exception {
		return createAlias(null, ref, null, alias);
	}

	@Override
	public UUID createAlias(UUID ownerId, EntityRef ref, String aliasType,
			String alias) throws Exception {

		UUID entityId = ref.getUuid();
		String entityType = ref.getType();
		if (entityType == null) {
			entityType = getEntityType(entityId);
		}
		if (entityType == null) {
			return null;
		}
		if (aliasType == null) {
			aliasType = entityType;
		}
		if (ownerId == null) {
			ownerId = applicationId;
		}
		if (alias == null) {
			return null;
		}
		alias = alias.toLowerCase().trim();
		UUID keyId = CassandraPersistenceUtils.aliasID(ownerId, aliasType,
				alias);
		Keyspace ko = cass.getApplicationKeyspace(applicationId);
		Mutator<ByteBuffer> m = createMutator(ko, be);

		long timestamp = cass.createTimestamp();

		addInsertToMutator(m, ENTITY_ALIASES, keyId, "entityId", entityId,
				timestamp);
		addInsertToMutator(m, ENTITY_ALIASES, keyId, "entityType", entityType,
				timestamp);
		addInsertToMutator(m, ENTITY_ALIASES, keyId, "aliasType", aliasType,
				timestamp);
		addInsertToMutator(m, ENTITY_ALIASES, keyId, "alias", alias, timestamp);

		batchExecute(m, CassandraService.RETRY_COUNT);

		return keyId;
	}

	@Override
	public void deleteAlias(UUID ownerId, String aliasType, String alias)
			throws Exception {
		if (ownerId == null) {
			ownerId = applicationId;
		}
		if (aliasType == null) {
			return;
		}
		if (alias == null) {
			return;
		}
		alias = alias.toLowerCase().trim();
		UUID keyId = CassandraPersistenceUtils.aliasID(ownerId, aliasType,
				alias);
		cass.deleteRow(cass.getApplicationKeyspace(applicationId),
				ENTITY_ALIASES, keyId);

	}

	@Override
	public EntityRef getAlias(UUID ownerId, String aliasType, String alias)
			throws Exception {
		if (ownerId == null) {
			ownerId = applicationId;
		}
		if (aliasType == null) {
			return null;
		}
		if (alias == null) {
			return null;
		}
		alias = alias.toLowerCase().trim();
		UUID keyId = CassandraPersistenceUtils.aliasID(ownerId, aliasType,
				alias);
		Set<String> columnNames = new LinkedHashSet<String>();
		columnNames.add("entityId");
		columnNames.add("entityType");
		List<HColumn<String, ByteBuffer>> columns = cass.getColumns(
				cass.getApplicationKeyspace(applicationId), ENTITY_ALIASES,
				keyId, columnNames, se, be);

		if (columns != null) {
			Map<String, ByteBuffer> cols = CassandraPersistenceUtils
					.getColumnMap(columns);
			String entityType = string(cols.get("entityType"));
			UUID entityId = uuid(cols.get("entityId"), null);
			if ((entityId != null) && (entityType != null)) {
				return ref(entityType, entityId);
			}
		}

		return null;
	}

	@Override
	public Map<String, EntityRef> getAlias(String aliasType,
			List<String> aliases) throws Exception {
		return getAlias(applicationId, aliasType, aliases);
	}

	@Override
	public Map<String, EntityRef> getAlias(UUID ownerId, String aliasType,
			List<String> aliases) throws Exception {
		if (ownerId == null) {
			ownerId = applicationId;
		}
		if (aliasType == null) {
			return null;
		}
		if (aliases == null) {
			return null;
		}
		List<UUID> keyIds = new ArrayList<UUID>();
		for (String alias : aliases) {
			if (alias != null) {
				alias = alias.toLowerCase().trim();
				UUID keyId = CassandraPersistenceUtils.aliasID(ownerId,
						aliasType, alias);
				keyIds.add(keyId);
			}
		}
		if (keyIds.size() == 0) {
			return null;
		}

		Set<String> columnNames = new LinkedHashSet<String>();
		columnNames.add("entityId");
		columnNames.add("entityType");
		columnNames.add("alias");
		Rows<UUID, String, ByteBuffer> rows = cass.getRows(
				cass.getApplicationKeyspace(applicationId), ENTITY_ALIASES,
				keyIds, columnNames, ue, se, be);

		Map<String, EntityRef> aliasedEntities = new HashMap<String, EntityRef>();
		for (Row<UUID, String, ByteBuffer> row : rows) {
			ColumnSlice<String, ByteBuffer> slice = row.getColumnSlice();
			if (slice == null) {
				continue;
			}
			List<HColumn<String, ByteBuffer>> columns = slice.getColumns();
			if (columns != null) {
				Map<String, ByteBuffer> cols = CassandraPersistenceUtils
						.getColumnMap(columns);
				String entityType = string(cols.get("entityType"));
				UUID entityId = uuid(cols.get("entityId"), null);
				String alias = string(cols.get("alias"));
				if ((entityId != null) && (entityType != null)
						&& (alias != null)) {
					aliasedEntities.put(alias, ref(entityType, entityId));
				}
			}
		}

		return aliasedEntities;
	}

	public List<UUID> getAliases(UUID entityId) {
		Keyspace ko = cass.getApplicationKeyspace(applicationId);
		List<UUID> aliases = new ArrayList<UUID>();
		IndexedSlicesQuery<UUID, String, UUID> q = createIndexedSlicesQuery(ko,
				ue, se, ue);
		q.setColumnFamily(ENTITY_ALIASES.toString());
		q.setColumnNames("entityId");
		q.addEqualsExpression("entityId", entityId);
		QueryResult<OrderedRows<UUID, String, UUID>> r = q.execute();
		OrderedRows<UUID, String, UUID> rows = r.get();
		for (Row<UUID, String, UUID> row : rows) {
			UUID aliasId = row.getKey();
			aliases.add(aliasId);
		}

		return aliases;
	}

	public void deleteAliasesForEntity(UUID entityId) throws Exception {
		long timestamp = cass.createTimestamp();
		deleteAliasesForEntity(entityId, timestamp);
	}

	public void deleteAliasesForEntity(UUID entityId, long timestamp)
			throws Exception {
		Keyspace ko = cass.getApplicationKeyspace(applicationId);
		List<UUID> aliases = getAliases(entityId);
		for (UUID alias : aliases) {
			cass.deleteRow(ko, ENTITY_ALIASES, alias, timestamp);
		}

	}

	@SuppressWarnings("unchecked")
	@Override
	public <A extends Entity> A create(String entityType, Class<A> entityClass,
			Map<String, Object> properties) throws Exception {
		if ((entityType != null)
				&& (entityType.startsWith(TYPE_ENTITY) || entityType
						.startsWith("entities"))) {
			throw new IllegalArgumentException("Invalid entity type");
		}
		A e = null;
		try {
			e = (A) create(entityType, (Class<Entity>) entityClass, properties,
					null);
		} catch (ClassCastException e1) {
			logger.error("Unable to create typed entity", e1);
		}
		return e;
	}

	@Override
	public Entity create(UUID importId, String entityType,
			Map<String, Object> properties) throws Exception {
		return create(entityType, null, properties, importId);
	}

	@SuppressWarnings("unchecked")
	@Override
	public <A extends TypedEntity> A create(A entity) throws Exception {
		return (A) create(entity.getType(), entity.getClass(),
				entity.getProperties());
	}

	@Override
	public Entity create(String entityType, Map<String, Object> properties)
			throws Exception {
		return create(entityType, null, properties);
	}

	/**
	 * Creates a new entity.
	 * 
	 * @param <A>
	 *            the generic type
	 * @param applicationId
	 *            the application id
	 * @param entityType
	 *            the entity type
	 * @param entityClass
	 *            the entity class
	 * @param properties
	 *            the properties
	 * @param importId
	 *            an existing external uuid to use as the id for the new entity
	 * @return new entity
	 * @throws Exception
	 *             the exception
	 */
	public <A extends Entity> A create(String entityType, Class<A> entityClass,
			Map<String, Object> properties, UUID importId) throws Exception {

		UUID timestampUuid = newTimeUUID();

		Keyspace ko = cass.getApplicationKeyspace(applicationId);
		Mutator<ByteBuffer> m = createMutator(ko, be);
		A entity = batchCreate(m, entityType, entityClass, properties,
				importId, timestampUuid);

		batchExecute(m, CassandraService.RETRY_COUNT);

		return entity;
	}

	@SuppressWarnings("unchecked")
	public <A extends Entity> A batchCreate(Mutator<ByteBuffer> m,
			String entityType, Class<A> entityClass,
			Map<String, Object> properties, UUID importId, UUID timestampUuid)
			throws Exception {

		String eType = Schema.normalizeEntityType(entityType);

		boolean is_application = TYPE_APPLICATION.equals(eType);

		if (((applicationId == null) || applicationId
				.equals(UUIDUtils.zeroUUID)) && !is_application) {
			return null;
		}

		long timestamp = getTimestampInMicros(timestampUuid);

		UUID itemId = UUIDUtils.newTimeUUID();

		if (is_application) {
			itemId = applicationId;
		}
		if (importId != null) {
			itemId = importId;
		}

		if (properties == null) {
			properties = new TreeMap<String, Object>(CASE_INSENSITIVE_ORDER);
		}

		if (importId != null) {
			if (isTimeBased(importId)) {
				timestamp = UUIDUtils.getTimestampInMicros(importId);
			} else if (properties.get(PROPERTY_CREATED) != null) {
				timestamp = getLong(properties.get(PROPERTY_CREATED)) * 1000;
			}
		}

		if (entityClass == null) {
			entityClass = (Class<A>) DynamicEntity.class;
		}

		Set<String> required = getDefaultSchema().getRequiredProperties(
				entityType);

		if (required != null) {
			for (String p : required) {
				if (!PROPERTY_UUID.equals(p) && !PROPERTY_TYPE.equals(p)
						&& !PROPERTY_CREATED.equals(p)
						&& !PROPERTY_MODIFIED.equals(p)) {
					Object v = properties.get(p);
					if (getDefaultSchema().isPropertyTimestamp(entityType, p)) {
						if (v == null) {
							properties.put(p, timestamp / 1000);
						} else {
							long ts = getLong(v);
							if (ts <= 0) {
								properties.put(p, timestamp / 1000);
							}
						}
						continue;
					}
					if (v == null) {
						throw new RequiredPropertyNotFoundException(entityType,
								p);
					} else if ((v instanceof String) && isBlank((String) v)) {
						throw new RequiredPropertyNotFoundException(entityType,
								p);
					}
				}
			}
		}

		// Create collection name based on entity: i.e. "users"
		String collection_name = Schema.defaultCollectionName(eType);
		// Create collection key based collection name
		String bucketId = indexBucketLocator.getBucket(applicationId,
				IndexType.COLLECTION, itemId, collection_name);

		Object collection_key = key(applicationId,
				Schema.DICTIONARY_COLLECTIONS, collection_name, bucketId);

		CollectionInfo collection = null;

		if (!is_application) {
			// Add entity to collection

			collection = getDefaultSchema().getCollection(TYPE_APPLICATION,
					collection_name);

			addInsertToMutator(m, ENTITY_ID_SETS, collection_key, itemId, null,
					timestamp);

			// Add name of collection to dictionary property
			// Application.collections
			addInsertToMutator(m, ENTITY_DICTIONARIES,
					key(applicationId, Schema.DICTIONARY_COLLECTIONS),
					collection_name, null, timestamp);

			addInsertToMutator(m, ENTITY_COMPOSITE_DICTIONARIES,
					key(itemId, Schema.DICTIONARY_CONTAINER_ENTITIES),
					asList(TYPE_APPLICATION, collection_name, applicationId),
					null, timestamp);

			// If the collection has subkeys, find each subkey variant
			// and insert into the subkeyed collection as well

			if (collection != null) {
				if (collection.hasSubkeys()) {
					List<String[]> combos = collection.getSubkeyCombinations();
					for (String[] combo : combos) {
						List<Object> subkey_props = new ArrayList<Object>();
						for (String subkey_name : combo) {
							Object subkey_value = null;
							if (subkey_name != null) {
								subkey_value = properties.get(subkey_name);
							}
							subkey_props.add(subkey_value);
						}
						Object subkey_key = key(subkey_props.toArray());

						addInsertToMutator(m, ENTITY_ID_SETS,
								key(collection_key, subkey_key), itemId, null,
								timestamp);
					}
				}
			}
		}

		properties.put(PROPERTY_UUID, itemId);
		properties.put(PROPERTY_TYPE,
				Schema.normalizeEntityType(entityType, false));

		if (importId != null) {
			if (properties.get(PROPERTY_CREATED) == null) {
				properties.put(PROPERTY_CREATED, timestamp / 1000);
			}

			if (properties.get(PROPERTY_MODIFIED) == null) {
				properties.put(PROPERTY_MODIFIED, timestamp / 1000);
			}
		} else {
			properties.put(PROPERTY_CREATED, timestamp / 1000);
			properties.put(PROPERTY_MODIFIED, timestamp / 1000);

		}

		// special case timestamp and published properties
		// and dictionary their timestamp values if not set
		// this is sure to break something for someone someday

		if (properties.containsKey(PROPERTY_TIMESTAMP)) {
			long ts = getLong(properties.get(PROPERTY_TIMESTAMP));
			if (ts <= 0) {
				properties.put(PROPERTY_TIMESTAMP, timestamp / 1000);
			}
		}

		A entity = EntityFactory.newEntity(itemId, eType, entityClass);
		logger.info("Entity created of type {}", entity.getClass().getName());

		if (Event.ENTITY_TYPE.equals(eType)) {
			Event event = (Event) entity.toTypedEntity();
			for (String prop_name : properties.keySet()) {
				Object propertyValue = properties.get(prop_name);
				if (propertyValue != null) {
					event.setProperty(prop_name, propertyValue);
				}
			}
			Message message = storeEventAsMessage(m, event, timestamp);
			incrementEntityCollection("events", timestamp);

			entity.setUuid(message.getUuid());
			return entity;
		}

		String aliasName = getDefaultSchema().aliasProperty(entityType);
		logger.info("Alias property is {}", aliasName);
		for (String prop_name : properties.keySet()) {

			Object propertyValue = properties.get(prop_name);

			if (propertyValue == null) {
				continue;
			}

			if (!is_application
					&& !isPropertyValueUniqueForEntity(applicationId,
							entityType, prop_name, propertyValue)) {
				throw new DuplicateUniquePropertyExistsException(entityType,
						prop_name, propertyValue);
			}

			if (User.ENTITY_TYPE.equals(entityType) && "me".equals(prop_name)) {
				throw new DuplicateUniquePropertyExistsException(entityType,
						prop_name, propertyValue);
			}

			if (!Schema.isAssociatedEntityType(entityType)
					&& prop_name.equals(aliasName)) {
				String aliasValue = propertyValue.toString().toLowerCase()
						.trim();
				logger.info("Alias property value for {} is {}", aliasName,
						aliasValue);
				createAlias(applicationId, ref(entityType, itemId), entityType,
						aliasValue);
			}

			entity.setProperty(prop_name, propertyValue);

			batchSetProperty(m, entity, prop_name, propertyValue, true, true,
					timestampUuid);

		}

		if (!is_application) {
			incrementEntityCollection(collection_name, timestamp);
		}

		return entity;
	}

	public void incrementEntityCollection(String collection_name) {
		long cassandraTimestamp = cass.createTimestamp();
		incrementEntityCollection(collection_name, cassandraTimestamp);
	}

	public void incrementEntityCollection(String collection_name,
			long cassandraTimestamp) {
		try {
			incrementAggregateCounters(null, null, null,
					"application.collection." + collection_name, 1L,
					cassandraTimestamp);
		} catch (Exception e) {
			logger.error("Unable to increment counter application.collection."
					+ collection_name, e);
		}
		try {
			incrementAggregateCounters(null, null, null,
					"application.entities", 1L, cassandraTimestamp);
		} catch (Exception e) {
			logger.error("Unable to increment counter application.entities", e);
		}
	}

	public void insertEntity(String type, UUID entityId) throws Exception {

		Keyspace ko = cass.getApplicationKeyspace(applicationId);
		Mutator<ByteBuffer> m = createMutator(ko, be);

		Object itemKey = key(entityId);

		long timestamp = cass.createTimestamp();

		addPropertyToMutator(m, itemKey, type, PROPERTY_UUID, entityId,
				timestamp);
		addPropertyToMutator(m, itemKey, type, PROPERTY_TYPE, type, timestamp);

		batchExecute(m, CassandraService.RETRY_COUNT);

	}

	public Message storeEventAsMessage(Mutator<ByteBuffer> m, Event event,
			long timestamp) {

		counterUtils.addEventCounterMutations(m, applicationId, event,
				timestamp);

		QueueManager q = qmf.getQueueManager(applicationId);

		Message message = new Message();
		message.setType("event");
		message.setCategory(event.getCategory());
		message.setStringProperty("message", event.getMessage());
		message.setTimestamp(timestamp);
		q.postToQueue("events", message);

		return message;
	}

	/**
	 * Gets the type.
	 * 
	 * @param applicationId
	 *            the application id
	 * @param entityId
	 *            the entity id
	 * @return entity type
	 * @throws Exception
	 *             the exception
	 */
	public String getEntityType(UUID entityId) throws Exception {

		HColumn<String, String> column = cass.getColumn(
				cass.getApplicationKeyspace(applicationId), ENTITY_PROPERTIES,
				key(entityId), PROPERTY_TYPE, se, se);
		if (column != null) {
			return column.getValue();
		}
		return null;
	}

	/**
	 * Gets the entity info.
	 * 
	 * @param applicationId
	 *            the application id
	 * @param entityId
	 *            the entity id
	 * @param propertyNames
	 *            the property names
	 * @return EntityInfo object holding properties
	 * @throws Exception
	 *             the exception
	 */
	public DynamicEntity loadPartialEntity(UUID entityId,
			String... propertyNames) throws Exception {

		List<HColumn<String, ByteBuffer>> results = null;
		if ((propertyNames != null) && (propertyNames.length > 0)) {
			Set<String> column_names = new TreeSet<String>(
					CASE_INSENSITIVE_ORDER);

			column_names.add(PROPERTY_TYPE);
			column_names.add(PROPERTY_UUID);

			for (String propertyName : propertyNames) {
				column_names.add(propertyName);
			}

			results = cass.getColumns(
					cass.getApplicationKeyspace(applicationId),
					ENTITY_PROPERTIES, key(entityId), column_names, se, be);
		} else {
			results = cass.getAllColumns(
					cass.getApplicationKeyspace(applicationId),
					ENTITY_PROPERTIES, key(entityId));
		}

		Map<String, Object> entityProperties = deserializeEntityProperties(results);
		if (entityProperties == null) {
			return null;
		}

		String entityType = (String) entityProperties.get(PROPERTY_TYPE);
		UUID id = (UUID) entityProperties.get(PROPERTY_UUID);

		return new DynamicEntity(entityType, id, entityProperties);
	}

	/**
	 * Gets the specified entity.
	 * 
	 * @param <A>
	 *            the generic type
	 * @param applicationId
	 *            the application id
	 * @param entityId
	 *            the entity id
	 * @param entityType
	 *            the entity type
	 * @param entityClass
	 *            the entity class
	 * @return entity
	 * @throws Exception
	 *             the exception
	 */
	public <A extends Entity> A getEntity(UUID entityId, String entityType,
			Class<A> entityClass) throws Exception {

		Object entity_key = key(entityId);
		Map<String, Object> results = null;

		// if (entityType == null) {
		results = deserializeEntityProperties(cass.getAllColumns(
				cass.getApplicationKeyspace(applicationId), ENTITY_PROPERTIES,
				entity_key));
		// } else {
		// Set<String> columnNames = Schema.getPropertyNames(entityType);
		// results = getColumns(getApplicationKeyspace(applicationId),
		// EntityCF.PROPERTIES, entity_key, columnNames, se, be);
		// }

		if (results == null) {
			logger.warn("getEntity(): No properties found for entity "
					+ entityId + ", probably doesn't exist...");
			return null;
		}

		UUID id = uuid(results.get(PROPERTY_UUID));
		String type = string(results.get(PROPERTY_TYPE));

		if (!entityId.equals(id)) {

			logger.error("Expected entity id " + entityId + ", found " + id,
					new Throwable());
			return null;

		}

		A entity = EntityFactory.newEntity(id, type, entityClass);
		entity.setProperties(results);

		return entity;
	}

	/**
	 * Gets the specified list of entities.
	 * 
	 * @param <A>
	 *            the generic type
	 * @param applicationId
	 *            the application id
	 * @param entityIds
	 *            the entity ids
	 * @param includeProperties
	 *            the include properties
	 * @param entityType
	 *            the entity type
	 * @param entityClass
	 *            the entity class
	 * @return entity
	 * @throws Exception
	 *             the exception
	 */
	public <A extends Entity> List<A> getEntities(List<UUID> entityIds,
			String entityType, Class<A> entityClass) throws Exception {

		List<A> entities = new ArrayList<A>();

		if ((entityIds == null) || (entityIds.size() == 0)) {
			return entities;
		}

		Map<UUID, A> resultSet = new LinkedHashMap<UUID, A>();

		Rows<UUID, String, ByteBuffer> results = null;

		// if (entityType == null) {
		results = cass.getRows(cass.getApplicationKeyspace(applicationId),
				ENTITY_PROPERTIES, entityIds, ue, se, be);
		// } else {
		// Set<String> columnNames = Schema.getPropertyNames(entityType);
		// results = getRows(getApplicationKeyspace(applicationId),
		// EntityCF.PROPERTIES,
		// entityIds, columnNames, ue, se, be);
		// }

		if (results != null) {
			for (UUID key : entityIds) {
				Map<String, Object> properties = deserializeEntityProperties(results
						.getByKey(key));

				if (properties == null) {
					logger.error("Error deserializing entity with key "
							+ key
							+ ", entity probaby doesn't exist, where did this key come from?");
					continue;
				}

				UUID id = uuid(properties.get(PROPERTY_UUID));
				String type = string(properties.get(PROPERTY_TYPE));

				if ((id == null) || (type == null)) {
					logger.error("Error retrieving entity with key "
							+ key
							+ ", no type or id deseriazable, where did this key come from?");
					continue;
				}
				A entity = EntityFactory.newEntity(id, type, entityClass);
				entity.setProperties(properties);

				resultSet.put(id, entity);
			}

			for (UUID entityId : entityIds) {
				A entity = resultSet.get(entityId);
				if (entity != null) {
					entities.add(entity);
				}
			}

		}

		return entities;
	}

	public Set<String> getPropertyNames(EntityRef entity) throws Exception {

		Set<String> propertyNames = new TreeSet<String>(CASE_INSENSITIVE_ORDER);
		List<HColumn<String, ByteBuffer>> results = cass.getAllColumns(
				cass.getApplicationKeyspace(applicationId),
				ENTITY_DICTIONARIES,
				key(entity.getUuid(), DICTIONARY_PROPERTIES));
		for (HColumn<String, ByteBuffer> result : results) {
			String str = string(result.getName());
			if (str != null) {
				propertyNames.add(str);
			}
		}

		Set<String> schemaProperties = getDefaultSchema().getPropertyNames(
				entity.getType());
		if ((schemaProperties != null) && !schemaProperties.isEmpty()) {
			propertyNames.addAll(schemaProperties);
		}

		return propertyNames;
	}

	public Set<String> getDictionaryNames(EntityRef entity) throws Exception {

		Set<String> dictionaryNames = new TreeSet<String>(
				CASE_INSENSITIVE_ORDER);
		List<HColumn<String, ByteBuffer>> results = cass.getAllColumns(
				cass.getApplicationKeyspace(applicationId),
				ENTITY_DICTIONARIES, key(entity.getUuid(), DICTIONARY_SETS));
		for (HColumn<String, ByteBuffer> result : results) {
			String str = string(result.getName());
			if (str != null) {
				dictionaryNames.add(str);
			}
		}

		Set<String> schemaSets = getDefaultSchema().getDictionaryNames(
				entity.getType());
		if ((schemaSets != null) && !schemaSets.isEmpty()) {
			dictionaryNames.addAll(schemaSets);
		}

		return dictionaryNames;
	}

	@Override
	public Object getDictionaryElementValue(EntityRef entity,
			String dictionaryName, String elementName) throws Exception {

		Object value = null;

		ApplicationCF dictionaryCf = null;

		boolean entityHasDictionary = getDefaultSchema().hasDictionary(
				entity.getType(), dictionaryName);

		if (entityHasDictionary) {
			dictionaryCf = ENTITY_DICTIONARIES;
		} else {
			dictionaryCf = ENTITY_COMPOSITE_DICTIONARIES;
		}

		Class<?> dictionaryCoType = getDefaultSchema().getDictionaryValueType(
				entity.getType(), dictionaryName);
		boolean coTypeIsBasic = ClassUtils.isBasicType(dictionaryCoType);

		HColumn<ByteBuffer, ByteBuffer> result = cass.getColumn(cass
				.getApplicationKeyspace(applicationId), dictionaryCf,
				key(entity.getUuid(), dictionaryName),
				entityHasDictionary ? bytebuffer(elementName)
						: DynamicComposite.toByteBuffer(elementName), be, be);
		if (result != null) {
			if (entityHasDictionary && coTypeIsBasic) {
				value = object(dictionaryCoType, result.getValue());
			} else if (result.getValue().remaining() > 0) {
				value = Schema.deserializePropertyValueFromJsonBinary(result
						.getValue().slice(), dictionaryCoType);
			}
		} else {
			logger.error("Results of EntityManagerImpl.getDictionaryElementValue is null");
		}

		return value;
	}

	public Map<String, Object> getDictionaryElementValues(EntityRef entity,
			String dictionaryName, String... elementNames) throws Exception {

		Map<String, Object> values = null;

		ApplicationCF dictionaryCf = null;

		boolean entityHasDictionary = getDefaultSchema().hasDictionary(
				entity.getType(), dictionaryName);

		if (entityHasDictionary) {
			dictionaryCf = ENTITY_DICTIONARIES;
		} else {
			dictionaryCf = ENTITY_COMPOSITE_DICTIONARIES;
		}

		Class<?> dictionaryCoType = getDefaultSchema().getDictionaryValueType(
				entity.getType(), dictionaryName);
		boolean coTypeIsBasic = ClassUtils.isBasicType(dictionaryCoType);

		ByteBuffer[] columnNames = new ByteBuffer[elementNames.length];
		for (int i = 0; i < elementNames.length; i++) {
			columnNames[i] = entityHasDictionary ? bytebuffer(elementNames[i])
					: DynamicComposite.toByteBuffer(elementNames[i]);
		}

		ColumnSlice<ByteBuffer, ByteBuffer> results = cass.getColumns(
				cass.getApplicationKeyspace(applicationId), dictionaryCf,
				key(entity.getUuid(), dictionaryName), columnNames, be, be);
		if (results != null) {
			values = new HashMap<String, Object>();
			for (HColumn<ByteBuffer, ByteBuffer> result : results.getColumns()) {
				String name = entityHasDictionary ? string(result.getName())
						: DynamicComposite.fromByteBuffer(result.getName())
								.get(0, se);
				if (entityHasDictionary && coTypeIsBasic) {
					values.put(name,
							object(dictionaryCoType, result.getValue()));
				} else if (result.getValue().remaining() > 0) {
					values.put(name, Schema
							.deserializePropertyValueFromJsonBinary(result
									.getValue().slice(), dictionaryCoType));
				}
			}
		} else {
			logger.error("Results of EntityManagerImpl.getDictionaryElementValues is null");
		}

		return values;
	}

	/**
	 * Gets the set.
	 * 
	 * @param applicationId
	 *            the application id
	 * @param entityType
	 *            the entity type
	 * @param entityId
	 *            the entity id
	 * @param dictionaryName
	 *            the dictionary name
	 * @param joint
	 *            the joint
	 * @param property
	 *            the property
	 * @return contents of dictionary property
	 * @throws Exception
	 *             the exception
	 */
	@Override
	public Map<Object, Object> getDictionaryAsMap(EntityRef entity,
			String dictionaryName) throws Exception {

		entity = validate(entity);

		Map<Object, Object> dictionary = new LinkedHashMap<Object, Object>();

		ApplicationCF dictionaryCf = null;

		boolean entityHasDictionary = getDefaultSchema().hasDictionary(
				entity.getType(), dictionaryName);

		if (entityHasDictionary) {
			dictionaryCf = ENTITY_DICTIONARIES;
		} else {
			dictionaryCf = ENTITY_COMPOSITE_DICTIONARIES;
		}

		Class<?> setType = getDefaultSchema().getDictionaryKeyType(
				entity.getType(), dictionaryName);
		Class<?> setCoType = getDefaultSchema().getDictionaryValueType(
				entity.getType(), dictionaryName);
		boolean coTypeIsBasic = ClassUtils.isBasicType(setCoType);

		List<HColumn<ByteBuffer, ByteBuffer>> results = cass.getAllColumns(
				cass.getApplicationKeyspace(applicationId), dictionaryCf,
				key(entity.getUuid(), dictionaryName), be, be);
		for (HColumn<ByteBuffer, ByteBuffer> result : results) {
			Object name = null;
			if (entityHasDictionary) {
				name = object(setType, result.getName());
			} else {
				name = CompositeUtils.deserialize(result.getName());
			}
			Object value = null;
			if (entityHasDictionary && coTypeIsBasic) {
				value = object(setCoType, result.getValue());
			} else if (result.getValue().remaining() > 0) {
				value = Schema.deserializePropertyValueFromJsonBinary(result
						.getValue().slice(), setCoType);
			}
			if (name != null) {
				dictionary.put(name, value);
			}
		}

		return dictionary;
	}

	@Override
	public Set<Object> getDictionaryAsSet(EntityRef entity,
			String dictionaryName) throws Exception {
		return new LinkedHashSet<Object>(getDictionaryAsMap(entity,
				dictionaryName).keySet());
	}

	/**
	 * Update properties.
	 * 
	 * @param applicationId
	 *            the application id
	 * @param entityId
	 *            the entity id
	 * @param properties
	 *            the properties
	 * @throws Exception
	 *             the exception
	 */
	public void updateProperties(UUID entityId, Map<String, Object> properties)
			throws Exception {

		DynamicEntity entity = loadPartialEntity(entityId);
		if (entity == null) {
			return;
		}

		Keyspace ko = cass.getApplicationKeyspace(applicationId);
		Mutator<ByteBuffer> m = createMutator(ko, be);

		UUID timestampUuid = newTimeUUID();
		properties.put(PROPERTY_MODIFIED, getTimestampInMillis(timestampUuid));

		batchUpdateProperties(m, entity, properties, timestampUuid);

		batchExecute(m, CassandraService.RETRY_COUNT);
	}

	public void deleteEntity(UUID entityId) throws Exception {

		logger.info("deleteEntity {} of application {}", entityId,
				applicationId);

		DynamicEntity entity = loadPartialEntity(entityId);
		if (entity == null) {
			return;
		}

		logger.info("deleteEntity: {} is of type {}", entityId,
				entity.getType());

		Keyspace ko = cass.getApplicationKeyspace(applicationId);
		Mutator<ByteBuffer> m = createMutator(ko, be);

		UUID timestampUuid = newTimeUUID();
		long timestamp = getTimestampInMicros(timestampUuid);

		// get all connections and disconnect them
		getRelationManager(ref(entityId)).batchDisconnect(m, timestampUuid);

		// delete all core properties and any dynamic property that's ever been
		// dictionary for this entity
		Set<String> properties = getPropertyNames(entity);
		if (properties != null) {
			for (String propertyName : properties) {
				m = batchSetProperty(m, entity, propertyName, null, true,
						false, timestampUuid);
			}
		}

		// delete any core dictionaries and dynamic dictionaries associated with
		// this entity
		Set<String> dictionaries = getDictionaryNames(entity);
		if (dictionaries != null) {
			for (String dictionary : dictionaries) {
				Set<Object> values = getDictionaryAsSet(entity, dictionary);
				if (values != null) {
					for (Object value : values) {
						batchUpdateDictionary(m, entity, dictionary, value,
								true, timestampUuid);
					}
				}
			}
		}

		// find all the containing collections
		getRelationManager(entity).batchRemoveFromContainers(m, timestampUuid);

		batchExecute(m, CassandraService.RETRY_COUNT);

		// this shouldn't really matter, but seems like a good idea to have all
		// the row deletions happen after the batch mutation

		timestamp += 1;

		if (dictionaries != null) {
			for (String dictionary : dictionaries) {
				cass.deleteRow(
						ko,
						getDefaultSchema().hasDictionary(entity.getType(),
								dictionary) ? ENTITY_DICTIONARIES
								: ENTITY_COMPOSITE_DICTIONARIES,
						key(entity.getUuid(), dictionary), timestamp);
			}
		}

		cass.deleteRow(ko, ENTITY_PROPERTIES, key(entityId), timestamp);

		deleteAliasesForEntity(entityId, timestamp);
	}

	@Override
	public void delete(EntityRef entityRef) throws Exception {
		deleteEntity(entityRef.getUuid());
	}

	public void batchCreateRole(Mutator<ByteBuffer> batch, UUID groupId,
			String roleName, String roleTitle, RoleRef roleRef,
			UUID timestampUuid) throws Exception {

		long timestamp = getTimestampInMicros(timestampUuid);

		if (roleRef == null) {
			roleRef = new SimpleRoleRef(groupId, roleName);
		}
		if (roleTitle == null) {
			roleTitle = roleRef.getRoleName();
		}

		EntityRef ownerRef = null;
		if (roleRef.getGroupId() != null) {
			ownerRef = new SimpleEntityRef(Group.ENTITY_TYPE,
					roleRef.getGroupId());
		} else {
			ownerRef = new SimpleEntityRef(Application.ENTITY_TYPE,
					applicationId);
		}

		Map<String, Object> properties = new TreeMap<String, Object>(
				CASE_INSENSITIVE_ORDER);
		properties.put(PROPERTY_TYPE, Role.ENTITY_TYPE);
		properties.put("group", roleRef.getGroupId());
		properties.put(PROPERTY_NAME, roleRef.getApplicationRoleName());
		properties.put("roleName", roleRef.getRoleName());
		properties.put("title", roleTitle);

		Entity role = batchCreate(batch, Role.ENTITY_TYPE, null, properties,
				roleRef.getUuid(), timestampUuid);

		addInsertToMutator(batch, ENTITY_DICTIONARIES,
				key(ownerRef.getUuid(), Schema.DICTIONARY_ROLENAMES),
				roleRef.getRoleName(), roleTitle, timestamp);

		addInsertToMutator(batch, ENTITY_DICTIONARIES,
				key(ownerRef.getUuid(), DICTIONARY_SETS),
				Schema.DICTIONARY_ROLENAMES, null, timestamp);

		if (roleRef.getGroupId() != null) {
			getRelationManager(ownerRef).batchAddToCollection(batch,
					COLLECTION_ROLES, role, timestampUuid);
		}

	}

	@Override
	public EntityRef getUserByIdentifier(Identifier identifier)
			throws Exception {
		if (identifier == null) {
			return null;
		}
		if (identifier.isUUID()) {
			return new SimpleEntityRef("user", identifier.getUUID());
		}
		if (identifier.isName()) {
			return this.getAlias(null, "user", identifier.getName());
		}
		if (identifier.isEmail()) {

			Query query = new Query();
			query.setEntityType("user");
			query.addEqualityFilter("email", identifier.getEmail());
			query.setLimit(1);
			query.setResultsLevel(REFS);

			Results r = getRelationManager(ref(applicationId))
					.searchCollection("users", query);
			if (r != null) {
				return r.getRef();
			}
		}
		return null;
	}

	@Override
	public EntityRef getGroupByIdentifier(Identifier identifier)
			throws Exception {
		if (identifier == null) {
			return null;
		}
		if (identifier.isUUID()) {
			return new SimpleEntityRef("group", identifier.getUUID());
		}
		if (identifier.isName()) {
			return this.getAlias(null, "group", identifier.getName());
		}
		return null;
	}

	@Override
	public Results getAggregateCounters(UUID userId, UUID groupId,
			String category, String counterName, CounterResolution resolution,
			long start, long finish, boolean pad) {
		return this.getAggregateCounters(userId, groupId, null, category,
				counterName, resolution, start, finish, pad);
	}

	@Override
	public Results getAggregateCounters(UUID userId, UUID groupId,
			UUID queueId, String category, String counterName,
			CounterResolution resolution, long start, long finish, boolean pad) {
		start = resolution.round(start);
		finish = resolution.round(finish);
		long expected_time = start;
		Keyspace ko = cass.getApplicationKeyspace(applicationId);
		SliceCounterQuery<String, Long> q = createCounterSliceQuery(ko, se, le);
		q.setColumnFamily(APPLICATION_AGGREGATE_COUNTERS.toString());
		q.setRange(start, finish, false, ALL_COUNT);
		QueryResult<CounterSlice<Long>> r = q.setKey(
				counterUtils.getAggregateCounterRow(counterName, userId,
						groupId, queueId, category, resolution)).execute();
		List<AggregateCounter> counters = new ArrayList<AggregateCounter>();
		for (HCounterColumn<Long> column : r.get().getColumns()) {
			AggregateCounter count = new AggregateCounter(column.getName(),
					column.getValue());
			if (pad && !(resolution == CounterResolution.ALL)) {
				while (count.getTimestamp() != expected_time) {
					counters.add(new AggregateCounter(expected_time, 0));
					expected_time = resolution.next(expected_time);
				}
				expected_time = resolution.next(expected_time);
			}
			counters.add(count);
		}
		if (pad && !(resolution == CounterResolution.ALL)) {
			while (expected_time <= finish) {
				counters.add(new AggregateCounter(expected_time, 0));
				expected_time = resolution.next(expected_time);
			}
		}
		return Results.fromCounters(new AggregateCounterSet(counterName,
				userId, groupId, category, counters));
	}

	@Override
	public Results getAggregateCounters(Query query) throws Exception {
		CounterResolution resolution = query.getResolution();
		if (resolution == null) {
			resolution = CounterResolution.ALL;
		}
		long start = query.getStartTime() != null ? query.getStartTime() : 0;
		long finish = query.getFinishTime() != null ? query.getFinishTime() : 0;
		boolean pad = query.isPad();
		if (start <= 0) {
			start = 0;
		}
		if ((finish <= 0) || (finish < start)) {
			finish = System.currentTimeMillis();
		}
		start = resolution.round(start);
		finish = resolution.round(finish);
		long expected_time = start;

		if (pad && (resolution != CounterResolution.ALL)) {
			long max_counters = (finish - start) / resolution.interval();
			if (max_counters > 1000) {
				finish = resolution.round(start
						+ (resolution.interval() * 1000));
			}
		}

		List<CounterFilterPredicate> filters = query.getCounterFilters();
		if (filters == null) {
			return null;
		}
		Map<String, AggregateCounterSelection> selections = new HashMap<String, AggregateCounterSelection>();
		Keyspace ko = cass.getApplicationKeyspace(applicationId);

		for (CounterFilterPredicate filter : filters) {
			AggregateCounterSelection selection = new AggregateCounterSelection(
					filter.getName(),
					getUuid(getUserByIdentifier(filter.getUser())),
					getUuid(getGroupByIdentifier(filter.getGroup())),
					org.usergrid.mq.Queue.getQueueId(filter.getQueue()),
					filter.getCategory());
			selections.put(selection.getRow(resolution), selection);
		}

		MultigetSliceCounterQuery<String, Long> q = HFactory
				.createMultigetSliceCounterQuery(ko, se, le);
		q.setColumnFamily(APPLICATION_AGGREGATE_COUNTERS.toString());
		q.setRange(start, finish, false, ALL_COUNT);
		QueryResult<CounterRows<String, Long>> rows = q.setKeys(
				selections.keySet()).execute();

		List<AggregateCounterSet> countSets = new ArrayList<AggregateCounterSet>();
		for (CounterRow<String, Long> r : rows.get()) {
			expected_time = start;
			List<AggregateCounter> counters = new ArrayList<AggregateCounter>();
			for (HCounterColumn<Long> column : r.getColumnSlice().getColumns()) {
				AggregateCounter count = new AggregateCounter(column.getName(),
						column.getValue());
				if (pad && (resolution != CounterResolution.ALL)) {
					while (count.getTimestamp() != expected_time) {
						counters.add(new AggregateCounter(expected_time, 0));
						expected_time = resolution.next(expected_time);
					}
					expected_time = resolution.next(expected_time);
				}
				counters.add(count);
			}
			if (pad && (resolution != CounterResolution.ALL)) {
				while (expected_time <= finish) {
					counters.add(new AggregateCounter(expected_time, 0));
					expected_time = resolution.next(expected_time);
				}
			}
			AggregateCounterSelection selection = selections.get(r.getKey());
			countSets.add(new AggregateCounterSet(selection.getName(),
					selection.getUserId(), selection.getGroupId(), selection
							.getCategory(), counters));
		}

		Collections.sort(countSets, new Comparator<AggregateCounterSet>() {
			@Override
			public int compare(AggregateCounterSet o1, AggregateCounterSet o2) {
				String s1 = o1.getName();
				String s2 = o2.getName();
				return s1.compareTo(s2);
			}
		});
		return Results.fromCounters(countSets);
	}

	@Override
	public Map<String, Long> getEntityCounters(UUID entityId) throws Exception {

		Map<String, Long> counters = new HashMap<String, Long>();
		Keyspace ko = cass.getApplicationKeyspace(applicationId);
		SliceCounterQuery<UUID, String> q = createCounterSliceQuery(ko, ue, se);
		q.setColumnFamily(ENTITY_COUNTERS.toString());
		q.setRange(null, null, false, ALL_COUNT);
		QueryResult<CounterSlice<String>> r = q.setKey(entityId).execute();
		for (HCounterColumn<String> column : r.get().getColumns()) {
			counters.put(column.getName(), column.getValue());
		}
		return counters;
	}

	@Override
	public Map<String, Long> getApplicationCounters() throws Exception {
		return getEntityCounters(applicationId);
	}

	@Override
	public void createApplicationCollection(String entityType) throws Exception {

		Keyspace ko = cass.getApplicationKeyspace(applicationId);
		Mutator<ByteBuffer> m = createMutator(ko, be);

		long timestamp = cass.createTimestamp();

		String collection_name = Schema.defaultCollectionName(entityType);
		// Add name of collection to dictionary property Application.collections
		addInsertToMutator(m, ENTITY_DICTIONARIES,
				key(applicationId, Schema.DICTIONARY_COLLECTIONS),
				collection_name, null, timestamp);

		batchExecute(m, CassandraService.RETRY_COUNT);

	}

	@Override
	public UUID createAlias(UUID id, String aliasType, String alias)
			throws Exception {
		return createAlias(null, ref(id), aliasType, alias);
	}

	@Override
	public UUID createAlias(EntityRef ref, String aliasType, String alias)
			throws Exception {
		return createAlias(null, ref, aliasType, alias);
	}

	@Override
	public void deleteAlias(String aliasType, String alias) throws Exception {
		deleteAlias(null, aliasType, alias);
	}

	@Override
	public EntityRef getAlias(String aliasType, String alias) throws Exception {
		return getAlias(null, aliasType, alias);
	}

	@Override
	public EntityRef validate(EntityRef entityRef) throws Exception {
		return validate(entityRef, true);

	}

	public EntityRef validate(EntityRef entityRef, boolean verify)
			throws Exception {
		if ((entityRef == null) || (entityRef.getUuid() == null)) {
			return null;
		}
		if ((entityRef.getType() == null) || verify) {
			UUID entityId = entityRef.getUuid();
			String entityType = entityRef.getType();
			try {
				entityRef = loadPartialEntity(entityRef.getUuid());
			} catch (Exception e) {
				logger.error("Unable to load entity"
						+ entityRef.getUuid().toString(), e);
			}
			if (entityRef == null) {
				throw new EntityNotFoundException("Entity "
						+ entityId.toString() + " cannot be verified");
			}
			if ((entityType != null)
					&& !entityType.equalsIgnoreCase(entityRef.getType())) {
				throw new UnexpectedEntityTypeException("Entity " + entityId
						+ " is not the expected type, expected " + entityType
						+ ", found " + entityRef.getType());
			}
		}
		return entityRef;
	}

	@Override
	public String getType(UUID entityid) throws Exception {
		return getEntityType(entityid);
	}

	public String getType(EntityRef entity) throws Exception {
		if (entity.getType() != null) {
			return entity.getType();
		}
		return getEntityType(entity.getUuid());
	}

	@Override
	public Entity get(UUID entityid) throws Exception {
		return getEntity(entityid, null, DynamicEntity.class);
	}

	@Override
	public EntityRef getRef(UUID entityId) throws Exception {
		String entityType = getEntityType(entityId);
		if (entityType == null) {
			logger.warn("Unable to get type for entity " + entityId);
			return null;
		}
		return ref(entityType, entityId);
	}

	@Override
	public Entity get(EntityRef entityRef) throws Exception {
		if (entityRef == null) {
			return null;
		}
		return getEntity(entityRef.getUuid(), null, DynamicEntity.class);
	}

	@Override
	public <A extends Entity> A get(EntityRef entityRef, Class<A> entityClass)
			throws Exception {
		if (entityRef == null) {
			return null;
		}
		return get(entityRef.getUuid(), entityClass);
	}

	@SuppressWarnings("unchecked")
	@Override
	public <A extends Entity> A get(UUID entityId, Class<A> entityClass)
			throws Exception {
		A e = null;
		try {
			e = (A) getEntity(entityId, null, (Class<Entity>) entityClass);
		} catch (ClassCastException e1) {
			logger.error("Unable to get typed entity", e1);
		}
		return e;
	}

	@Override
	public Results get(List<UUID> entityIds, Results.Level resultsLevel)
			throws Exception {
		List<? extends Entity> results = getEntities(entityIds, null,
				DynamicEntity.class);
		return Results.fromEntities(results);
	}

	@Override
	public Results get(List<UUID> entityIds,
			Class<? extends Entity> entityClass, Results.Level resultsLevel)
			throws Exception {
		return fromEntities(getEntities(entityIds, null, entityClass));
	}

	@Override
	public Results get(List<UUID> entityIds, String entityType,
			Class<? extends Entity> entityClass, Results.Level resultsLevel)
			throws Exception {
		return fromEntities(getEntities(entityIds, entityType, entityClass));
	}

	public Results loadEntities(Results results, Results.Level resultsLevel,
			int count) throws Exception {
		return loadEntities(results, resultsLevel, null, count);
	}

	public Results loadEntities(Results results, Results.Level resultsLevel,
			Map<UUID, UUID> associatedMap, int count) throws Exception {

		results = results.trim(count);
		if (resultsLevel.ordinal() <= results.getLevel().ordinal()) {
			return results;
		}

		results.setEntities(getEntities(results.getIds(), null,
				DynamicEntity.class));

		if (resultsLevel == Results.Level.LINKED_PROPERTIES) {
			List<Entity> entities = results.getEntities();
			BiMap<UUID, UUID> associatedIds = null;

			if (associatedMap != null) {
				associatedIds = HashBiMap.create(associatedMap);
			} else {
				associatedIds = HashBiMap.create(entities.size());
				for (Entity entity : entities) {
					Object id = entity.getMetadata(PROPERTY_ASSOCIATED);
					if (id instanceof UUID) {
						associatedIds.put(entity.getUuid(), (UUID) id);
					}
				}
			}
			List<DynamicEntity> linked = getEntities(new ArrayList<UUID>(
					associatedIds.values()), null, DynamicEntity.class);
			for (DynamicEntity l : linked) {
				Map<String, Object> p = l.getDynamicProperties();
				if ((p != null) && (p.size() > 0)) {
					Entity e = results.getEntitiesMap().get(
							associatedIds.inverse().get(l.getUuid()));
					if (l.getType().endsWith(TYPE_MEMBER)) {
						e.setProperty(TYPE_MEMBER, p);
					} else if (l.getType().endsWith(TYPE_CONNECTION)) {
						e.setProperty(TYPE_CONNECTION, p);
					}
				}

			}
		}

		return results;
	}

	@Override
	public void update(Entity entity) throws Exception {
		updateProperties(entity.getUuid(), entity.getProperties());
	}

	@Override
	public Object getProperty(EntityRef entityRef, String propertyName)
			throws Exception {
		Entity entity = loadPartialEntity(entityRef.getUuid(), propertyName);
		return entity.getProperty(propertyName);
	}

	@Override
	public Map<String, Object> getProperties(EntityRef entityRef)
			throws Exception {
		Entity entity = loadPartialEntity(entityRef.getUuid());
		Map<String, Object> props = entity.getProperties();
		return props;
	}

	@Override
	public void setProperty(EntityRef entityRef, String propertyName,
			Object propertyValue) throws Exception {

		setProperty(entityRef, propertyName, propertyValue, false);

	}

	@Override
	public void setProperty(EntityRef entityRef, String propertyName,
			Object propertyValue, boolean override) throws Exception {

		if ((propertyValue instanceof String)
				&& ((String) propertyValue).equals("")) {
			propertyValue = null;
		}

		DynamicEntity entity = loadPartialEntity(entityRef.getUuid());
>>>>>>> 6aced91c

		UUID timestampUuid = newTimeUUID();
		Mutator<ByteBuffer> batch = createMutator(
				cass.getApplicationKeyspace(applicationId), be);

<<<<<<< HEAD
        for (Map.Entry<?, ?> elementValue : elementValues.entrySet()) {
            batch = batchUpdateDictionary(batch, entity, dictionaryName,
                    elementValue.getKey(), elementValue.getValue(), false,
                    timestampUuid);
        }

        batchExecute(batch, CassandraService.RETRY_COUNT);
    }

    @Override
    public void removeFromDictionary(EntityRef entityRef,
            String dictionaryName, Object elementValue) throws Exception {

        if (elementValue == null) {
            return;
        }

        Entity entity = loadPartialEntity(entityRef.getUuid());

        UUID timestampUuid = newTimeUUID();
        Mutator<ByteBuffer> batch = createMutator(
                cass.getApplicationKeyspace(applicationId), be);

        batch = batchUpdateDictionary(batch, entity, dictionaryName,
                elementValue, true, timestampUuid);

        batchExecute(batch, CassandraService.RETRY_COUNT);
    }

    @Override
    public Set<String> getDictionaries(EntityRef entity) throws Exception {
        return getDictionaryNames(entity);
    }

    @Override
    public void deleteProperty(EntityRef entityRef, String propertyName)
            throws Exception {
        setProperty(entityRef, propertyName, null);
    }

    @Override
    public Set<String> getApplicationCollections() throws Exception {
        Set<String> collections = new TreeSet<String>(CASE_INSENSITIVE_ORDER);
        Set<String> dynamic_collections = cast(getDictionaryAsSet(
                getApplicationRef(), DICTIONARY_COLLECTIONS));
        if (dynamic_collections != null) {
            for (String collection : dynamic_collections) {
                if (!Schema.isAssociatedEntityType(collection)) {
                    collections.add(collection);
                }
            }
        }
        Set<String> system_collections = getDefaultSchema().getCollectionNames(
                Application.ENTITY_TYPE);
        if (system_collections != null) {
            for (String collection : system_collections) {
                if (!Schema.isAssociatedEntityType(collection)) {
                    collections.add(collection);
                }
            }
        }
        return collections;
    }

    @Override
    public long getApplicationCollectionSize(String collectionName)
            throws Exception {
        Long count = null;
        if (!Schema.isAssociatedEntityType(collectionName)) {
            Map<String, Long> counts = getApplicationCounters();
            count = counts.get("application.collection." + collectionName);
        }
        return count != null ? count : 0;
    }

    @Override
    public Map<String, Object> getApplicationCollectionMetadata()
            throws Exception {
        Set<String> collections = getApplicationCollections();
        Map<String, Long> counts = getApplicationCounters();
        Map<String, Object> metadata = new HashMap<String, Object>();
        if (collections != null) {
            for (String collectionName : collections) {
                if (!Schema.isAssociatedEntityType(collectionName)) {
                    Long count = counts.get("application.collection."
                            + collectionName);
                    /*
                     * int count = emf .countColumns(
                     * getApplicationKeyspace(applicationId),
                     * ApplicationCF.ENTITY_ID_SETS, key(applicationId,
                     * DICTIONARY_COLLECTIONS, collectionName));
                     */
                    Map<String, Object> entry = new HashMap<String, Object>();
                    entry.put("count", count != null ? count : 0);
                    entry.put("type", singularize(collectionName));
                    entry.put("name", collectionName);
                    entry.put("title", capitalize(collectionName));
                    metadata.put(collectionName, entry);
                }
            }
        }
        /*
         * if ((counts != null) && !counts.isEmpty()) { metadata.put("counters",
         * counts); }
         */
        return metadata;
    }

    public Object getRolePermissionsKey(String roleName) {
        return key(getIdForRoleName(roleName), DICTIONARY_PERMISSIONS);
    }

    public Object getRolePermissionsKey(UUID groupId, String roleName) {
        return key(getIdForGroupIdAndRoleName(groupId, roleName),
                DICTIONARY_PERMISSIONS);
    }

    public EntityRef userRef(UUID userId) {
        return ref(User.ENTITY_TYPE, userId);
    }

    public EntityRef groupRef(UUID groupId) {
        return ref(Group.ENTITY_TYPE, groupId);
    }

    public EntityRef roleRef(String roleName) {
        return ref(TYPE_ROLE, getIdForRoleName(roleName));
    }

    public EntityRef roleRef(UUID groupId, String roleName) {
        return ref(TYPE_ROLE, getIdForGroupIdAndRoleName(groupId, roleName));
    }

    @Override
    public Map<String, String> getRoles() throws Exception {
        return cast(getDictionaryAsMap(getApplicationRef(),
                DICTIONARY_ROLENAMES));
    }

    @Override
    public String getRoleTitle(String roleName) throws Exception {
        String title = string(getDictionaryElementValue(getApplicationRef(),
                DICTIONARY_ROLENAMES, roleName));
        if (title == null) {
            title = roleName;
        }
        return title;
    }

    @Override
    public Map<String, Role> getRolesWithTitles(Set<String> roleNames)
            throws Exception {

        Map<String, Role> rolesWithTitles = new HashMap<String, Role>();

        Map<String, Object> nameResults = getDictionaryElementValues(
                getApplicationRef(), DICTIONARY_ROLENAMES,
                roleNames.toArray(new String[0]));

        Map<String, Object> timeResults = getDictionaryElementValues(
                getApplicationRef(), DICTIONARY_ROLETIMES,
                roleNames.toArray(new String[0]));

        for (String roleName : roleNames) {

            String savedTitle = string(nameResults.get(roleName));

            // no title, skip the role
            if (savedTitle == null) {
                continue;
            }

            Role newRole = new Role();
            newRole.setName(roleName);
            newRole.setTitle(savedTitle);
            newRole.setInactivity(getLong(timeResults.get(roleName)));

            rolesWithTitles.put(roleName, newRole);

        }

        return rolesWithTitles;
    }

    @Override
    public Entity createRole(String roleName, String roleTitle, long inactivity)
            throws Exception {
        UUID timestampUuid = newTimeUUID();
        Mutator<ByteBuffer> batch = createMutator(
                cass.getApplicationKeyspace(applicationId), be);
        batchCreateRole(batch, null, roleName, roleTitle, inactivity, null,
                timestampUuid);
        batchExecute(batch, CassandraService.RETRY_COUNT);
        return get(roleRef(roleName));
    }

    @Override
    public void grantRolePermission(String roleName, String permission)
            throws Exception {
        roleName = roleName.toLowerCase();
        permission = permission.toLowerCase();
        long timestamp = cass.createTimestamp();
        Mutator<ByteBuffer> batch = createMutator(
                cass.getApplicationKeyspace(applicationId), be);
        addInsertToMutator(batch, ApplicationCF.ENTITY_DICTIONARIES,
                getRolePermissionsKey(roleName), permission,
                ByteBuffer.allocate(0), timestamp);
        batchExecute(batch, CassandraService.RETRY_COUNT);
    }

    @Override
    public void grantRolePermissions(String roleName,
            Collection<String> permissions) throws Exception {
        roleName = roleName.toLowerCase();
        long timestamp = cass.createTimestamp();
        Mutator<ByteBuffer> batch = createMutator(
                cass.getApplicationKeyspace(applicationId), be);
        for (String permission : permissions) {
            permission = permission.toLowerCase();
            addInsertToMutator(batch, ApplicationCF.ENTITY_DICTIONARIES,
                    getRolePermissionsKey(roleName), permission,
                    ByteBuffer.allocate(0), timestamp);
        }
        batchExecute(batch, CassandraService.RETRY_COUNT);
    }

    @Override
    public void revokeRolePermission(String roleName, String permission)
            throws Exception {
        roleName = roleName.toLowerCase();
        permission = permission.toLowerCase();
        long timestamp = cass.createTimestamp();
        Mutator<ByteBuffer> batch = createMutator(
                cass.getApplicationKeyspace(applicationId), be);
        CassandraPersistenceUtils.addDeleteToMutator(batch,
                ApplicationCF.ENTITY_DICTIONARIES,
                getRolePermissionsKey(roleName), permission, timestamp);
        batchExecute(batch, CassandraService.RETRY_COUNT);
    }

    @Override
    public Set<String> getRolePermissions(String roleName) throws Exception {
        roleName = roleName.toLowerCase();
        return cass.getAllColumnNames(
                cass.getApplicationKeyspace(applicationId),
                ApplicationCF.ENTITY_DICTIONARIES,
                getRolePermissionsKey(roleName));
    }

    @Override
    public void deleteRole(String roleName) throws Exception {
        roleName = roleName.toLowerCase();
        removeFromDictionary(getApplicationRef(), DICTIONARY_ROLENAMES,
                roleName);
        removeFromDictionary(getApplicationRef(), DICTIONARY_ROLETIMES,
                roleName);
        delete(roleRef(roleName));
    }

    public CollectionRef memberRef(UUID groupId, UUID userId) {
        return new SimpleCollectionRef(groupRef(groupId), COLLECTION_USERS,
                userRef(userId));
    }

    @Override
    public Map<String, String> getGroupRoles(UUID groupId) throws Exception {
        return cast(getDictionaryAsMap(groupRef(groupId), DICTIONARY_ROLENAMES));
    }

    @Override
    public Entity createGroupRole(UUID groupId, String roleName, long inactivity)
            throws Exception {
        UUID timestampUuid = newTimeUUID();
        Mutator<ByteBuffer> batch = createMutator(
                cass.getApplicationKeyspace(applicationId), be);
        batchCreateRole(batch, groupId, roleName, null, inactivity, null,
                timestampUuid);
        batchExecute(batch, CassandraService.RETRY_COUNT);
        return get(roleRef(groupId, roleName));
    }

    @Override
    public void grantGroupRolePermission(UUID groupId, String roleName,
            String permission) throws Exception {
        roleName = roleName.toLowerCase();
        permission = permission.toLowerCase();
        long timestamp = cass.createTimestamp();
        Mutator<ByteBuffer> batch = createMutator(
                cass.getApplicationKeyspace(applicationId), be);
        addInsertToMutator(batch, ApplicationCF.ENTITY_DICTIONARIES,
                getRolePermissionsKey(groupId, roleName), permission,
                ByteBuffer.allocate(0), timestamp);
        batchExecute(batch, CassandraService.RETRY_COUNT);
    }

    @Override
    public void revokeGroupRolePermission(UUID groupId, String roleName,
            String permission) throws Exception {
        roleName = roleName.toLowerCase();
        permission = permission.toLowerCase();
        long timestamp = cass.createTimestamp();
        Mutator<ByteBuffer> batch = createMutator(
                cass.getApplicationKeyspace(applicationId), be);
        CassandraPersistenceUtils
                .addDeleteToMutator(batch, ApplicationCF.ENTITY_DICTIONARIES,
                        getRolePermissionsKey(groupId, roleName), permission,
                        timestamp);
        batchExecute(batch, CassandraService.RETRY_COUNT);
    }

    @Override
    public Set<String> getGroupRolePermissions(UUID groupId, String roleName)
            throws Exception {
        roleName = roleName.toLowerCase();
        return cass.getAllColumnNames(
                cass.getApplicationKeyspace(applicationId),
                ApplicationCF.ENTITY_DICTIONARIES,
                getRolePermissionsKey(groupId, roleName));
    }

    @Override
    public void deleteGroupRole(UUID groupId, String roleName) throws Exception {
        roleName = roleName.toLowerCase();
        removeFromDictionary(groupRef(groupId), DICTIONARY_ROLENAMES, roleName);
        cass.deleteRow(cass.getApplicationKeyspace(applicationId),
                ApplicationCF.ENTITY_DICTIONARIES,
                getIdForGroupIdAndRoleName(groupId, roleName));
    }

    @Override
    public Set<String> getUserRoles(UUID userId) throws Exception {
        return cast(getDictionaryAsSet(userRef(userId), DICTIONARY_ROLENAMES));
    }

    @SuppressWarnings("unchecked")
    @Override
    public Map<String, Role> getUserRolesWithTitles(UUID userId)
            throws Exception {
        return getRolesWithTitles((Set<String>) cast(getDictionaryAsSet(
                userRef(userId), DICTIONARY_ROLENAMES)));
    }

    @Override
    public void addUserToRole(UUID userId, String roleName) throws Exception {
        roleName = roleName.toLowerCase();
        addToDictionary(userRef(userId), DICTIONARY_ROLENAMES, roleName,
                roleName);
        addToCollection(userRef(userId), COLLECTION_ROLES, roleRef(roleName));
        // addToCollection(roleRef(roleName), COLLECTION_USERS,
        // userRef(userId));
    }

    @Override
    public void removeUserFromRole(UUID userId, String roleName)
            throws Exception {
        roleName = roleName.toLowerCase();
        removeFromDictionary(userRef(userId), DICTIONARY_ROLENAMES, roleName);
        removeFromCollection(userRef(userId), COLLECTION_ROLES,
                roleRef(roleName));
        // removeFromCollection(roleRef(roleName), COLLECTION_USERS,
        // userRef(userId));
    }

    @Override
    public Set<String> getUserPermissions(UUID userId) throws Exception {
        return cast(getDictionaryAsSet(userRef(userId),
                Schema.DICTIONARY_PERMISSIONS));
    }

    @Override
    public void grantUserPermission(UUID userId, String permission)
            throws Exception {
        permission = permission.toLowerCase();
        addToDictionary(userRef(userId), DICTIONARY_PERMISSIONS, permission);
    }

    @Override
    public void revokeUserPermission(UUID userId, String permission)
            throws Exception {
        permission = permission.toLowerCase();
        removeFromDictionary(userRef(userId), DICTIONARY_PERMISSIONS,
                permission);
    }
=======
		propertyValue = getDefaultSchema().validateEntityPropertyValue(
				entity.getType(), propertyName, propertyValue);

		entity.setProperty(propertyName, propertyValue);
		batch = batchSetProperty(batch, entity, propertyName, propertyValue,
				override, false, timestampUuid);
		batchExecute(batch, CassandraService.RETRY_COUNT);

	}
>>>>>>> 6aced91c

    @Override
    public Map<String, String> getUserGroupRoles(UUID userId, UUID groupId)
            throws Exception {
        return cast(getDictionaryAsMap(memberRef(groupId, userId),
                DICTIONARY_ROLENAMES));
    }

    @Override
    public void addUserToGroupRole(UUID userId, UUID groupId, String roleName)
            throws Exception {
        roleName = roleName.toLowerCase();
        EntityRef memberRef = memberRef(groupId, userId);
        EntityRef roleRef = roleRef(groupId, roleName);
        addToDictionary(memberRef, DICTIONARY_ROLENAMES, roleName, roleName);
        addToCollection(memberRef, COLLECTION_ROLES, roleRef);
        addToCollection(roleRef, COLLECTION_USERS, userRef(userId));
    }

    @Override
    public void removeUserFromGroupRole(UUID userId, UUID groupId,
            String roleName) throws Exception {
        roleName = roleName.toLowerCase();
        EntityRef memberRef = memberRef(groupId, userId);
        EntityRef roleRef = roleRef(groupId, roleName);
        removeFromDictionary(memberRef, DICTIONARY_ROLENAMES, roleName);
        removeFromCollection(memberRef, COLLECTION_ROLES, roleRef);
        removeFromCollection(roleRef, COLLECTION_USERS, userRef(userId));
    }

    @Override
    public Results getUsersInGroupRole(UUID groupId, String roleName,
            Results.Level level) throws Exception {
        EntityRef roleRef = roleRef(groupId, roleName);
        return this.getCollection(roleRef, COLLECTION_USERS, null, 10000,
                level, false);
    }

    @Override
    public void incrementAggregateCounters(UUID userId, UUID groupId,
            String category, String counterName, long value) {
        long cassandraTimestamp = cass.createTimestamp();
        incrementAggregateCounters(userId, groupId, category, counterName,
                value, cassandraTimestamp);
    }

    public void incrementAggregateCounters(UUID userId, UUID groupId,
            String category, String counterName, long value,
            long cassandraTimestamp) {
        Mutator<ByteBuffer> m = createMutator(
                cass.getApplicationKeyspace(applicationId), be);

        counterUtils.batchIncrementAggregateCounters(m, applicationId, userId,
                groupId, null, category, counterName, value,
                cassandraTimestamp / 1000, cassandraTimestamp);

        batchExecute(m, CassandraService.RETRY_COUNT);

    }

    @Override
    public void incrementAggregateCounters(UUID userId, UUID groupId,
            String category, Map<String, Long> counters) {
        long timestamp = cass.createTimestamp();
        Mutator<ByteBuffer> m = createMutator(
                cass.getApplicationKeyspace(applicationId), be);
        counterUtils.batchIncrementAggregateCounters(m, applicationId, userId,
                groupId, null, category, counters, timestamp);

        batchExecute(m, CassandraService.RETRY_COUNT);
    }

    @Override
    public Set<String> getCounterNames() throws Exception {
        Set<String> names = new TreeSet<String>(CASE_INSENSITIVE_ORDER);
        Set<String> nameSet = cast(getDictionaryAsSet(getApplicationRef(),
                Schema.DICTIONARY_COUNTERS));
        names.addAll(nameSet);
        return names;
    }

    @Override
    public void incrementApplicationCounters(Map<String, Long> counts) {
        long timestamp = cass.createTimestamp();
        Mutator<ByteBuffer> m = createMutator(
                cass.getApplicationKeyspace(applicationId), be);

        counterUtils.batchIncrementEntityCounters(m, applicationId, counts,
                timestamp, applicationId);

        batchExecute(m, CassandraService.RETRY_COUNT);
    }

    @Override
    public void incrementApplicationCounter(String name, long value) {
        long timestamp = cass.createTimestamp();
        Mutator<ByteBuffer> m = createMutator(
                cass.getApplicationKeyspace(applicationId), be);

        counterUtils.batchIncrementEntityCounter(m, applicationId, name, value,
                timestamp, applicationId);

        batchExecute(m, CassandraService.RETRY_COUNT);
    }

    @Override
    public void incrementEntitiesCounters(Map<UUID, Map<String, Long>> counts) {
        long timestamp = cass.createTimestamp();
        Mutator<ByteBuffer> m = createMutator(
                cass.getApplicationKeyspace(applicationId), be);
        counterUtils.batchIncrementEntityCounters(m, counts, timestamp,
                applicationId);

        batchExecute(m, CassandraService.RETRY_COUNT);
    }

    @Override
    public void incrementEntityCounters(UUID entityId, Map<String, Long> counts) {
        long timestamp = cass.createTimestamp();
        Mutator<ByteBuffer> m = createMutator(
                cass.getApplicationKeyspace(applicationId), be);

        counterUtils.batchIncrementEntityCounters(m, entityId, counts,
                timestamp, applicationId);

        batchExecute(m, CassandraService.RETRY_COUNT);
    }

    @Override
    public void incrementEntityCounter(UUID entityId, String name, long value) {
        long timestamp = cass.createTimestamp();
        Mutator<ByteBuffer> m = createMutator(
                cass.getApplicationKeyspace(applicationId), be);

        counterUtils.batchIncrementEntityCounter(m, entityId, name, value,
                timestamp, applicationId);

        batchExecute(m, CassandraService.RETRY_COUNT);
    }

    @Override
    public boolean isPropertyValueUniqueForEntity(String entityType,
            String propertyName, Object propertyValue) throws Exception {
        return isPropertyValueUniqueForEntity(applicationId, entityType,
                propertyName, propertyValue);
    }

    @Override
    public Map<String, Map<UUID, Set<String>>> getOwners(EntityRef entityRef)
            throws Exception {
        return getRelationManager(entityRef).getOwners();
    }

    @Override
    public Set<String> getCollections(EntityRef entityRef) throws Exception {
        return getRelationManager(entityRef).getCollections();
    }

    @Override
    public Results getCollection(EntityRef entityRef, String collectionName,
            UUID startResult, int count, Level resultsLevel, boolean reversed)
            throws Exception {
        return getRelationManager(entityRef).getCollection(collectionName,
                startResult, count, resultsLevel, reversed);
    }

    // @Override
    // public Results getCollection(EntityRef entityRef, String collectionName,
    // Map<String, Object> subkeyProperties, UUID startResult, int count,
    // Level resultsLevel, boolean reversed) throws Exception {
    // return getRelationManager(entityRef).getCollection(collectionName,
    // subkeyProperties, startResult, count, resultsLevel, reversed);
    // }

    @Override
    public Results getCollection(UUID entityId, String collectionName,
            Query query, Level resultsLevel) throws Exception {
        return getRelationManager(ref(entityId)).getCollection(collectionName,
                query, resultsLevel);
    }

    @Override
    public Entity addToCollection(EntityRef entityRef, String collectionName,
            EntityRef itemRef) throws Exception {
        return getRelationManager(entityRef).addToCollection(collectionName,
                itemRef);
    }

    @Override
    public Entity addToCollections(List<EntityRef> ownerEntities,
            String collectionName, EntityRef itemRef) throws Exception {
        return getRelationManager(itemRef).addToCollections(ownerEntities,
                collectionName);
    }

    @Override
    public Entity createItemInCollection(EntityRef entityRef,
            String collectionName, String itemType,
            Map<String, Object> properties) throws Exception {
        return getRelationManager(entityRef).createItemInCollection(
                collectionName, itemType, properties);
    }

    @Override
    public void removeFromCollection(EntityRef entityRef,
            String collectionName, EntityRef itemRef) throws Exception {
        getRelationManager(entityRef).removeFromCollection(collectionName,
                itemRef);
    }

    @Override
    public Results searchCollection(EntityRef entityRef, String collectionName,
            Query query) throws Exception {
        return getRelationManager(entityRef).searchCollection(collectionName,
                query);
    }

    @Override
    public Set<String> getCollectionIndexes(EntityRef entity,
            String collectionName) throws Exception {
        return getRelationManager(entity).getCollectionIndexes(collectionName);
    }

    @Override
    public ConnectionRef createConnection(ConnectionRef connection)
            throws Exception {
        return getRelationManager(connection).createConnection(connection);
    }

    @Override
    public ConnectionRef createConnection(EntityRef connectingEntity,
            String connectionType, EntityRef connectedEntityRef)
            throws Exception {
        return getRelationManager(connectingEntity).createConnection(
                connectionType, connectedEntityRef);
    }

    @Override
    public ConnectionRef createConnection(EntityRef connectingEntity,
            String pairedConnectionType, EntityRef pairedEntity,
            String connectionType, EntityRef connectedEntityRef)
            throws Exception {
        return getRelationManager(connectingEntity).createConnection(
                pairedConnectionType, pairedEntity, connectionType,
                connectedEntityRef);
    }

    @Override
    public ConnectionRef createConnection(EntityRef connectingEntity,
            ConnectedEntityRef... connections) throws Exception {
        return getRelationManager(connectingEntity).createConnection(
                connections);
    }

    @Override
    public ConnectionRef connectionRef(EntityRef connectingEntity,
            String connectionType, EntityRef connectedEntityRef)
            throws Exception {
        return getRelationManager(connectingEntity).connectionRef(
                connectionType, connectedEntityRef);
    }

    @Override
    public ConnectionRef connectionRef(EntityRef connectingEntity,
            String pairedConnectionType, EntityRef pairedEntity,
            String connectionType, EntityRef connectedEntityRef)
            throws Exception {
        return getRelationManager(connectingEntity).connectionRef(
                pairedConnectionType, pairedEntity, connectionType,
                connectedEntityRef);
    }

    @Override
    public ConnectionRef connectionRef(EntityRef connectingEntity,
            ConnectedEntityRef... connections) {
        return getRelationManager(connectingEntity).connectionRef(connections);
    }

    @Override
    public void deleteConnection(ConnectionRef connectionRef) throws Exception {
        getRelationManager(connectionRef).deleteConnection(connectionRef);
    }

    @Override
    public boolean connectionExists(ConnectionRef connectionRef)
            throws Exception {
        return getRelationManager(connectionRef)
                .connectionExists(connectionRef);
    }

    @Override
    public Set<String> getConnectionTypes(UUID entityId, UUID connectedEntityId)
            throws Exception {
        return getRelationManager(ref(entityId)).getConnectionTypes(
                connectedEntityId);
    }

    @Override
    public Set<String> getConnectionTypes(EntityRef ref) throws Exception {
        return getRelationManager(ref).getConnectionTypes();
    }

    @Override
    public Set<String> getConnectionTypes(EntityRef ref,
            boolean filterConnection) throws Exception {
        return getRelationManager(ref).getConnectionTypes(filterConnection);
    }

    @Override
    public Results getConnectedEntities(UUID entityId, String connectionType,
            String connectedEntityType, Level resultsLevel) throws Exception {
        return getRelationManager(ref(entityId)).getConnectedEntities(
                connectionType, connectedEntityType, resultsLevel);
    }

    @Override
    public Results getConnectingEntities(UUID entityId, String connectionType,
            String connectedEntityType, Level resultsLevel) throws Exception {
        return getRelationManager(ref(entityId)).getConnectingEntities(
                connectionType, connectedEntityType, resultsLevel);
    }

    @Override
    public List<ConnectedEntityRef> getConnections(UUID entityId, Query query)
            throws Exception {
        return getRelationManager(ref(entityId)).getConnections(query);
    }

    // T.N. This isn't used anywhere. Removing for this release
    // @Override
    // public Results searchConnectedEntitiesForProperty(
    // EntityRef connectingEntity, String connectionType,
    // String connectedEntityType, String propertyName,
    // Object searchStartValue, Object searchFinishValue,
    // UUID startResult, int count, boolean reversed, Level resultsLevel)
    // throws Exception {
    // return getRelationManager(connectingEntity)
    // .searchConnectedEntitiesForProperty(connectionType,
    // connectedEntityType, propertyName, searchStartValue,
    // searchFinishValue, startResult, count, reversed,
    // resultsLevel);
    // }

    @Override
    public Results searchConnectedEntities(EntityRef connectingEntity,
            Query query) throws Exception {

        // TODO Todd Ed the query type and connection type needs set here.
        return getRelationManager(connectingEntity).searchConnectedEntities(
                query);
    }

    @Override
    public Object getAssociatedProperty(
            AssociatedEntityRef associatedEntityRef, String propertyName)
            throws Exception {
        return getRelationManager(associatedEntityRef).getAssociatedProperty(
                associatedEntityRef, propertyName);
    }

    @Override
    public Map<String, Object> getAssociatedProperties(
            AssociatedEntityRef associatedEntityRef) throws Exception {
        return getRelationManager(associatedEntityRef).getAssociatedProperties(
                associatedEntityRef);
    }

    @Override
    public void setAssociatedProperty(AssociatedEntityRef associatedEntityRef,
            String propertyName, Object propertyValue) throws Exception {
        getRelationManager(associatedEntityRef).setAssociatedProperty(
                associatedEntityRef, propertyName, propertyValue);
    }

    @Override
    public List<ConnectionRef> searchConnections(EntityRef connectingEntity,
            Query query) throws Exception {
        return getRelationManager(connectingEntity).searchConnections(query);
    }

    @Override
    public Set<String> getConnectionIndexes(EntityRef entity,
            String connectionType) throws Exception {
        return getRelationManager(entity).getConnectionIndexes(connectionType);
    }

    @Override
    public void resetRoles() throws Exception {

        try {
            createRole("admin", "Administrator", 0);
        } catch (Exception e) {
            logger.error("Could not create admin role, may already exist", e);
        }

        try {
            createRole("default", "Default", 0);
        } catch (Exception e) {
            logger.error("Could not create default role, may already exist", e);
        }

        try {
            createRole("guest", "Guest", 0);
        } catch (Exception e) {
            logger.error("Could not create guest role, may already exist", e);
        }

        try {
            grantRolePermissions("default",
                    Arrays.asList("get,put,post,delete:/**"));
        } catch (Exception e) {
            logger.error("Could not populate default role", e);
        }

        try {
            grantRolePermissions("guest", Arrays.asList("post:/users",
                    "post:/devices", "put:/devices/*"));
        } catch (Exception e) {
            logger.error("Could not populate guest role", e);
        }

    }

    @Override
    public void setApplicationContext(ApplicationContext applicationContext)
            throws BeansException {
        this.applicationContext = applicationContext;
    }

    /**
     * @return the applicationId
     */
    public UUID getApplicationId() {
        return applicationId;
    }

    /**
     * @return the cass
     */
    public CassandraService getCass() {
        return cass;
    }

    public GeoIndexManager getGeoIndexManager() {
        return applicationContext.getAutowireCapableBeanFactory()
                .createBean(GeoIndexManager.class).init(this);
    }

<<<<<<< HEAD
    /**
     * @return the indexBucketLocator
     */
    public IndexBucketLocator getIndexBucketLocator() {
        return indexBucketLocator;
    }
=======
		Entity entity = loadPartialEntity(entityRef.getUuid());

		UUID timestampUuid = newTimeUUID();
		Mutator<ByteBuffer> batch = createMutator(
				cass.getApplicationKeyspace(applicationId), be);

		batch = batchUpdateDictionary(batch, entity, dictionaryName,
				elementValue, elementCoValue, false, timestampUuid);

		batchExecute(batch, CassandraService.RETRY_COUNT);
	}

	@Override
	public void addSetToDictionary(EntityRef entityRef, String dictionaryName,
			Set<?> elementValues) throws Exception {

		if ((elementValues == null) || elementValues.isEmpty()) {
			return;
		}

		Entity entity = loadPartialEntity(entityRef.getUuid());

		UUID timestampUuid = newTimeUUID();
		Mutator<ByteBuffer> batch = createMutator(
				cass.getApplicationKeyspace(applicationId), be);

		for (Object elementValue : elementValues) {
			batch = batchUpdateDictionary(batch, entity, dictionaryName,
					elementValue, null, false, timestampUuid);
		}

		batchExecute(batch, CassandraService.RETRY_COUNT);
	}

	@Override
	public void addMapToDictionary(EntityRef entityRef, String dictionaryName,
			Map<?, ?> elementValues) throws Exception {

		if ((elementValues == null) || elementValues.isEmpty()
				|| entityRef == null) {
			return;
		}

		Entity entity = loadPartialEntity(entityRef.getUuid());

		UUID timestampUuid = newTimeUUID();
		Mutator<ByteBuffer> batch = createMutator(
				cass.getApplicationKeyspace(applicationId), be);

		for (Map.Entry<?, ?> elementValue : elementValues.entrySet()) {
			batch = batchUpdateDictionary(batch, entity, dictionaryName,
					elementValue.getKey(), elementValue.getValue(), false,
					timestampUuid);
		}

		batchExecute(batch, CassandraService.RETRY_COUNT);
	}

	@Override
	public void removeFromDictionary(EntityRef entityRef,
			String dictionaryName, Object elementValue) throws Exception {

		if (elementValue == null) {
			return;
		}

		Entity entity = loadPartialEntity(entityRef.getUuid());

		UUID timestampUuid = newTimeUUID();
		Mutator<ByteBuffer> batch = createMutator(
				cass.getApplicationKeyspace(applicationId), be);

		batch = batchUpdateDictionary(batch, entity, dictionaryName,
				elementValue, true, timestampUuid);

		batchExecute(batch, CassandraService.RETRY_COUNT);
	}

	@Override
	public Set<String> getDictionaries(EntityRef entity) throws Exception {
		return getDictionaryNames(entity);
	}

	@Override
	public void deleteProperty(EntityRef entityRef, String propertyName)
			throws Exception {
		setProperty(entityRef, propertyName, null);
	}

	@Override
	public Set<String> getApplicationCollections() throws Exception {
		Set<String> collections = new TreeSet<String>(CASE_INSENSITIVE_ORDER);
		Set<String> dynamic_collections = cast(getDictionaryAsSet(
				getApplicationRef(), DICTIONARY_COLLECTIONS));
		if (dynamic_collections != null) {
			for (String collection : dynamic_collections) {
				if (!Schema.isAssociatedEntityType(collection)) {
					collections.add(collection);
				}
			}
		}
		Set<String> system_collections = getDefaultSchema().getCollectionNames(
				Application.ENTITY_TYPE);
		if (system_collections != null) {
			for (String collection : system_collections) {
				if (!Schema.isAssociatedEntityType(collection)) {
					collections.add(collection);
				}
			}
		}
		return collections;
	}

	@Override
	public long getApplicationCollectionSize(String collectionName)
			throws Exception {
		Long count = null;
		if (!Schema.isAssociatedEntityType(collectionName)) {
			Map<String, Long> counts = getApplicationCounters();
			count = counts.get("application.collection." + collectionName);
		}
		return count != null ? count : 0;
	}

	@Override
	public Map<String, Object> getApplicationCollectionMetadata()
			throws Exception {
		Set<String> collections = getApplicationCollections();
		Map<String, Long> counts = getApplicationCounters();
		Map<String, Object> metadata = new HashMap<String, Object>();
		if (collections != null) {
			for (String collectionName : collections) {
				if (!Schema.isAssociatedEntityType(collectionName)) {
					Long count = counts.get("application.collection."
							+ collectionName);
					/*
					 * int count = emf .countColumns(
					 * getApplicationKeyspace(applicationId),
					 * ApplicationCF.ENTITY_ID_SETS, key(applicationId,
					 * DICTIONARY_COLLECTIONS, collectionName));
					 */
					Map<String, Object> entry = new HashMap<String, Object>();
					entry.put("count", count != null ? count : 0);
					entry.put("type", singularize(collectionName));
					entry.put("name", collectionName);
					entry.put("title", capitalize(collectionName));
					metadata.put(collectionName, entry);
				}
			}
		}
		/*
		 * if ((counts != null) && !counts.isEmpty()) { metadata.put("counters",
		 * counts); }
		 */
		return metadata;
	}

	public Object getRolePermissionsKey(String roleName) {
		return key(getIdForRoleName(roleName), DICTIONARY_PERMISSIONS);
	}

	public Object getRolePermissionsKey(UUID groupId, String roleName) {
		return key(getIdForGroupIdAndRoleName(groupId, roleName),
				DICTIONARY_PERMISSIONS);
	}

	public EntityRef userRef(UUID userId) {
		return ref(User.ENTITY_TYPE, userId);
	}

	public EntityRef groupRef(UUID groupId) {
		return ref(Group.ENTITY_TYPE, groupId);
	}

	public EntityRef roleRef(String roleName) {
		return ref(TYPE_ROLE, getIdForRoleName(roleName));
	}

	public EntityRef roleRef(UUID groupId, String roleName) {
		return ref(TYPE_ROLE, getIdForGroupIdAndRoleName(groupId, roleName));
	}

	@Override
	public Map<String, String> getRoles() throws Exception {
		return cast(getDictionaryAsMap(getApplicationRef(),
				DICTIONARY_ROLENAMES));
	}

	@Override
	public String getRoleTitle(String roleName) throws Exception {
		String title = string(getDictionaryElementValue(getApplicationRef(),
				DICTIONARY_ROLENAMES, roleName));
		if (title == null) {
			title = roleName;
		}
		return title;
	}

	@Override
	public Map<String, String> getRolesWithTitles(Set<String> roleNames)
			throws Exception {
		Map<String, String> rolesWithTitles = new HashMap<String, String>();

		Map<String, Object> results = getDictionaryElementValues(
				getApplicationRef(), DICTIONARY_ROLENAMES,
				roleNames.toArray(new String[0]));

		for (String roleName : roleNames) {
			rolesWithTitles.put(roleName, roleName);
		}

		if (results != null) {
			for (Entry<String, Object> result : results.entrySet()) {
				rolesWithTitles.put(result.getKey(), string(result.getValue()));
			}
		}

		return rolesWithTitles;
	}

	@Override
	public Entity createRole(String roleName, String roleTitle)
			throws Exception {
		UUID timestampUuid = newTimeUUID();
		Mutator<ByteBuffer> batch = createMutator(
				cass.getApplicationKeyspace(applicationId), be);
		batchCreateRole(batch, null, roleName, roleTitle, null, timestampUuid);
		batchExecute(batch, CassandraService.RETRY_COUNT);
		return get(roleRef(roleName));
	}

	@Override
	public void grantRolePermission(String roleName, String permission)
			throws Exception {
		roleName = roleName.toLowerCase();
		permission = permission.toLowerCase();
		long timestamp = cass.createTimestamp();
		Mutator<ByteBuffer> batch = createMutator(
				cass.getApplicationKeyspace(applicationId), be);
		addInsertToMutator(batch, ApplicationCF.ENTITY_DICTIONARIES,
				getRolePermissionsKey(roleName), permission,
				ByteBuffer.allocate(0), timestamp);
		batchExecute(batch, CassandraService.RETRY_COUNT);
	}

	@Override
	public void grantRolePermissions(String roleName,
			Collection<String> permissions) throws Exception {
		roleName = roleName.toLowerCase();
		long timestamp = cass.createTimestamp();
		Mutator<ByteBuffer> batch = createMutator(
				cass.getApplicationKeyspace(applicationId), be);
		for (String permission : permissions) {
			permission = permission.toLowerCase();
			addInsertToMutator(batch, ApplicationCF.ENTITY_DICTIONARIES,
					getRolePermissionsKey(roleName), permission,
					ByteBuffer.allocate(0), timestamp);
		}
		batchExecute(batch, CassandraService.RETRY_COUNT);
	}

	@Override
	public void revokeRolePermission(String roleName, String permission)
			throws Exception {
		roleName = roleName.toLowerCase();
		permission = permission.toLowerCase();
		long timestamp = cass.createTimestamp();
		Mutator<ByteBuffer> batch = createMutator(
				cass.getApplicationKeyspace(applicationId), be);
		CassandraPersistenceUtils.addDeleteToMutator(batch,
				ApplicationCF.ENTITY_DICTIONARIES,
				getRolePermissionsKey(roleName), permission, timestamp);
		batchExecute(batch, CassandraService.RETRY_COUNT);
	}

	@Override
	public Set<String> getRolePermissions(String roleName) throws Exception {
		roleName = roleName.toLowerCase();
		return cass.getAllColumnNames(
				cass.getApplicationKeyspace(applicationId),
				ApplicationCF.ENTITY_DICTIONARIES,
				getRolePermissionsKey(roleName));
	}

	@Override
	public void deleteRole(String roleName) throws Exception {
		roleName = roleName.toLowerCase();
		removeFromDictionary(getApplicationRef(), DICTIONARY_ROLENAMES,
				roleName);
		delete(roleRef(roleName));
	}

	public CollectionRef memberRef(UUID groupId, UUID userId) {
		return new SimpleCollectionRef(groupRef(groupId), COLLECTION_USERS,
				userRef(userId));
	}

	@Override
	public Map<String, String> getGroupRoles(UUID groupId) throws Exception {
		return cast(getDictionaryAsMap(groupRef(groupId), DICTIONARY_ROLENAMES));
	}

	@Override
	public Entity createGroupRole(UUID groupId, String roleName)
			throws Exception {
		UUID timestampUuid = newTimeUUID();
		Mutator<ByteBuffer> batch = createMutator(
				cass.getApplicationKeyspace(applicationId), be);
		batchCreateRole(batch, groupId, roleName, null, null, timestampUuid);
		batchExecute(batch, CassandraService.RETRY_COUNT);
		return get(roleRef(groupId, roleName));
	}

	@Override
	public void grantGroupRolePermission(UUID groupId, String roleName,
			String permission) throws Exception {
		roleName = roleName.toLowerCase();
		permission = permission.toLowerCase();
		long timestamp = cass.createTimestamp();
		Mutator<ByteBuffer> batch = createMutator(
				cass.getApplicationKeyspace(applicationId), be);
		addInsertToMutator(batch, ApplicationCF.ENTITY_DICTIONARIES,
				getRolePermissionsKey(groupId, roleName), permission,
				ByteBuffer.allocate(0), timestamp);
		batchExecute(batch, CassandraService.RETRY_COUNT);
	}

	@Override
	public void revokeGroupRolePermission(UUID groupId, String roleName,
			String permission) throws Exception {
		roleName = roleName.toLowerCase();
		permission = permission.toLowerCase();
		long timestamp = cass.createTimestamp();
		Mutator<ByteBuffer> batch = createMutator(
				cass.getApplicationKeyspace(applicationId), be);
		CassandraPersistenceUtils
				.addDeleteToMutator(batch, ApplicationCF.ENTITY_DICTIONARIES,
						getRolePermissionsKey(groupId, roleName), permission,
						timestamp);
		batchExecute(batch, CassandraService.RETRY_COUNT);
	}

	@Override
	public Set<String> getGroupRolePermissions(UUID groupId, String roleName)
			throws Exception {
		roleName = roleName.toLowerCase();
		return cass.getAllColumnNames(
				cass.getApplicationKeyspace(applicationId),
				ApplicationCF.ENTITY_DICTIONARIES,
				getRolePermissionsKey(groupId, roleName));
	}

	@Override
	public void deleteGroupRole(UUID groupId, String roleName) throws Exception {
		roleName = roleName.toLowerCase();
		removeFromDictionary(groupRef(groupId), DICTIONARY_ROLENAMES, roleName);
		cass.deleteRow(cass.getApplicationKeyspace(applicationId),
				ApplicationCF.ENTITY_DICTIONARIES,
				getIdForGroupIdAndRoleName(groupId, roleName));
	}

	@Override
	public Set<String> getUserRoles(UUID userId) throws Exception {
		return cast(getDictionaryAsSet(userRef(userId), DICTIONARY_ROLENAMES));
	}

	@SuppressWarnings("unchecked")
	@Override
	public Map<String, String> getUserRolesWithTitles(UUID userId)
			throws Exception {
		return getRolesWithTitles((Set<String>) cast(getDictionaryAsSet(
				userRef(userId), DICTIONARY_ROLENAMES)));
	}

	@Override
	public void addUserToRole(UUID userId, String roleName) throws Exception {
		roleName = roleName.toLowerCase();
		addToDictionary(userRef(userId), DICTIONARY_ROLENAMES, roleName,
				roleName);
		addToCollection(userRef(userId), COLLECTION_ROLES, roleRef(roleName));
		// addToCollection(roleRef(roleName), COLLECTION_USERS,
		// userRef(userId));
	}

	@Override
	public void removeUserFromRole(UUID userId, String roleName)
			throws Exception {
		roleName = roleName.toLowerCase();
		removeFromDictionary(userRef(userId), DICTIONARY_ROLENAMES, roleName);
		removeFromCollection(userRef(userId), COLLECTION_ROLES,
				roleRef(roleName));
		// removeFromCollection(roleRef(roleName), COLLECTION_USERS,
		// userRef(userId));
	}

	@Override
	public Set<String> getUserPermissions(UUID userId) throws Exception {
		return cast(getDictionaryAsSet(userRef(userId),
				Schema.DICTIONARY_PERMISSIONS));
	}

	@Override
	public void grantUserPermission(UUID userId, String permission)
			throws Exception {
		permission = permission.toLowerCase();
		addToDictionary(userRef(userId), DICTIONARY_PERMISSIONS, permission);
	}

	@Override
	public void revokeUserPermission(UUID userId, String permission)
			throws Exception {
		permission = permission.toLowerCase();
		removeFromDictionary(userRef(userId), DICTIONARY_PERMISSIONS,
				permission);
	}

	@Override
	public Map<String, String> getUserGroupRoles(UUID userId, UUID groupId)
			throws Exception {
		return cast(getDictionaryAsMap(memberRef(groupId, userId),
				DICTIONARY_ROLENAMES));
	}

	@Override
	public void addUserToGroupRole(UUID userId, UUID groupId, String roleName)
			throws Exception {
		roleName = roleName.toLowerCase();
		EntityRef memberRef = memberRef(groupId, userId);
		EntityRef roleRef = roleRef(groupId, roleName);
		addToDictionary(memberRef, DICTIONARY_ROLENAMES, roleName, roleName);
		addToCollection(memberRef, COLLECTION_ROLES, roleRef);
		addToCollection(roleRef, COLLECTION_USERS, userRef(userId));
	}

	@Override
	public void removeUserFromGroupRole(UUID userId, UUID groupId,
			String roleName) throws Exception {
		roleName = roleName.toLowerCase();
		EntityRef memberRef = memberRef(groupId, userId);
		EntityRef roleRef = roleRef(groupId, roleName);
		removeFromDictionary(memberRef, DICTIONARY_ROLENAMES, roleName);
		removeFromCollection(memberRef, COLLECTION_ROLES, roleRef);
		removeFromCollection(roleRef, COLLECTION_USERS, userRef(userId));
	}

	@Override
	public Results getUsersInGroupRole(UUID groupId, String roleName,
			Results.Level level) throws Exception {
		EntityRef roleRef = roleRef(groupId, roleName);
		return this.getCollection(roleRef, COLLECTION_USERS, null, 10000,
				level, false);
	}

	@Override
	public void incrementAggregateCounters(UUID userId, UUID groupId,
			String category, String counterName, long value) {
		long cassandraTimestamp = cass.createTimestamp();
		incrementAggregateCounters(userId, groupId, category, counterName,
				value, cassandraTimestamp);
	}

	public void incrementAggregateCounters(UUID userId, UUID groupId,
			String category, String counterName, long value,
			long cassandraTimestamp) {
		Mutator<ByteBuffer> m = createMutator(
				cass.getApplicationKeyspace(applicationId), be);

		counterUtils.batchIncrementAggregateCounters(m, applicationId, userId,
				groupId, null, category, counterName, value,
				cassandraTimestamp / 1000, cassandraTimestamp);

		batchExecute(m, CassandraService.RETRY_COUNT);

	}

	@Override
	public void incrementAggregateCounters(UUID userId, UUID groupId,
			String category, Map<String, Long> counters) {
		long timestamp = cass.createTimestamp();
		Mutator<ByteBuffer> m = createMutator(
				cass.getApplicationKeyspace(applicationId), be);
		counterUtils.batchIncrementAggregateCounters(m, applicationId, userId,
				groupId, null, category, counters, timestamp);

		batchExecute(m, CassandraService.RETRY_COUNT);
	}

	@Override
	public Set<String> getCounterNames() throws Exception {
		Set<String> names = new TreeSet<String>(CASE_INSENSITIVE_ORDER);
		Set<String> nameSet = cast(getDictionaryAsSet(getApplicationRef(),
				Schema.DICTIONARY_COUNTERS));
		names.addAll(nameSet);
		return names;
	}

	@Override
	public void incrementApplicationCounters(Map<String, Long> counts) {
		long timestamp = cass.createTimestamp();
		Mutator<ByteBuffer> m = createMutator(
				cass.getApplicationKeyspace(applicationId), be);

		counterUtils.batchIncrementEntityCounters(m, applicationId, counts,
				timestamp, applicationId);

		batchExecute(m, CassandraService.RETRY_COUNT);
	}

	@Override
	public void incrementApplicationCounter(String name, long value) {
		long timestamp = cass.createTimestamp();
		Mutator<ByteBuffer> m = createMutator(
				cass.getApplicationKeyspace(applicationId), be);

		counterUtils.batchIncrementEntityCounter(m, applicationId, name, value,
				timestamp, applicationId);

		batchExecute(m, CassandraService.RETRY_COUNT);
	}

	@Override
	public void incrementEntitiesCounters(Map<UUID, Map<String, Long>> counts) {
		long timestamp = cass.createTimestamp();
		Mutator<ByteBuffer> m = createMutator(
				cass.getApplicationKeyspace(applicationId), be);
		counterUtils.batchIncrementEntityCounters(m, counts, timestamp,
				applicationId);

		batchExecute(m, CassandraService.RETRY_COUNT);
	}

	@Override
	public void incrementEntityCounters(UUID entityId, Map<String, Long> counts) {
		long timestamp = cass.createTimestamp();
		Mutator<ByteBuffer> m = createMutator(
				cass.getApplicationKeyspace(applicationId), be);

		counterUtils.batchIncrementEntityCounters(m, entityId, counts,
				timestamp, applicationId);

		batchExecute(m, CassandraService.RETRY_COUNT);
	}

	@Override
	public void incrementEntityCounter(UUID entityId, String name, long value) {
		long timestamp = cass.createTimestamp();
		Mutator<ByteBuffer> m = createMutator(
				cass.getApplicationKeyspace(applicationId), be);

		counterUtils.batchIncrementEntityCounter(m, entityId, name, value,
				timestamp, applicationId);

		batchExecute(m, CassandraService.RETRY_COUNT);
	}

	@Override
	public boolean isPropertyValueUniqueForEntity(String entityType,
			String propertyName, Object propertyValue) throws Exception {
		return isPropertyValueUniqueForEntity(applicationId, entityType,
				propertyName, propertyValue);
	}

	@Override
	public Map<String, Map<UUID, Set<String>>> getOwners(EntityRef entityRef)
			throws Exception {
		return getRelationManager(entityRef).getOwners();
	}

	@Override
	public Set<String> getCollections(EntityRef entityRef) throws Exception {
		return getRelationManager(entityRef).getCollections();
	}

	@Override
	public Results getCollection(EntityRef entityRef, String collectionName,
			UUID startResult, int count, Level resultsLevel, boolean reversed)
			throws Exception {
		return getRelationManager(entityRef).getCollection(collectionName,
				startResult, count, resultsLevel, reversed);
	}

	// @Override
	// public Results getCollection(EntityRef entityRef, String collectionName,
	// Map<String, Object> subkeyProperties, UUID startResult, int count,
	// Level resultsLevel, boolean reversed) throws Exception {
	// return getRelationManager(entityRef).getCollection(collectionName,
	// subkeyProperties, startResult, count, resultsLevel, reversed);
	// }

	@Override
	public Results getCollection(UUID entityId, String collectionName,
			Query query, Level resultsLevel) throws Exception {
		return getRelationManager(ref(entityId)).getCollection(collectionName,
				query, resultsLevel);
	}

	@Override
	public Entity addToCollection(EntityRef entityRef, String collectionName,
			EntityRef itemRef) throws Exception {
		return getRelationManager(entityRef).addToCollection(collectionName,
				itemRef);
	}

	@Override
	public Entity addToCollections(List<EntityRef> ownerEntities,
			String collectionName, EntityRef itemRef) throws Exception {
		return getRelationManager(itemRef).addToCollections(ownerEntities,
				collectionName);
	}

	@Override
	public Entity createItemInCollection(EntityRef entityRef,
			String collectionName, String itemType,
			Map<String, Object> properties) throws Exception {
		return getRelationManager(entityRef).createItemInCollection(
				collectionName, itemType, properties);
	}

	@Override
	public void removeFromCollection(EntityRef entityRef,
			String collectionName, EntityRef itemRef) throws Exception {
		getRelationManager(entityRef).removeFromCollection(collectionName,
				itemRef);
	}

	@Override
	public void copyRelationships(EntityRef srcEntityRef,
			String srcRelationName, EntityRef dstEntityRef,
			String dstRelationName) throws Exception {
		getRelationManager(srcEntityRef).copyRelationships(srcRelationName,
				dstEntityRef, dstRelationName);
	}

	@Override
	public Results searchCollection(EntityRef entityRef, String collectionName,
			Query query) throws Exception {
		return getRelationManager(entityRef).searchCollection(collectionName,
				query);
	}

	@Override
	public Set<String> getCollectionIndexes(EntityRef entity,
			String collectionName) throws Exception {
		return getRelationManager(entity).getCollectionIndexes(collectionName);
	}

	@Override
	public ConnectionRef createConnection(ConnectionRef connection)
			throws Exception {
		return getRelationManager(connection).createConnection(connection);
	}

	@Override
	public ConnectionRef createConnection(EntityRef connectingEntity,
			String connectionType, EntityRef connectedEntityRef)
			throws Exception {
		return getRelationManager(connectingEntity).createConnection(
				connectionType, connectedEntityRef);
	}

	@Override
	public ConnectionRef createConnection(EntityRef connectingEntity,
			String pairedConnectionType, EntityRef pairedEntity,
			String connectionType, EntityRef connectedEntityRef)
			throws Exception {
		return getRelationManager(connectingEntity).createConnection(
				pairedConnectionType, pairedEntity, connectionType,
				connectedEntityRef);
	}

	@Override
	public ConnectionRef createConnection(EntityRef connectingEntity,
			ConnectedEntityRef... connections) throws Exception {
		return getRelationManager(connectingEntity).createConnection(
				connections);
	}

	@Override
	public ConnectionRef connectionRef(EntityRef connectingEntity,
			String connectionType, EntityRef connectedEntityRef)
			throws Exception {
		return getRelationManager(connectingEntity).connectionRef(
				connectionType, connectedEntityRef);
	}

	@Override
	public ConnectionRef connectionRef(EntityRef connectingEntity,
			String pairedConnectionType, EntityRef pairedEntity,
			String connectionType, EntityRef connectedEntityRef)
			throws Exception {
		return getRelationManager(connectingEntity).connectionRef(
				pairedConnectionType, pairedEntity, connectionType,
				connectedEntityRef);
	}

	@Override
	public ConnectionRef connectionRef(EntityRef connectingEntity,
			ConnectedEntityRef... connections) {
		return getRelationManager(connectingEntity).connectionRef(connections);
	}

	@Override
	public void deleteConnection(ConnectionRef connectionRef) throws Exception {
		getRelationManager(connectionRef).deleteConnection(connectionRef);
	}

	@Override
	public boolean connectionExists(ConnectionRef connectionRef)
			throws Exception {
		return getRelationManager(connectionRef)
				.connectionExists(connectionRef);
	}

	@Override
	public Set<String> getConnectionTypes(UUID entityId, UUID connectedEntityId)
			throws Exception {
		return getRelationManager(ref(entityId)).getConnectionTypes(
				connectedEntityId);
	}

	@Override
	public Set<String> getConnectionTypes(EntityRef ref) throws Exception {
		return getRelationManager(ref).getConnectionTypes();
	}

	@Override
	public Set<String> getConnectionTypes(EntityRef ref,
			boolean filterConnection) throws Exception {
		return getRelationManager(ref).getConnectionTypes(filterConnection);
	}

	@Override
	public Results getConnectedEntities(UUID entityId, String connectionType,
			String connectedEntityType, Level resultsLevel) throws Exception {
		return getRelationManager(ref(entityId)).getConnectedEntities(
				connectionType, connectedEntityType, resultsLevel);
	}

	@Override
	public Results getConnectingEntities(UUID entityId, String connectionType,
			String connectedEntityType, Level resultsLevel) throws Exception {
		return getRelationManager(ref(entityId)).getConnectingEntities(
				connectionType, connectedEntityType, resultsLevel);
	}

	@Override
	public List<ConnectedEntityRef> getConnections(UUID entityId, Query query)
			throws Exception {
		return getRelationManager(ref(entityId)).getConnections(query);
	}

	// T.N. This isn't used anywhere. Removing for this release
	// @Override
	// public Results searchConnectedEntitiesForProperty(
	// EntityRef connectingEntity, String connectionType,
	// String connectedEntityType, String propertyName,
	// Object searchStartValue, Object searchFinishValue,
	// UUID startResult, int count, boolean reversed, Level resultsLevel)
	// throws Exception {
	// return getRelationManager(connectingEntity)
	// .searchConnectedEntitiesForProperty(connectionType,
	// connectedEntityType, propertyName, searchStartValue,
	// searchFinishValue, startResult, count, reversed,
	// resultsLevel);
	// }

	@Override
	public Results searchConnectedEntities(EntityRef connectingEntity,
			Query query) throws Exception {

		// TODO Todd Ed the query type and connection type needs set here.
		return getRelationManager(connectingEntity).searchConnectedEntities(
				query);
	}

	@Override
	public Object getAssociatedProperty(
			AssociatedEntityRef associatedEntityRef, String propertyName)
			throws Exception {
		return getRelationManager(associatedEntityRef).getAssociatedProperty(
				associatedEntityRef, propertyName);
	}

	@Override
	public Map<String, Object> getAssociatedProperties(
			AssociatedEntityRef associatedEntityRef) throws Exception {
		return getRelationManager(associatedEntityRef).getAssociatedProperties(
				associatedEntityRef);
	}

	@Override
	public void setAssociatedProperty(AssociatedEntityRef associatedEntityRef,
			String propertyName, Object propertyValue) throws Exception {
		getRelationManager(associatedEntityRef).setAssociatedProperty(
				associatedEntityRef, propertyName, propertyValue);
	}

	@Override
	public List<ConnectionRef> searchConnections(EntityRef connectingEntity,
			Query query) throws Exception {
		return getRelationManager(connectingEntity).searchConnections(query);
	}

	@Override
	public Set<String> getConnectionIndexes(EntityRef entity,
			String connectionType) throws Exception {
		return getRelationManager(entity).getConnectionIndexes(connectionType);
	}

	@Override
	public void resetRoles() throws Exception {

		try {
			createRole("admin", "Administrator");
		} catch (Exception e) {
			logger.error("Could not create admin role, may already exist", e);
		}

		try {
			createRole("default", "Default");
		} catch (Exception e) {
			logger.error("Could not create default role, may already exist", e);
		}

		try {
			createRole("guest", "Guest");
		} catch (Exception e) {
			logger.error("Could not create guest role, may already exist", e);
		}

		try {
			grantRolePermissions("default",
					Arrays.asList("get,put,post,delete:/**"));
		} catch (Exception e) {
			logger.error("Could not populate default role", e);
		}

		try {
			grantRolePermissions("guest", Arrays.asList("post:/users",
					"post:/devices", "put:/devices/*"));
		} catch (Exception e) {
			logger.error("Could not populate guest role", e);
		}

	}

	@Override
	public void setApplicationContext(ApplicationContext applicationContext)
			throws BeansException {
		this.applicationContext = applicationContext;
	}

	/**
	 * @return the applicationId
	 */
	public UUID getApplicationId() {
		return applicationId;
	}

	/**
	 * @return the cass
	 */
	public CassandraService getCass() {
		return cass;
	}

	public GeoIndexManager getGeoIndexManager() {
		return applicationContext.getAutowireCapableBeanFactory()
				.createBean(GeoIndexManager.class).init(this);
	}

	/**
	 * @return the indexBucketLocator
	 */
	public IndexBucketLocator getIndexBucketLocator() {
		return indexBucketLocator;
	}
>>>>>>> 6aced91c

}<|MERGE_RESOLUTION|>--- conflicted
+++ resolved
@@ -177,7 +177,6 @@
  * 
  */
 public class EntityManagerImpl implements EntityManager,
-<<<<<<< HEAD
         ApplicationContextAware {
 
     /** The log4j logger. */
@@ -2216,1965 +2215,11 @@
         }
 
         Entity entity = loadPartialEntity(entityRef.getUuid());
-=======
-		ApplicationContextAware {
-
-	/** The log4j logger. */
-	private static final Logger logger = LoggerFactory
-			.getLogger(EntityManagerImpl.class);
-
-	private ApplicationContext applicationContext;
-
-	@Autowired
-	private QueueManagerFactoryImpl qmf;
-
-	@Autowired
-	private IndexBucketLocator indexBucketLocator;
-
-	private UUID applicationId;
-
-	private CassandraService cass;
-
-	private CounterUtils counterUtils;
-
-	public static final StringSerializer se = new StringSerializer();
-	public static final ByteBufferSerializer be = new ByteBufferSerializer();
-	public static final UUIDSerializer ue = new UUIDSerializer();
-	public static final LongSerializer le = new LongSerializer();
-
-	public EntityManagerImpl() {
-	}
-
-	public EntityManagerImpl init(EntityManagerFactoryImpl emf,
-			CassandraService cass, CounterUtils counterUtils, UUID applicationId) {
-		this.cass = cass;
-		this.counterUtils = counterUtils;
-		this.applicationId = applicationId;
-		return this;
-	}
-
-	@Override
-	public EntityRef getApplicationRef() {
-		return ref(TYPE_APPLICATION, applicationId);
-	}
-
-	@Override
-	public Application getApplication() throws Exception {
-		return get(applicationId, Application.class);
-	}
-
-	@Override
-	public void updateApplication(Application app) throws Exception {
-		update(app);
-	}
-
-	@Override
-	public void updateApplication(Map<String, Object> properties)
-			throws Exception {
-		this.updateProperties(applicationId, properties);
-	}
-
-	@Override
-	public RelationManagerImpl getRelationManager(EntityRef entityRef) {
-		return applicationContext.getAutowireCapableBeanFactory()
-				.createBean(RelationManagerImpl.class)
-				.init(this, cass, applicationId, entityRef, indexBucketLocator);
-	}
-
-	/**
-	 * Batch dictionary property.
-	 * 
-	 * @param batch
-	 *            the batch
-	 * @param applicationId
-	 *            the application id
-	 * @param entityType
-	 *            the entity type
-	 * @param entityId
-	 *            the entity id
-	 * @param properties
-	 *            the properties
-	 * @param propertyName
-	 *            the property name
-	 * @param propertyValue
-	 *            the property value
-	 * @param timestamp
-	 *            the timestamp
-	 * @return batch
-	 * @throws Exception
-	 *             the exception
-	 */
-	public Mutator<ByteBuffer> batchSetProperty(Mutator<ByteBuffer> batch,
-			Entity entity, String propertyName, Object propertyValue,
-			UUID timestampUuid) throws Exception {
-		return this.batchSetProperty(batch, entity, propertyName,
-				propertyValue, false, false, timestampUuid);
-	}
-
-	public Mutator<ByteBuffer> batchSetProperty(Mutator<ByteBuffer> batch,
-			Entity entity, String propertyName, Object propertyValue,
-			boolean force, boolean noRead, UUID timestampUuid) throws Exception {
-
-		long timestamp = getTimestampInMicros(timestampUuid);
-
-		// propertyName = propertyName.toLowerCase();
-
-		boolean entitySchemaHasProperty = getDefaultSchema().hasProperty(
-				entity.getType(), propertyName);
-
-		propertyValue = getDefaultSchema().validateEntityPropertyValue(
-				entity.getType(), propertyName, propertyValue);
-
-		if (PROPERTY_TYPE.equalsIgnoreCase(propertyName)
-				&& (propertyValue != null)) {
-			if ("entity".equalsIgnoreCase(propertyValue.toString())
-					|| "dynamicentity".equalsIgnoreCase(propertyValue
-							.toString())) {
-				String errorMsg = "Unable to dictionary entity type to "
-						+ propertyValue + " because that is not a valid type.";
-				logger.error(errorMsg);
-				throw new IllegalArgumentException(errorMsg);
-			}
-		}
-
-		if (entitySchemaHasProperty) {
-
-			if (!force) {
-				if (!getDefaultSchema().isPropertyMutable(entity.getType(),
-						propertyName)) {
-					return batch;
-				}
-
-				// Passing null for propertyValue indicates delete the property
-				// so if required property, exit
-				if ((propertyValue == null)
-						&& getDefaultSchema().isRequiredProperty(
-								entity.getType(), propertyName)) {
-					return batch;
-				}
-			}
-
-			if (!isPropertyValueUniqueForEntity(entity.getUuid(),
-					entity.getType(), propertyName, propertyValue)) {
-				throw new DuplicateUniquePropertyExistsException(
-						entity.getType(), propertyName, propertyValue);
-			}
-
-			if (propertyName.equals(Schema.getDefaultSchema().aliasProperty(
-					entity.getType()))) {
-				cass.getLockManager().lockProperty(applicationId,
-						entity.getType(), propertyName);
-				deleteAliasesForEntity(entity.getUuid());
-				createAlias(applicationId, entity, entity.getType(),
-						string(propertyValue));
-				cass.getLockManager().unlockProperty(applicationId,
-						entity.getType(), propertyName);
-			}
-		}
-
-		if (getDefaultSchema()
-				.isPropertyIndexed(entity.getType(), propertyName)) {
-			getRelationManager(entity).batchUpdatePropertyIndexes(batch,
-					propertyName, propertyValue, entitySchemaHasProperty,
-					noRead, timestampUuid);
-		}
-
-		if (propertyValue != null) {
-			// Set the new value
-			addPropertyToMutator(batch, key(entity.getUuid()),
-					entity.getType(), propertyName, propertyValue, timestamp);
-
-			if (!entitySchemaHasProperty) {
-				// Make a list of all the properties ever dictionary on this
-				// entity
-				addInsertToMutator(batch, ENTITY_DICTIONARIES,
-						key(entity.getUuid(), DICTIONARY_PROPERTIES),
-						propertyName, null, timestamp);
-			}
-		} else {
-			addDeleteToMutator(batch, ENTITY_PROPERTIES, key(entity.getUuid()),
-					propertyName, timestamp);
-		}
-
-		return batch;
-	}
-
-	/**
-	 * Batch update properties.
-	 * 
-	 * @param batch
-	 *            the batch
-	 * @param applicationId
-	 *            the application id
-	 * @param entityType
-	 *            the entity type
-	 * @param entityId
-	 *            the entity id
-	 * @param entityProperties
-	 *            the entity properties
-	 * @param properties
-	 *            the properties
-	 * @param timestamp
-	 *            the timestamp
-	 * @return batch
-	 * @throws Exception
-	 *             the exception
-	 */
-	public Mutator<ByteBuffer> batchUpdateProperties(Mutator<ByteBuffer> batch,
-			Entity entity, Map<String, Object> properties, UUID timestampUuid)
-			throws Exception {
-
-		for (String propertyName : properties.keySet()) {
-			Object propertyValue = properties.get(propertyName);
-
-			batch = batchSetProperty(batch, entity, propertyName,
-					propertyValue, timestampUuid);
-		}
-
-		return batch;
-	}
-
-	/**
-	 * Batch update properties.
-	 * 
-	 * @param batch
-	 *            the batch
-	 * @param applicationId
-	 *            the application id
-	 * @param entityId
-	 *            the entity id
-	 * @param properties
-	 *            the properties
-	 * @param timestamp
-	 *            the timestamp
-	 * @return batch
-	 * @throws Exception
-	 *             the exception
-	 */
-	public Mutator<ByteBuffer> batchUpdateProperties(Mutator<ByteBuffer> batch,
-			UUID entityId, Map<String, Object> properties, UUID timestampUuid)
-			throws Exception {
-
-		DynamicEntity entity = loadPartialEntity(entityId);
-		if (entity == null) {
-			return batch;
-		}
-
-		for (String propertyName : properties.keySet()) {
-			Object propertyValue = properties.get(propertyName);
-
-			batch = batchSetProperty(batch, entity, propertyName,
-					propertyValue, timestampUuid);
-		}
-
-		return batch;
-	}
-
-	/**
-	 * Batch update set.
-	 * 
-	 * @param batch
-	 *            the batch
-	 * @param applicationId
-	 *            the application id
-	 * @param entityType
-	 *            the entity type
-	 * @param entityId
-	 *            the entity id
-	 * @param properties
-	 *            the properties
-	 * @param dictionaryName
-	 *            the dictionary name
-	 * @param property
-	 *            the property
-	 * @param elementValue
-	 *            the dictionary value
-	 * @param removeFromSet
-	 *            the remove from set
-	 * @param timestamp
-	 *            the timestamp
-	 * @return batch
-	 * @throws Exception
-	 *             the exception
-	 */
-	public Mutator<ByteBuffer> batchUpdateDictionary(Mutator<ByteBuffer> batch,
-			Entity entity, String dictionaryName, Object elementValue,
-			boolean removeFromDictionary, UUID timestampUuid) throws Exception {
-		return batchUpdateDictionary(batch, entity, dictionaryName,
-				elementValue, null, removeFromDictionary, timestampUuid);
-	}
-
-	public Mutator<ByteBuffer> batchUpdateDictionary(Mutator<ByteBuffer> batch,
-			Entity entity, String dictionaryName, Object elementValue,
-			Object elementCoValue, boolean removeFromDictionary,
-			UUID timestampUuid) throws Exception {
-
-		long timestamp = getTimestampInMicros(timestampUuid);
-
-		// dictionaryName = dictionaryName.toLowerCase();
-		if (elementCoValue == null) {
-			elementCoValue = ByteBuffer.allocate(0);
-		}
-
-		boolean entityHasDictionary = getDefaultSchema().hasDictionary(
-				entity.getType(), dictionaryName);
-
-		// Don't index dynamic dictionaries not defined by the schema
-		if (entityHasDictionary) {
-			getRelationManager(entity).batchUpdateSetIndexes(batch,
-					dictionaryName, elementValue, removeFromDictionary,
-					timestampUuid);
-		}
-
-		ApplicationCF dictionary_cf = entityHasDictionary ? ENTITY_DICTIONARIES
-				: ENTITY_COMPOSITE_DICTIONARIES;
-
-		if (elementValue != null) {
-			if (!removeFromDictionary) {
-				// Set the new value
-
-				elementCoValue = toStorableBinaryValue(elementCoValue,
-						!entityHasDictionary);
-
-				addInsertToMutator(batch, dictionary_cf,
-						key(entity.getUuid(), dictionaryName),
-						entityHasDictionary ? elementValue
-								: asList(elementValue), elementCoValue,
-						timestamp);
-
-				if (!entityHasDictionary) {
-					addInsertToMutator(batch, ENTITY_DICTIONARIES,
-							key(entity.getUuid(), DICTIONARY_SETS),
-							dictionaryName, null, timestamp);
-				}
-			} else {
-				addDeleteToMutator(batch, dictionary_cf,
-						key(entity.getUuid(), dictionaryName),
-						entityHasDictionary ? elementValue
-								: asList(elementValue), timestamp);
-			}
-		}
-
-		return batch;
-	}
-
-	public boolean isPropertyValueUniqueForEntity(UUID thisEntity,
-			String entityType, String propertyName, Object propertyValue)
-			throws Exception {
-
-		if (!getDefaultSchema().isPropertyUnique(entityType, propertyName)) {
-			return true;
-		}
-
-		if (propertyValue == null) {
-			return true;
-		}
-
-		String propertyPath = "/" + defaultCollectionName(entityType) + "/@"
-				+ propertyName;
-		cass.getLockManager().lock(applicationId, propertyPath);
-
-		Query query = new Query();
-		query.setEntityType(entityType);
-		query.addEqualityFilter(propertyName, propertyValue);
-		query.setLimit(1000);
-		query.setResultsLevel(IDS);
-
-		Results r = getRelationManager(ref(applicationId)).searchCollection(
-				pluralize(entityType), query);
-
-		cass.getLockManager().unlock(applicationId, propertyPath);
-
-		if (r == null) {
-			return true;
-		}
-
-		if ((thisEntity != null) && (r.size() > 0)
-				&& r.getId().equals(thisEntity)) {
-			return true;
-		}
-
-		if (r.size() > 1) {
-			logger.info("Warning: Multiple instances with duplicate value of "
-					+ propertyValue + " for propertyName " + propertyName
-					+ " of entity type " + entityType);
-		}
-		return r.isEmpty();
-	}
-
-	public UUID createAlias(EntityRef ref, String alias) throws Exception {
-		return createAlias(null, ref, null, alias);
-	}
-
-	@Override
-	public UUID createAlias(UUID ownerId, EntityRef ref, String aliasType,
-			String alias) throws Exception {
-
-		UUID entityId = ref.getUuid();
-		String entityType = ref.getType();
-		if (entityType == null) {
-			entityType = getEntityType(entityId);
-		}
-		if (entityType == null) {
-			return null;
-		}
-		if (aliasType == null) {
-			aliasType = entityType;
-		}
-		if (ownerId == null) {
-			ownerId = applicationId;
-		}
-		if (alias == null) {
-			return null;
-		}
-		alias = alias.toLowerCase().trim();
-		UUID keyId = CassandraPersistenceUtils.aliasID(ownerId, aliasType,
-				alias);
-		Keyspace ko = cass.getApplicationKeyspace(applicationId);
-		Mutator<ByteBuffer> m = createMutator(ko, be);
-
-		long timestamp = cass.createTimestamp();
-
-		addInsertToMutator(m, ENTITY_ALIASES, keyId, "entityId", entityId,
-				timestamp);
-		addInsertToMutator(m, ENTITY_ALIASES, keyId, "entityType", entityType,
-				timestamp);
-		addInsertToMutator(m, ENTITY_ALIASES, keyId, "aliasType", aliasType,
-				timestamp);
-		addInsertToMutator(m, ENTITY_ALIASES, keyId, "alias", alias, timestamp);
-
-		batchExecute(m, CassandraService.RETRY_COUNT);
-
-		return keyId;
-	}
-
-	@Override
-	public void deleteAlias(UUID ownerId, String aliasType, String alias)
-			throws Exception {
-		if (ownerId == null) {
-			ownerId = applicationId;
-		}
-		if (aliasType == null) {
-			return;
-		}
-		if (alias == null) {
-			return;
-		}
-		alias = alias.toLowerCase().trim();
-		UUID keyId = CassandraPersistenceUtils.aliasID(ownerId, aliasType,
-				alias);
-		cass.deleteRow(cass.getApplicationKeyspace(applicationId),
-				ENTITY_ALIASES, keyId);
-
-	}
-
-	@Override
-	public EntityRef getAlias(UUID ownerId, String aliasType, String alias)
-			throws Exception {
-		if (ownerId == null) {
-			ownerId = applicationId;
-		}
-		if (aliasType == null) {
-			return null;
-		}
-		if (alias == null) {
-			return null;
-		}
-		alias = alias.toLowerCase().trim();
-		UUID keyId = CassandraPersistenceUtils.aliasID(ownerId, aliasType,
-				alias);
-		Set<String> columnNames = new LinkedHashSet<String>();
-		columnNames.add("entityId");
-		columnNames.add("entityType");
-		List<HColumn<String, ByteBuffer>> columns = cass.getColumns(
-				cass.getApplicationKeyspace(applicationId), ENTITY_ALIASES,
-				keyId, columnNames, se, be);
-
-		if (columns != null) {
-			Map<String, ByteBuffer> cols = CassandraPersistenceUtils
-					.getColumnMap(columns);
-			String entityType = string(cols.get("entityType"));
-			UUID entityId = uuid(cols.get("entityId"), null);
-			if ((entityId != null) && (entityType != null)) {
-				return ref(entityType, entityId);
-			}
-		}
-
-		return null;
-	}
-
-	@Override
-	public Map<String, EntityRef> getAlias(String aliasType,
-			List<String> aliases) throws Exception {
-		return getAlias(applicationId, aliasType, aliases);
-	}
-
-	@Override
-	public Map<String, EntityRef> getAlias(UUID ownerId, String aliasType,
-			List<String> aliases) throws Exception {
-		if (ownerId == null) {
-			ownerId = applicationId;
-		}
-		if (aliasType == null) {
-			return null;
-		}
-		if (aliases == null) {
-			return null;
-		}
-		List<UUID> keyIds = new ArrayList<UUID>();
-		for (String alias : aliases) {
-			if (alias != null) {
-				alias = alias.toLowerCase().trim();
-				UUID keyId = CassandraPersistenceUtils.aliasID(ownerId,
-						aliasType, alias);
-				keyIds.add(keyId);
-			}
-		}
-		if (keyIds.size() == 0) {
-			return null;
-		}
-
-		Set<String> columnNames = new LinkedHashSet<String>();
-		columnNames.add("entityId");
-		columnNames.add("entityType");
-		columnNames.add("alias");
-		Rows<UUID, String, ByteBuffer> rows = cass.getRows(
-				cass.getApplicationKeyspace(applicationId), ENTITY_ALIASES,
-				keyIds, columnNames, ue, se, be);
-
-		Map<String, EntityRef> aliasedEntities = new HashMap<String, EntityRef>();
-		for (Row<UUID, String, ByteBuffer> row : rows) {
-			ColumnSlice<String, ByteBuffer> slice = row.getColumnSlice();
-			if (slice == null) {
-				continue;
-			}
-			List<HColumn<String, ByteBuffer>> columns = slice.getColumns();
-			if (columns != null) {
-				Map<String, ByteBuffer> cols = CassandraPersistenceUtils
-						.getColumnMap(columns);
-				String entityType = string(cols.get("entityType"));
-				UUID entityId = uuid(cols.get("entityId"), null);
-				String alias = string(cols.get("alias"));
-				if ((entityId != null) && (entityType != null)
-						&& (alias != null)) {
-					aliasedEntities.put(alias, ref(entityType, entityId));
-				}
-			}
-		}
-
-		return aliasedEntities;
-	}
-
-	public List<UUID> getAliases(UUID entityId) {
-		Keyspace ko = cass.getApplicationKeyspace(applicationId);
-		List<UUID> aliases = new ArrayList<UUID>();
-		IndexedSlicesQuery<UUID, String, UUID> q = createIndexedSlicesQuery(ko,
-				ue, se, ue);
-		q.setColumnFamily(ENTITY_ALIASES.toString());
-		q.setColumnNames("entityId");
-		q.addEqualsExpression("entityId", entityId);
-		QueryResult<OrderedRows<UUID, String, UUID>> r = q.execute();
-		OrderedRows<UUID, String, UUID> rows = r.get();
-		for (Row<UUID, String, UUID> row : rows) {
-			UUID aliasId = row.getKey();
-			aliases.add(aliasId);
-		}
-
-		return aliases;
-	}
-
-	public void deleteAliasesForEntity(UUID entityId) throws Exception {
-		long timestamp = cass.createTimestamp();
-		deleteAliasesForEntity(entityId, timestamp);
-	}
-
-	public void deleteAliasesForEntity(UUID entityId, long timestamp)
-			throws Exception {
-		Keyspace ko = cass.getApplicationKeyspace(applicationId);
-		List<UUID> aliases = getAliases(entityId);
-		for (UUID alias : aliases) {
-			cass.deleteRow(ko, ENTITY_ALIASES, alias, timestamp);
-		}
-
-	}
-
-	@SuppressWarnings("unchecked")
-	@Override
-	public <A extends Entity> A create(String entityType, Class<A> entityClass,
-			Map<String, Object> properties) throws Exception {
-		if ((entityType != null)
-				&& (entityType.startsWith(TYPE_ENTITY) || entityType
-						.startsWith("entities"))) {
-			throw new IllegalArgumentException("Invalid entity type");
-		}
-		A e = null;
-		try {
-			e = (A) create(entityType, (Class<Entity>) entityClass, properties,
-					null);
-		} catch (ClassCastException e1) {
-			logger.error("Unable to create typed entity", e1);
-		}
-		return e;
-	}
-
-	@Override
-	public Entity create(UUID importId, String entityType,
-			Map<String, Object> properties) throws Exception {
-		return create(entityType, null, properties, importId);
-	}
-
-	@SuppressWarnings("unchecked")
-	@Override
-	public <A extends TypedEntity> A create(A entity) throws Exception {
-		return (A) create(entity.getType(), entity.getClass(),
-				entity.getProperties());
-	}
-
-	@Override
-	public Entity create(String entityType, Map<String, Object> properties)
-			throws Exception {
-		return create(entityType, null, properties);
-	}
-
-	/**
-	 * Creates a new entity.
-	 * 
-	 * @param <A>
-	 *            the generic type
-	 * @param applicationId
-	 *            the application id
-	 * @param entityType
-	 *            the entity type
-	 * @param entityClass
-	 *            the entity class
-	 * @param properties
-	 *            the properties
-	 * @param importId
-	 *            an existing external uuid to use as the id for the new entity
-	 * @return new entity
-	 * @throws Exception
-	 *             the exception
-	 */
-	public <A extends Entity> A create(String entityType, Class<A> entityClass,
-			Map<String, Object> properties, UUID importId) throws Exception {
-
-		UUID timestampUuid = newTimeUUID();
-
-		Keyspace ko = cass.getApplicationKeyspace(applicationId);
-		Mutator<ByteBuffer> m = createMutator(ko, be);
-		A entity = batchCreate(m, entityType, entityClass, properties,
-				importId, timestampUuid);
-
-		batchExecute(m, CassandraService.RETRY_COUNT);
-
-		return entity;
-	}
-
-	@SuppressWarnings("unchecked")
-	public <A extends Entity> A batchCreate(Mutator<ByteBuffer> m,
-			String entityType, Class<A> entityClass,
-			Map<String, Object> properties, UUID importId, UUID timestampUuid)
-			throws Exception {
-
-		String eType = Schema.normalizeEntityType(entityType);
-
-		boolean is_application = TYPE_APPLICATION.equals(eType);
-
-		if (((applicationId == null) || applicationId
-				.equals(UUIDUtils.zeroUUID)) && !is_application) {
-			return null;
-		}
-
-		long timestamp = getTimestampInMicros(timestampUuid);
-
-		UUID itemId = UUIDUtils.newTimeUUID();
-
-		if (is_application) {
-			itemId = applicationId;
-		}
-		if (importId != null) {
-			itemId = importId;
-		}
-
-		if (properties == null) {
-			properties = new TreeMap<String, Object>(CASE_INSENSITIVE_ORDER);
-		}
-
-		if (importId != null) {
-			if (isTimeBased(importId)) {
-				timestamp = UUIDUtils.getTimestampInMicros(importId);
-			} else if (properties.get(PROPERTY_CREATED) != null) {
-				timestamp = getLong(properties.get(PROPERTY_CREATED)) * 1000;
-			}
-		}
-
-		if (entityClass == null) {
-			entityClass = (Class<A>) DynamicEntity.class;
-		}
-
-		Set<String> required = getDefaultSchema().getRequiredProperties(
-				entityType);
-
-		if (required != null) {
-			for (String p : required) {
-				if (!PROPERTY_UUID.equals(p) && !PROPERTY_TYPE.equals(p)
-						&& !PROPERTY_CREATED.equals(p)
-						&& !PROPERTY_MODIFIED.equals(p)) {
-					Object v = properties.get(p);
-					if (getDefaultSchema().isPropertyTimestamp(entityType, p)) {
-						if (v == null) {
-							properties.put(p, timestamp / 1000);
-						} else {
-							long ts = getLong(v);
-							if (ts <= 0) {
-								properties.put(p, timestamp / 1000);
-							}
-						}
-						continue;
-					}
-					if (v == null) {
-						throw new RequiredPropertyNotFoundException(entityType,
-								p);
-					} else if ((v instanceof String) && isBlank((String) v)) {
-						throw new RequiredPropertyNotFoundException(entityType,
-								p);
-					}
-				}
-			}
-		}
-
-		// Create collection name based on entity: i.e. "users"
-		String collection_name = Schema.defaultCollectionName(eType);
-		// Create collection key based collection name
-		String bucketId = indexBucketLocator.getBucket(applicationId,
-				IndexType.COLLECTION, itemId, collection_name);
-
-		Object collection_key = key(applicationId,
-				Schema.DICTIONARY_COLLECTIONS, collection_name, bucketId);
-
-		CollectionInfo collection = null;
-
-		if (!is_application) {
-			// Add entity to collection
-
-			collection = getDefaultSchema().getCollection(TYPE_APPLICATION,
-					collection_name);
-
-			addInsertToMutator(m, ENTITY_ID_SETS, collection_key, itemId, null,
-					timestamp);
-
-			// Add name of collection to dictionary property
-			// Application.collections
-			addInsertToMutator(m, ENTITY_DICTIONARIES,
-					key(applicationId, Schema.DICTIONARY_COLLECTIONS),
-					collection_name, null, timestamp);
-
-			addInsertToMutator(m, ENTITY_COMPOSITE_DICTIONARIES,
-					key(itemId, Schema.DICTIONARY_CONTAINER_ENTITIES),
-					asList(TYPE_APPLICATION, collection_name, applicationId),
-					null, timestamp);
-
-			// If the collection has subkeys, find each subkey variant
-			// and insert into the subkeyed collection as well
-
-			if (collection != null) {
-				if (collection.hasSubkeys()) {
-					List<String[]> combos = collection.getSubkeyCombinations();
-					for (String[] combo : combos) {
-						List<Object> subkey_props = new ArrayList<Object>();
-						for (String subkey_name : combo) {
-							Object subkey_value = null;
-							if (subkey_name != null) {
-								subkey_value = properties.get(subkey_name);
-							}
-							subkey_props.add(subkey_value);
-						}
-						Object subkey_key = key(subkey_props.toArray());
-
-						addInsertToMutator(m, ENTITY_ID_SETS,
-								key(collection_key, subkey_key), itemId, null,
-								timestamp);
-					}
-				}
-			}
-		}
-
-		properties.put(PROPERTY_UUID, itemId);
-		properties.put(PROPERTY_TYPE,
-				Schema.normalizeEntityType(entityType, false));
-
-		if (importId != null) {
-			if (properties.get(PROPERTY_CREATED) == null) {
-				properties.put(PROPERTY_CREATED, timestamp / 1000);
-			}
-
-			if (properties.get(PROPERTY_MODIFIED) == null) {
-				properties.put(PROPERTY_MODIFIED, timestamp / 1000);
-			}
-		} else {
-			properties.put(PROPERTY_CREATED, timestamp / 1000);
-			properties.put(PROPERTY_MODIFIED, timestamp / 1000);
-
-		}
-
-		// special case timestamp and published properties
-		// and dictionary their timestamp values if not set
-		// this is sure to break something for someone someday
-
-		if (properties.containsKey(PROPERTY_TIMESTAMP)) {
-			long ts = getLong(properties.get(PROPERTY_TIMESTAMP));
-			if (ts <= 0) {
-				properties.put(PROPERTY_TIMESTAMP, timestamp / 1000);
-			}
-		}
-
-		A entity = EntityFactory.newEntity(itemId, eType, entityClass);
-		logger.info("Entity created of type {}", entity.getClass().getName());
-
-		if (Event.ENTITY_TYPE.equals(eType)) {
-			Event event = (Event) entity.toTypedEntity();
-			for (String prop_name : properties.keySet()) {
-				Object propertyValue = properties.get(prop_name);
-				if (propertyValue != null) {
-					event.setProperty(prop_name, propertyValue);
-				}
-			}
-			Message message = storeEventAsMessage(m, event, timestamp);
-			incrementEntityCollection("events", timestamp);
-
-			entity.setUuid(message.getUuid());
-			return entity;
-		}
-
-		String aliasName = getDefaultSchema().aliasProperty(entityType);
-		logger.info("Alias property is {}", aliasName);
-		for (String prop_name : properties.keySet()) {
-
-			Object propertyValue = properties.get(prop_name);
-
-			if (propertyValue == null) {
-				continue;
-			}
-
-			if (!is_application
-					&& !isPropertyValueUniqueForEntity(applicationId,
-							entityType, prop_name, propertyValue)) {
-				throw new DuplicateUniquePropertyExistsException(entityType,
-						prop_name, propertyValue);
-			}
-
-			if (User.ENTITY_TYPE.equals(entityType) && "me".equals(prop_name)) {
-				throw new DuplicateUniquePropertyExistsException(entityType,
-						prop_name, propertyValue);
-			}
-
-			if (!Schema.isAssociatedEntityType(entityType)
-					&& prop_name.equals(aliasName)) {
-				String aliasValue = propertyValue.toString().toLowerCase()
-						.trim();
-				logger.info("Alias property value for {} is {}", aliasName,
-						aliasValue);
-				createAlias(applicationId, ref(entityType, itemId), entityType,
-						aliasValue);
-			}
-
-			entity.setProperty(prop_name, propertyValue);
-
-			batchSetProperty(m, entity, prop_name, propertyValue, true, true,
-					timestampUuid);
-
-		}
-
-		if (!is_application) {
-			incrementEntityCollection(collection_name, timestamp);
-		}
-
-		return entity;
-	}
-
-	public void incrementEntityCollection(String collection_name) {
-		long cassandraTimestamp = cass.createTimestamp();
-		incrementEntityCollection(collection_name, cassandraTimestamp);
-	}
-
-	public void incrementEntityCollection(String collection_name,
-			long cassandraTimestamp) {
-		try {
-			incrementAggregateCounters(null, null, null,
-					"application.collection." + collection_name, 1L,
-					cassandraTimestamp);
-		} catch (Exception e) {
-			logger.error("Unable to increment counter application.collection."
-					+ collection_name, e);
-		}
-		try {
-			incrementAggregateCounters(null, null, null,
-					"application.entities", 1L, cassandraTimestamp);
-		} catch (Exception e) {
-			logger.error("Unable to increment counter application.entities", e);
-		}
-	}
-
-	public void insertEntity(String type, UUID entityId) throws Exception {
-
-		Keyspace ko = cass.getApplicationKeyspace(applicationId);
-		Mutator<ByteBuffer> m = createMutator(ko, be);
-
-		Object itemKey = key(entityId);
-
-		long timestamp = cass.createTimestamp();
-
-		addPropertyToMutator(m, itemKey, type, PROPERTY_UUID, entityId,
-				timestamp);
-		addPropertyToMutator(m, itemKey, type, PROPERTY_TYPE, type, timestamp);
-
-		batchExecute(m, CassandraService.RETRY_COUNT);
-
-	}
-
-	public Message storeEventAsMessage(Mutator<ByteBuffer> m, Event event,
-			long timestamp) {
-
-		counterUtils.addEventCounterMutations(m, applicationId, event,
-				timestamp);
-
-		QueueManager q = qmf.getQueueManager(applicationId);
-
-		Message message = new Message();
-		message.setType("event");
-		message.setCategory(event.getCategory());
-		message.setStringProperty("message", event.getMessage());
-		message.setTimestamp(timestamp);
-		q.postToQueue("events", message);
-
-		return message;
-	}
-
-	/**
-	 * Gets the type.
-	 * 
-	 * @param applicationId
-	 *            the application id
-	 * @param entityId
-	 *            the entity id
-	 * @return entity type
-	 * @throws Exception
-	 *             the exception
-	 */
-	public String getEntityType(UUID entityId) throws Exception {
-
-		HColumn<String, String> column = cass.getColumn(
-				cass.getApplicationKeyspace(applicationId), ENTITY_PROPERTIES,
-				key(entityId), PROPERTY_TYPE, se, se);
-		if (column != null) {
-			return column.getValue();
-		}
-		return null;
-	}
-
-	/**
-	 * Gets the entity info.
-	 * 
-	 * @param applicationId
-	 *            the application id
-	 * @param entityId
-	 *            the entity id
-	 * @param propertyNames
-	 *            the property names
-	 * @return EntityInfo object holding properties
-	 * @throws Exception
-	 *             the exception
-	 */
-	public DynamicEntity loadPartialEntity(UUID entityId,
-			String... propertyNames) throws Exception {
-
-		List<HColumn<String, ByteBuffer>> results = null;
-		if ((propertyNames != null) && (propertyNames.length > 0)) {
-			Set<String> column_names = new TreeSet<String>(
-					CASE_INSENSITIVE_ORDER);
-
-			column_names.add(PROPERTY_TYPE);
-			column_names.add(PROPERTY_UUID);
-
-			for (String propertyName : propertyNames) {
-				column_names.add(propertyName);
-			}
-
-			results = cass.getColumns(
-					cass.getApplicationKeyspace(applicationId),
-					ENTITY_PROPERTIES, key(entityId), column_names, se, be);
-		} else {
-			results = cass.getAllColumns(
-					cass.getApplicationKeyspace(applicationId),
-					ENTITY_PROPERTIES, key(entityId));
-		}
-
-		Map<String, Object> entityProperties = deserializeEntityProperties(results);
-		if (entityProperties == null) {
-			return null;
-		}
-
-		String entityType = (String) entityProperties.get(PROPERTY_TYPE);
-		UUID id = (UUID) entityProperties.get(PROPERTY_UUID);
-
-		return new DynamicEntity(entityType, id, entityProperties);
-	}
-
-	/**
-	 * Gets the specified entity.
-	 * 
-	 * @param <A>
-	 *            the generic type
-	 * @param applicationId
-	 *            the application id
-	 * @param entityId
-	 *            the entity id
-	 * @param entityType
-	 *            the entity type
-	 * @param entityClass
-	 *            the entity class
-	 * @return entity
-	 * @throws Exception
-	 *             the exception
-	 */
-	public <A extends Entity> A getEntity(UUID entityId, String entityType,
-			Class<A> entityClass) throws Exception {
-
-		Object entity_key = key(entityId);
-		Map<String, Object> results = null;
-
-		// if (entityType == null) {
-		results = deserializeEntityProperties(cass.getAllColumns(
-				cass.getApplicationKeyspace(applicationId), ENTITY_PROPERTIES,
-				entity_key));
-		// } else {
-		// Set<String> columnNames = Schema.getPropertyNames(entityType);
-		// results = getColumns(getApplicationKeyspace(applicationId),
-		// EntityCF.PROPERTIES, entity_key, columnNames, se, be);
-		// }
-
-		if (results == null) {
-			logger.warn("getEntity(): No properties found for entity "
-					+ entityId + ", probably doesn't exist...");
-			return null;
-		}
-
-		UUID id = uuid(results.get(PROPERTY_UUID));
-		String type = string(results.get(PROPERTY_TYPE));
-
-		if (!entityId.equals(id)) {
-
-			logger.error("Expected entity id " + entityId + ", found " + id,
-					new Throwable());
-			return null;
-
-		}
-
-		A entity = EntityFactory.newEntity(id, type, entityClass);
-		entity.setProperties(results);
-
-		return entity;
-	}
-
-	/**
-	 * Gets the specified list of entities.
-	 * 
-	 * @param <A>
-	 *            the generic type
-	 * @param applicationId
-	 *            the application id
-	 * @param entityIds
-	 *            the entity ids
-	 * @param includeProperties
-	 *            the include properties
-	 * @param entityType
-	 *            the entity type
-	 * @param entityClass
-	 *            the entity class
-	 * @return entity
-	 * @throws Exception
-	 *             the exception
-	 */
-	public <A extends Entity> List<A> getEntities(List<UUID> entityIds,
-			String entityType, Class<A> entityClass) throws Exception {
-
-		List<A> entities = new ArrayList<A>();
-
-		if ((entityIds == null) || (entityIds.size() == 0)) {
-			return entities;
-		}
-
-		Map<UUID, A> resultSet = new LinkedHashMap<UUID, A>();
-
-		Rows<UUID, String, ByteBuffer> results = null;
-
-		// if (entityType == null) {
-		results = cass.getRows(cass.getApplicationKeyspace(applicationId),
-				ENTITY_PROPERTIES, entityIds, ue, se, be);
-		// } else {
-		// Set<String> columnNames = Schema.getPropertyNames(entityType);
-		// results = getRows(getApplicationKeyspace(applicationId),
-		// EntityCF.PROPERTIES,
-		// entityIds, columnNames, ue, se, be);
-		// }
-
-		if (results != null) {
-			for (UUID key : entityIds) {
-				Map<String, Object> properties = deserializeEntityProperties(results
-						.getByKey(key));
-
-				if (properties == null) {
-					logger.error("Error deserializing entity with key "
-							+ key
-							+ ", entity probaby doesn't exist, where did this key come from?");
-					continue;
-				}
-
-				UUID id = uuid(properties.get(PROPERTY_UUID));
-				String type = string(properties.get(PROPERTY_TYPE));
-
-				if ((id == null) || (type == null)) {
-					logger.error("Error retrieving entity with key "
-							+ key
-							+ ", no type or id deseriazable, where did this key come from?");
-					continue;
-				}
-				A entity = EntityFactory.newEntity(id, type, entityClass);
-				entity.setProperties(properties);
-
-				resultSet.put(id, entity);
-			}
-
-			for (UUID entityId : entityIds) {
-				A entity = resultSet.get(entityId);
-				if (entity != null) {
-					entities.add(entity);
-				}
-			}
-
-		}
-
-		return entities;
-	}
-
-	public Set<String> getPropertyNames(EntityRef entity) throws Exception {
-
-		Set<String> propertyNames = new TreeSet<String>(CASE_INSENSITIVE_ORDER);
-		List<HColumn<String, ByteBuffer>> results = cass.getAllColumns(
-				cass.getApplicationKeyspace(applicationId),
-				ENTITY_DICTIONARIES,
-				key(entity.getUuid(), DICTIONARY_PROPERTIES));
-		for (HColumn<String, ByteBuffer> result : results) {
-			String str = string(result.getName());
-			if (str != null) {
-				propertyNames.add(str);
-			}
-		}
-
-		Set<String> schemaProperties = getDefaultSchema().getPropertyNames(
-				entity.getType());
-		if ((schemaProperties != null) && !schemaProperties.isEmpty()) {
-			propertyNames.addAll(schemaProperties);
-		}
-
-		return propertyNames;
-	}
-
-	public Set<String> getDictionaryNames(EntityRef entity) throws Exception {
-
-		Set<String> dictionaryNames = new TreeSet<String>(
-				CASE_INSENSITIVE_ORDER);
-		List<HColumn<String, ByteBuffer>> results = cass.getAllColumns(
-				cass.getApplicationKeyspace(applicationId),
-				ENTITY_DICTIONARIES, key(entity.getUuid(), DICTIONARY_SETS));
-		for (HColumn<String, ByteBuffer> result : results) {
-			String str = string(result.getName());
-			if (str != null) {
-				dictionaryNames.add(str);
-			}
-		}
-
-		Set<String> schemaSets = getDefaultSchema().getDictionaryNames(
-				entity.getType());
-		if ((schemaSets != null) && !schemaSets.isEmpty()) {
-			dictionaryNames.addAll(schemaSets);
-		}
-
-		return dictionaryNames;
-	}
-
-	@Override
-	public Object getDictionaryElementValue(EntityRef entity,
-			String dictionaryName, String elementName) throws Exception {
-
-		Object value = null;
-
-		ApplicationCF dictionaryCf = null;
-
-		boolean entityHasDictionary = getDefaultSchema().hasDictionary(
-				entity.getType(), dictionaryName);
-
-		if (entityHasDictionary) {
-			dictionaryCf = ENTITY_DICTIONARIES;
-		} else {
-			dictionaryCf = ENTITY_COMPOSITE_DICTIONARIES;
-		}
-
-		Class<?> dictionaryCoType = getDefaultSchema().getDictionaryValueType(
-				entity.getType(), dictionaryName);
-		boolean coTypeIsBasic = ClassUtils.isBasicType(dictionaryCoType);
-
-		HColumn<ByteBuffer, ByteBuffer> result = cass.getColumn(cass
-				.getApplicationKeyspace(applicationId), dictionaryCf,
-				key(entity.getUuid(), dictionaryName),
-				entityHasDictionary ? bytebuffer(elementName)
-						: DynamicComposite.toByteBuffer(elementName), be, be);
-		if (result != null) {
-			if (entityHasDictionary && coTypeIsBasic) {
-				value = object(dictionaryCoType, result.getValue());
-			} else if (result.getValue().remaining() > 0) {
-				value = Schema.deserializePropertyValueFromJsonBinary(result
-						.getValue().slice(), dictionaryCoType);
-			}
-		} else {
-			logger.error("Results of EntityManagerImpl.getDictionaryElementValue is null");
-		}
-
-		return value;
-	}
-
-	public Map<String, Object> getDictionaryElementValues(EntityRef entity,
-			String dictionaryName, String... elementNames) throws Exception {
-
-		Map<String, Object> values = null;
-
-		ApplicationCF dictionaryCf = null;
-
-		boolean entityHasDictionary = getDefaultSchema().hasDictionary(
-				entity.getType(), dictionaryName);
-
-		if (entityHasDictionary) {
-			dictionaryCf = ENTITY_DICTIONARIES;
-		} else {
-			dictionaryCf = ENTITY_COMPOSITE_DICTIONARIES;
-		}
-
-		Class<?> dictionaryCoType = getDefaultSchema().getDictionaryValueType(
-				entity.getType(), dictionaryName);
-		boolean coTypeIsBasic = ClassUtils.isBasicType(dictionaryCoType);
-
-		ByteBuffer[] columnNames = new ByteBuffer[elementNames.length];
-		for (int i = 0; i < elementNames.length; i++) {
-			columnNames[i] = entityHasDictionary ? bytebuffer(elementNames[i])
-					: DynamicComposite.toByteBuffer(elementNames[i]);
-		}
-
-		ColumnSlice<ByteBuffer, ByteBuffer> results = cass.getColumns(
-				cass.getApplicationKeyspace(applicationId), dictionaryCf,
-				key(entity.getUuid(), dictionaryName), columnNames, be, be);
-		if (results != null) {
-			values = new HashMap<String, Object>();
-			for (HColumn<ByteBuffer, ByteBuffer> result : results.getColumns()) {
-				String name = entityHasDictionary ? string(result.getName())
-						: DynamicComposite.fromByteBuffer(result.getName())
-								.get(0, se);
-				if (entityHasDictionary && coTypeIsBasic) {
-					values.put(name,
-							object(dictionaryCoType, result.getValue()));
-				} else if (result.getValue().remaining() > 0) {
-					values.put(name, Schema
-							.deserializePropertyValueFromJsonBinary(result
-									.getValue().slice(), dictionaryCoType));
-				}
-			}
-		} else {
-			logger.error("Results of EntityManagerImpl.getDictionaryElementValues is null");
-		}
-
-		return values;
-	}
-
-	/**
-	 * Gets the set.
-	 * 
-	 * @param applicationId
-	 *            the application id
-	 * @param entityType
-	 *            the entity type
-	 * @param entityId
-	 *            the entity id
-	 * @param dictionaryName
-	 *            the dictionary name
-	 * @param joint
-	 *            the joint
-	 * @param property
-	 *            the property
-	 * @return contents of dictionary property
-	 * @throws Exception
-	 *             the exception
-	 */
-	@Override
-	public Map<Object, Object> getDictionaryAsMap(EntityRef entity,
-			String dictionaryName) throws Exception {
-
-		entity = validate(entity);
-
-		Map<Object, Object> dictionary = new LinkedHashMap<Object, Object>();
-
-		ApplicationCF dictionaryCf = null;
-
-		boolean entityHasDictionary = getDefaultSchema().hasDictionary(
-				entity.getType(), dictionaryName);
-
-		if (entityHasDictionary) {
-			dictionaryCf = ENTITY_DICTIONARIES;
-		} else {
-			dictionaryCf = ENTITY_COMPOSITE_DICTIONARIES;
-		}
-
-		Class<?> setType = getDefaultSchema().getDictionaryKeyType(
-				entity.getType(), dictionaryName);
-		Class<?> setCoType = getDefaultSchema().getDictionaryValueType(
-				entity.getType(), dictionaryName);
-		boolean coTypeIsBasic = ClassUtils.isBasicType(setCoType);
-
-		List<HColumn<ByteBuffer, ByteBuffer>> results = cass.getAllColumns(
-				cass.getApplicationKeyspace(applicationId), dictionaryCf,
-				key(entity.getUuid(), dictionaryName), be, be);
-		for (HColumn<ByteBuffer, ByteBuffer> result : results) {
-			Object name = null;
-			if (entityHasDictionary) {
-				name = object(setType, result.getName());
-			} else {
-				name = CompositeUtils.deserialize(result.getName());
-			}
-			Object value = null;
-			if (entityHasDictionary && coTypeIsBasic) {
-				value = object(setCoType, result.getValue());
-			} else if (result.getValue().remaining() > 0) {
-				value = Schema.deserializePropertyValueFromJsonBinary(result
-						.getValue().slice(), setCoType);
-			}
-			if (name != null) {
-				dictionary.put(name, value);
-			}
-		}
-
-		return dictionary;
-	}
-
-	@Override
-	public Set<Object> getDictionaryAsSet(EntityRef entity,
-			String dictionaryName) throws Exception {
-		return new LinkedHashSet<Object>(getDictionaryAsMap(entity,
-				dictionaryName).keySet());
-	}
-
-	/**
-	 * Update properties.
-	 * 
-	 * @param applicationId
-	 *            the application id
-	 * @param entityId
-	 *            the entity id
-	 * @param properties
-	 *            the properties
-	 * @throws Exception
-	 *             the exception
-	 */
-	public void updateProperties(UUID entityId, Map<String, Object> properties)
-			throws Exception {
-
-		DynamicEntity entity = loadPartialEntity(entityId);
-		if (entity == null) {
-			return;
-		}
-
-		Keyspace ko = cass.getApplicationKeyspace(applicationId);
-		Mutator<ByteBuffer> m = createMutator(ko, be);
-
-		UUID timestampUuid = newTimeUUID();
-		properties.put(PROPERTY_MODIFIED, getTimestampInMillis(timestampUuid));
-
-		batchUpdateProperties(m, entity, properties, timestampUuid);
-
-		batchExecute(m, CassandraService.RETRY_COUNT);
-	}
-
-	public void deleteEntity(UUID entityId) throws Exception {
-
-		logger.info("deleteEntity {} of application {}", entityId,
-				applicationId);
-
-		DynamicEntity entity = loadPartialEntity(entityId);
-		if (entity == null) {
-			return;
-		}
-
-		logger.info("deleteEntity: {} is of type {}", entityId,
-				entity.getType());
-
-		Keyspace ko = cass.getApplicationKeyspace(applicationId);
-		Mutator<ByteBuffer> m = createMutator(ko, be);
-
-		UUID timestampUuid = newTimeUUID();
-		long timestamp = getTimestampInMicros(timestampUuid);
-
-		// get all connections and disconnect them
-		getRelationManager(ref(entityId)).batchDisconnect(m, timestampUuid);
-
-		// delete all core properties and any dynamic property that's ever been
-		// dictionary for this entity
-		Set<String> properties = getPropertyNames(entity);
-		if (properties != null) {
-			for (String propertyName : properties) {
-				m = batchSetProperty(m, entity, propertyName, null, true,
-						false, timestampUuid);
-			}
-		}
-
-		// delete any core dictionaries and dynamic dictionaries associated with
-		// this entity
-		Set<String> dictionaries = getDictionaryNames(entity);
-		if (dictionaries != null) {
-			for (String dictionary : dictionaries) {
-				Set<Object> values = getDictionaryAsSet(entity, dictionary);
-				if (values != null) {
-					for (Object value : values) {
-						batchUpdateDictionary(m, entity, dictionary, value,
-								true, timestampUuid);
-					}
-				}
-			}
-		}
-
-		// find all the containing collections
-		getRelationManager(entity).batchRemoveFromContainers(m, timestampUuid);
-
-		batchExecute(m, CassandraService.RETRY_COUNT);
-
-		// this shouldn't really matter, but seems like a good idea to have all
-		// the row deletions happen after the batch mutation
-
-		timestamp += 1;
-
-		if (dictionaries != null) {
-			for (String dictionary : dictionaries) {
-				cass.deleteRow(
-						ko,
-						getDefaultSchema().hasDictionary(entity.getType(),
-								dictionary) ? ENTITY_DICTIONARIES
-								: ENTITY_COMPOSITE_DICTIONARIES,
-						key(entity.getUuid(), dictionary), timestamp);
-			}
-		}
-
-		cass.deleteRow(ko, ENTITY_PROPERTIES, key(entityId), timestamp);
-
-		deleteAliasesForEntity(entityId, timestamp);
-	}
-
-	@Override
-	public void delete(EntityRef entityRef) throws Exception {
-		deleteEntity(entityRef.getUuid());
-	}
-
-	public void batchCreateRole(Mutator<ByteBuffer> batch, UUID groupId,
-			String roleName, String roleTitle, RoleRef roleRef,
-			UUID timestampUuid) throws Exception {
-
-		long timestamp = getTimestampInMicros(timestampUuid);
-
-		if (roleRef == null) {
-			roleRef = new SimpleRoleRef(groupId, roleName);
-		}
-		if (roleTitle == null) {
-			roleTitle = roleRef.getRoleName();
-		}
-
-		EntityRef ownerRef = null;
-		if (roleRef.getGroupId() != null) {
-			ownerRef = new SimpleEntityRef(Group.ENTITY_TYPE,
-					roleRef.getGroupId());
-		} else {
-			ownerRef = new SimpleEntityRef(Application.ENTITY_TYPE,
-					applicationId);
-		}
-
-		Map<String, Object> properties = new TreeMap<String, Object>(
-				CASE_INSENSITIVE_ORDER);
-		properties.put(PROPERTY_TYPE, Role.ENTITY_TYPE);
-		properties.put("group", roleRef.getGroupId());
-		properties.put(PROPERTY_NAME, roleRef.getApplicationRoleName());
-		properties.put("roleName", roleRef.getRoleName());
-		properties.put("title", roleTitle);
-
-		Entity role = batchCreate(batch, Role.ENTITY_TYPE, null, properties,
-				roleRef.getUuid(), timestampUuid);
-
-		addInsertToMutator(batch, ENTITY_DICTIONARIES,
-				key(ownerRef.getUuid(), Schema.DICTIONARY_ROLENAMES),
-				roleRef.getRoleName(), roleTitle, timestamp);
-
-		addInsertToMutator(batch, ENTITY_DICTIONARIES,
-				key(ownerRef.getUuid(), DICTIONARY_SETS),
-				Schema.DICTIONARY_ROLENAMES, null, timestamp);
-
-		if (roleRef.getGroupId() != null) {
-			getRelationManager(ownerRef).batchAddToCollection(batch,
-					COLLECTION_ROLES, role, timestampUuid);
-		}
-
-	}
-
-	@Override
-	public EntityRef getUserByIdentifier(Identifier identifier)
-			throws Exception {
-		if (identifier == null) {
-			return null;
-		}
-		if (identifier.isUUID()) {
-			return new SimpleEntityRef("user", identifier.getUUID());
-		}
-		if (identifier.isName()) {
-			return this.getAlias(null, "user", identifier.getName());
-		}
-		if (identifier.isEmail()) {
-
-			Query query = new Query();
-			query.setEntityType("user");
-			query.addEqualityFilter("email", identifier.getEmail());
-			query.setLimit(1);
-			query.setResultsLevel(REFS);
-
-			Results r = getRelationManager(ref(applicationId))
-					.searchCollection("users", query);
-			if (r != null) {
-				return r.getRef();
-			}
-		}
-		return null;
-	}
-
-	@Override
-	public EntityRef getGroupByIdentifier(Identifier identifier)
-			throws Exception {
-		if (identifier == null) {
-			return null;
-		}
-		if (identifier.isUUID()) {
-			return new SimpleEntityRef("group", identifier.getUUID());
-		}
-		if (identifier.isName()) {
-			return this.getAlias(null, "group", identifier.getName());
-		}
-		return null;
-	}
-
-	@Override
-	public Results getAggregateCounters(UUID userId, UUID groupId,
-			String category, String counterName, CounterResolution resolution,
-			long start, long finish, boolean pad) {
-		return this.getAggregateCounters(userId, groupId, null, category,
-				counterName, resolution, start, finish, pad);
-	}
-
-	@Override
-	public Results getAggregateCounters(UUID userId, UUID groupId,
-			UUID queueId, String category, String counterName,
-			CounterResolution resolution, long start, long finish, boolean pad) {
-		start = resolution.round(start);
-		finish = resolution.round(finish);
-		long expected_time = start;
-		Keyspace ko = cass.getApplicationKeyspace(applicationId);
-		SliceCounterQuery<String, Long> q = createCounterSliceQuery(ko, se, le);
-		q.setColumnFamily(APPLICATION_AGGREGATE_COUNTERS.toString());
-		q.setRange(start, finish, false, ALL_COUNT);
-		QueryResult<CounterSlice<Long>> r = q.setKey(
-				counterUtils.getAggregateCounterRow(counterName, userId,
-						groupId, queueId, category, resolution)).execute();
-		List<AggregateCounter> counters = new ArrayList<AggregateCounter>();
-		for (HCounterColumn<Long> column : r.get().getColumns()) {
-			AggregateCounter count = new AggregateCounter(column.getName(),
-					column.getValue());
-			if (pad && !(resolution == CounterResolution.ALL)) {
-				while (count.getTimestamp() != expected_time) {
-					counters.add(new AggregateCounter(expected_time, 0));
-					expected_time = resolution.next(expected_time);
-				}
-				expected_time = resolution.next(expected_time);
-			}
-			counters.add(count);
-		}
-		if (pad && !(resolution == CounterResolution.ALL)) {
-			while (expected_time <= finish) {
-				counters.add(new AggregateCounter(expected_time, 0));
-				expected_time = resolution.next(expected_time);
-			}
-		}
-		return Results.fromCounters(new AggregateCounterSet(counterName,
-				userId, groupId, category, counters));
-	}
-
-	@Override
-	public Results getAggregateCounters(Query query) throws Exception {
-		CounterResolution resolution = query.getResolution();
-		if (resolution == null) {
-			resolution = CounterResolution.ALL;
-		}
-		long start = query.getStartTime() != null ? query.getStartTime() : 0;
-		long finish = query.getFinishTime() != null ? query.getFinishTime() : 0;
-		boolean pad = query.isPad();
-		if (start <= 0) {
-			start = 0;
-		}
-		if ((finish <= 0) || (finish < start)) {
-			finish = System.currentTimeMillis();
-		}
-		start = resolution.round(start);
-		finish = resolution.round(finish);
-		long expected_time = start;
-
-		if (pad && (resolution != CounterResolution.ALL)) {
-			long max_counters = (finish - start) / resolution.interval();
-			if (max_counters > 1000) {
-				finish = resolution.round(start
-						+ (resolution.interval() * 1000));
-			}
-		}
-
-		List<CounterFilterPredicate> filters = query.getCounterFilters();
-		if (filters == null) {
-			return null;
-		}
-		Map<String, AggregateCounterSelection> selections = new HashMap<String, AggregateCounterSelection>();
-		Keyspace ko = cass.getApplicationKeyspace(applicationId);
-
-		for (CounterFilterPredicate filter : filters) {
-			AggregateCounterSelection selection = new AggregateCounterSelection(
-					filter.getName(),
-					getUuid(getUserByIdentifier(filter.getUser())),
-					getUuid(getGroupByIdentifier(filter.getGroup())),
-					org.usergrid.mq.Queue.getQueueId(filter.getQueue()),
-					filter.getCategory());
-			selections.put(selection.getRow(resolution), selection);
-		}
-
-		MultigetSliceCounterQuery<String, Long> q = HFactory
-				.createMultigetSliceCounterQuery(ko, se, le);
-		q.setColumnFamily(APPLICATION_AGGREGATE_COUNTERS.toString());
-		q.setRange(start, finish, false, ALL_COUNT);
-		QueryResult<CounterRows<String, Long>> rows = q.setKeys(
-				selections.keySet()).execute();
-
-		List<AggregateCounterSet> countSets = new ArrayList<AggregateCounterSet>();
-		for (CounterRow<String, Long> r : rows.get()) {
-			expected_time = start;
-			List<AggregateCounter> counters = new ArrayList<AggregateCounter>();
-			for (HCounterColumn<Long> column : r.getColumnSlice().getColumns()) {
-				AggregateCounter count = new AggregateCounter(column.getName(),
-						column.getValue());
-				if (pad && (resolution != CounterResolution.ALL)) {
-					while (count.getTimestamp() != expected_time) {
-						counters.add(new AggregateCounter(expected_time, 0));
-						expected_time = resolution.next(expected_time);
-					}
-					expected_time = resolution.next(expected_time);
-				}
-				counters.add(count);
-			}
-			if (pad && (resolution != CounterResolution.ALL)) {
-				while (expected_time <= finish) {
-					counters.add(new AggregateCounter(expected_time, 0));
-					expected_time = resolution.next(expected_time);
-				}
-			}
-			AggregateCounterSelection selection = selections.get(r.getKey());
-			countSets.add(new AggregateCounterSet(selection.getName(),
-					selection.getUserId(), selection.getGroupId(), selection
-							.getCategory(), counters));
-		}
-
-		Collections.sort(countSets, new Comparator<AggregateCounterSet>() {
-			@Override
-			public int compare(AggregateCounterSet o1, AggregateCounterSet o2) {
-				String s1 = o1.getName();
-				String s2 = o2.getName();
-				return s1.compareTo(s2);
-			}
-		});
-		return Results.fromCounters(countSets);
-	}
-
-	@Override
-	public Map<String, Long> getEntityCounters(UUID entityId) throws Exception {
-
-		Map<String, Long> counters = new HashMap<String, Long>();
-		Keyspace ko = cass.getApplicationKeyspace(applicationId);
-		SliceCounterQuery<UUID, String> q = createCounterSliceQuery(ko, ue, se);
-		q.setColumnFamily(ENTITY_COUNTERS.toString());
-		q.setRange(null, null, false, ALL_COUNT);
-		QueryResult<CounterSlice<String>> r = q.setKey(entityId).execute();
-		for (HCounterColumn<String> column : r.get().getColumns()) {
-			counters.put(column.getName(), column.getValue());
-		}
-		return counters;
-	}
-
-	@Override
-	public Map<String, Long> getApplicationCounters() throws Exception {
-		return getEntityCounters(applicationId);
-	}
-
-	@Override
-	public void createApplicationCollection(String entityType) throws Exception {
-
-		Keyspace ko = cass.getApplicationKeyspace(applicationId);
-		Mutator<ByteBuffer> m = createMutator(ko, be);
-
-		long timestamp = cass.createTimestamp();
-
-		String collection_name = Schema.defaultCollectionName(entityType);
-		// Add name of collection to dictionary property Application.collections
-		addInsertToMutator(m, ENTITY_DICTIONARIES,
-				key(applicationId, Schema.DICTIONARY_COLLECTIONS),
-				collection_name, null, timestamp);
-
-		batchExecute(m, CassandraService.RETRY_COUNT);
-
-	}
-
-	@Override
-	public UUID createAlias(UUID id, String aliasType, String alias)
-			throws Exception {
-		return createAlias(null, ref(id), aliasType, alias);
-	}
-
-	@Override
-	public UUID createAlias(EntityRef ref, String aliasType, String alias)
-			throws Exception {
-		return createAlias(null, ref, aliasType, alias);
-	}
-
-	@Override
-	public void deleteAlias(String aliasType, String alias) throws Exception {
-		deleteAlias(null, aliasType, alias);
-	}
-
-	@Override
-	public EntityRef getAlias(String aliasType, String alias) throws Exception {
-		return getAlias(null, aliasType, alias);
-	}
-
-	@Override
-	public EntityRef validate(EntityRef entityRef) throws Exception {
-		return validate(entityRef, true);
-
-	}
-
-	public EntityRef validate(EntityRef entityRef, boolean verify)
-			throws Exception {
-		if ((entityRef == null) || (entityRef.getUuid() == null)) {
-			return null;
-		}
-		if ((entityRef.getType() == null) || verify) {
-			UUID entityId = entityRef.getUuid();
-			String entityType = entityRef.getType();
-			try {
-				entityRef = loadPartialEntity(entityRef.getUuid());
-			} catch (Exception e) {
-				logger.error("Unable to load entity"
-						+ entityRef.getUuid().toString(), e);
-			}
-			if (entityRef == null) {
-				throw new EntityNotFoundException("Entity "
-						+ entityId.toString() + " cannot be verified");
-			}
-			if ((entityType != null)
-					&& !entityType.equalsIgnoreCase(entityRef.getType())) {
-				throw new UnexpectedEntityTypeException("Entity " + entityId
-						+ " is not the expected type, expected " + entityType
-						+ ", found " + entityRef.getType());
-			}
-		}
-		return entityRef;
-	}
-
-	@Override
-	public String getType(UUID entityid) throws Exception {
-		return getEntityType(entityid);
-	}
-
-	public String getType(EntityRef entity) throws Exception {
-		if (entity.getType() != null) {
-			return entity.getType();
-		}
-		return getEntityType(entity.getUuid());
-	}
-
-	@Override
-	public Entity get(UUID entityid) throws Exception {
-		return getEntity(entityid, null, DynamicEntity.class);
-	}
-
-	@Override
-	public EntityRef getRef(UUID entityId) throws Exception {
-		String entityType = getEntityType(entityId);
-		if (entityType == null) {
-			logger.warn("Unable to get type for entity " + entityId);
-			return null;
-		}
-		return ref(entityType, entityId);
-	}
-
-	@Override
-	public Entity get(EntityRef entityRef) throws Exception {
-		if (entityRef == null) {
-			return null;
-		}
-		return getEntity(entityRef.getUuid(), null, DynamicEntity.class);
-	}
-
-	@Override
-	public <A extends Entity> A get(EntityRef entityRef, Class<A> entityClass)
-			throws Exception {
-		if (entityRef == null) {
-			return null;
-		}
-		return get(entityRef.getUuid(), entityClass);
-	}
-
-	@SuppressWarnings("unchecked")
-	@Override
-	public <A extends Entity> A get(UUID entityId, Class<A> entityClass)
-			throws Exception {
-		A e = null;
-		try {
-			e = (A) getEntity(entityId, null, (Class<Entity>) entityClass);
-		} catch (ClassCastException e1) {
-			logger.error("Unable to get typed entity", e1);
-		}
-		return e;
-	}
-
-	@Override
-	public Results get(List<UUID> entityIds, Results.Level resultsLevel)
-			throws Exception {
-		List<? extends Entity> results = getEntities(entityIds, null,
-				DynamicEntity.class);
-		return Results.fromEntities(results);
-	}
-
-	@Override
-	public Results get(List<UUID> entityIds,
-			Class<? extends Entity> entityClass, Results.Level resultsLevel)
-			throws Exception {
-		return fromEntities(getEntities(entityIds, null, entityClass));
-	}
-
-	@Override
-	public Results get(List<UUID> entityIds, String entityType,
-			Class<? extends Entity> entityClass, Results.Level resultsLevel)
-			throws Exception {
-		return fromEntities(getEntities(entityIds, entityType, entityClass));
-	}
-
-	public Results loadEntities(Results results, Results.Level resultsLevel,
-			int count) throws Exception {
-		return loadEntities(results, resultsLevel, null, count);
-	}
-
-	public Results loadEntities(Results results, Results.Level resultsLevel,
-			Map<UUID, UUID> associatedMap, int count) throws Exception {
-
-		results = results.trim(count);
-		if (resultsLevel.ordinal() <= results.getLevel().ordinal()) {
-			return results;
-		}
-
-		results.setEntities(getEntities(results.getIds(), null,
-				DynamicEntity.class));
-
-		if (resultsLevel == Results.Level.LINKED_PROPERTIES) {
-			List<Entity> entities = results.getEntities();
-			BiMap<UUID, UUID> associatedIds = null;
-
-			if (associatedMap != null) {
-				associatedIds = HashBiMap.create(associatedMap);
-			} else {
-				associatedIds = HashBiMap.create(entities.size());
-				for (Entity entity : entities) {
-					Object id = entity.getMetadata(PROPERTY_ASSOCIATED);
-					if (id instanceof UUID) {
-						associatedIds.put(entity.getUuid(), (UUID) id);
-					}
-				}
-			}
-			List<DynamicEntity> linked = getEntities(new ArrayList<UUID>(
-					associatedIds.values()), null, DynamicEntity.class);
-			for (DynamicEntity l : linked) {
-				Map<String, Object> p = l.getDynamicProperties();
-				if ((p != null) && (p.size() > 0)) {
-					Entity e = results.getEntitiesMap().get(
-							associatedIds.inverse().get(l.getUuid()));
-					if (l.getType().endsWith(TYPE_MEMBER)) {
-						e.setProperty(TYPE_MEMBER, p);
-					} else if (l.getType().endsWith(TYPE_CONNECTION)) {
-						e.setProperty(TYPE_CONNECTION, p);
-					}
-				}
-
-			}
-		}
-
-		return results;
-	}
-
-	@Override
-	public void update(Entity entity) throws Exception {
-		updateProperties(entity.getUuid(), entity.getProperties());
-	}
-
-	@Override
-	public Object getProperty(EntityRef entityRef, String propertyName)
-			throws Exception {
-		Entity entity = loadPartialEntity(entityRef.getUuid(), propertyName);
-		return entity.getProperty(propertyName);
-	}
-
-	@Override
-	public Map<String, Object> getProperties(EntityRef entityRef)
-			throws Exception {
-		Entity entity = loadPartialEntity(entityRef.getUuid());
-		Map<String, Object> props = entity.getProperties();
-		return props;
-	}
-
-	@Override
-	public void setProperty(EntityRef entityRef, String propertyName,
-			Object propertyValue) throws Exception {
-
-		setProperty(entityRef, propertyName, propertyValue, false);
-
-	}
-
-	@Override
-	public void setProperty(EntityRef entityRef, String propertyName,
-			Object propertyValue, boolean override) throws Exception {
-
-		if ((propertyValue instanceof String)
-				&& ((String) propertyValue).equals("")) {
-			propertyValue = null;
-		}
-
-		DynamicEntity entity = loadPartialEntity(entityRef.getUuid());
->>>>>>> 6aced91c
-
-		UUID timestampUuid = newTimeUUID();
-		Mutator<ByteBuffer> batch = createMutator(
-				cass.getApplicationKeyspace(applicationId), be);
-
-<<<<<<< HEAD
+
+        UUID timestampUuid = newTimeUUID();
+        Mutator<ByteBuffer> batch = createMutator(
+                cass.getApplicationKeyspace(applicationId), be);
+
         for (Map.Entry<?, ?> elementValue : elementValues.entrySet()) {
             batch = batchUpdateDictionary(batch, entity, dictionaryName,
                     elementValue.getKey(), elementValue.getValue(), false,
@@ -4558,17 +2603,6 @@
         removeFromDictionary(userRef(userId), DICTIONARY_PERMISSIONS,
                 permission);
     }
-=======
-		propertyValue = getDefaultSchema().validateEntityPropertyValue(
-				entity.getType(), propertyName, propertyValue);
-
-		entity.setProperty(propertyName, propertyValue);
-		batch = batchSetProperty(batch, entity, propertyName, propertyValue,
-				override, false, timestampUuid);
-		batchExecute(batch, CassandraService.RETRY_COUNT);
-
-	}
->>>>>>> 6aced91c
 
     @Override
     public Map<String, String> getUserGroupRoles(UUID userId, UUID groupId)
@@ -4780,6 +2814,14 @@
     }
 
     @Override
+	public void copyRelationships(EntityRef srcEntityRef,
+			String srcRelationName, EntityRef dstEntityRef,
+			String dstRelationName) throws Exception {
+		getRelationManager(srcEntityRef).copyRelationships(srcRelationName,
+				dstEntityRef, dstRelationName);
+	}
+
+	@Override
     public Results searchCollection(EntityRef entityRef, String collectionName,
             Query query) throws Exception {
         return getRelationManager(entityRef).searchCollection(collectionName,
@@ -5017,891 +3059,11 @@
                 .createBean(GeoIndexManager.class).init(this);
     }
 
-<<<<<<< HEAD
     /**
      * @return the indexBucketLocator
      */
     public IndexBucketLocator getIndexBucketLocator() {
         return indexBucketLocator;
     }
-=======
-		Entity entity = loadPartialEntity(entityRef.getUuid());
-
-		UUID timestampUuid = newTimeUUID();
-		Mutator<ByteBuffer> batch = createMutator(
-				cass.getApplicationKeyspace(applicationId), be);
-
-		batch = batchUpdateDictionary(batch, entity, dictionaryName,
-				elementValue, elementCoValue, false, timestampUuid);
-
-		batchExecute(batch, CassandraService.RETRY_COUNT);
-	}
-
-	@Override
-	public void addSetToDictionary(EntityRef entityRef, String dictionaryName,
-			Set<?> elementValues) throws Exception {
-
-		if ((elementValues == null) || elementValues.isEmpty()) {
-			return;
-		}
-
-		Entity entity = loadPartialEntity(entityRef.getUuid());
-
-		UUID timestampUuid = newTimeUUID();
-		Mutator<ByteBuffer> batch = createMutator(
-				cass.getApplicationKeyspace(applicationId), be);
-
-		for (Object elementValue : elementValues) {
-			batch = batchUpdateDictionary(batch, entity, dictionaryName,
-					elementValue, null, false, timestampUuid);
-		}
-
-		batchExecute(batch, CassandraService.RETRY_COUNT);
-	}
-
-	@Override
-	public void addMapToDictionary(EntityRef entityRef, String dictionaryName,
-			Map<?, ?> elementValues) throws Exception {
-
-		if ((elementValues == null) || elementValues.isEmpty()
-				|| entityRef == null) {
-			return;
-		}
-
-		Entity entity = loadPartialEntity(entityRef.getUuid());
-
-		UUID timestampUuid = newTimeUUID();
-		Mutator<ByteBuffer> batch = createMutator(
-				cass.getApplicationKeyspace(applicationId), be);
-
-		for (Map.Entry<?, ?> elementValue : elementValues.entrySet()) {
-			batch = batchUpdateDictionary(batch, entity, dictionaryName,
-					elementValue.getKey(), elementValue.getValue(), false,
-					timestampUuid);
-		}
-
-		batchExecute(batch, CassandraService.RETRY_COUNT);
-	}
-
-	@Override
-	public void removeFromDictionary(EntityRef entityRef,
-			String dictionaryName, Object elementValue) throws Exception {
-
-		if (elementValue == null) {
-			return;
-		}
-
-		Entity entity = loadPartialEntity(entityRef.getUuid());
-
-		UUID timestampUuid = newTimeUUID();
-		Mutator<ByteBuffer> batch = createMutator(
-				cass.getApplicationKeyspace(applicationId), be);
-
-		batch = batchUpdateDictionary(batch, entity, dictionaryName,
-				elementValue, true, timestampUuid);
-
-		batchExecute(batch, CassandraService.RETRY_COUNT);
-	}
-
-	@Override
-	public Set<String> getDictionaries(EntityRef entity) throws Exception {
-		return getDictionaryNames(entity);
-	}
-
-	@Override
-	public void deleteProperty(EntityRef entityRef, String propertyName)
-			throws Exception {
-		setProperty(entityRef, propertyName, null);
-	}
-
-	@Override
-	public Set<String> getApplicationCollections() throws Exception {
-		Set<String> collections = new TreeSet<String>(CASE_INSENSITIVE_ORDER);
-		Set<String> dynamic_collections = cast(getDictionaryAsSet(
-				getApplicationRef(), DICTIONARY_COLLECTIONS));
-		if (dynamic_collections != null) {
-			for (String collection : dynamic_collections) {
-				if (!Schema.isAssociatedEntityType(collection)) {
-					collections.add(collection);
-				}
-			}
-		}
-		Set<String> system_collections = getDefaultSchema().getCollectionNames(
-				Application.ENTITY_TYPE);
-		if (system_collections != null) {
-			for (String collection : system_collections) {
-				if (!Schema.isAssociatedEntityType(collection)) {
-					collections.add(collection);
-				}
-			}
-		}
-		return collections;
-	}
-
-	@Override
-	public long getApplicationCollectionSize(String collectionName)
-			throws Exception {
-		Long count = null;
-		if (!Schema.isAssociatedEntityType(collectionName)) {
-			Map<String, Long> counts = getApplicationCounters();
-			count = counts.get("application.collection." + collectionName);
-		}
-		return count != null ? count : 0;
-	}
-
-	@Override
-	public Map<String, Object> getApplicationCollectionMetadata()
-			throws Exception {
-		Set<String> collections = getApplicationCollections();
-		Map<String, Long> counts = getApplicationCounters();
-		Map<String, Object> metadata = new HashMap<String, Object>();
-		if (collections != null) {
-			for (String collectionName : collections) {
-				if (!Schema.isAssociatedEntityType(collectionName)) {
-					Long count = counts.get("application.collection."
-							+ collectionName);
-					/*
-					 * int count = emf .countColumns(
-					 * getApplicationKeyspace(applicationId),
-					 * ApplicationCF.ENTITY_ID_SETS, key(applicationId,
-					 * DICTIONARY_COLLECTIONS, collectionName));
-					 */
-					Map<String, Object> entry = new HashMap<String, Object>();
-					entry.put("count", count != null ? count : 0);
-					entry.put("type", singularize(collectionName));
-					entry.put("name", collectionName);
-					entry.put("title", capitalize(collectionName));
-					metadata.put(collectionName, entry);
-				}
-			}
-		}
-		/*
-		 * if ((counts != null) && !counts.isEmpty()) { metadata.put("counters",
-		 * counts); }
-		 */
-		return metadata;
-	}
-
-	public Object getRolePermissionsKey(String roleName) {
-		return key(getIdForRoleName(roleName), DICTIONARY_PERMISSIONS);
-	}
-
-	public Object getRolePermissionsKey(UUID groupId, String roleName) {
-		return key(getIdForGroupIdAndRoleName(groupId, roleName),
-				DICTIONARY_PERMISSIONS);
-	}
-
-	public EntityRef userRef(UUID userId) {
-		return ref(User.ENTITY_TYPE, userId);
-	}
-
-	public EntityRef groupRef(UUID groupId) {
-		return ref(Group.ENTITY_TYPE, groupId);
-	}
-
-	public EntityRef roleRef(String roleName) {
-		return ref(TYPE_ROLE, getIdForRoleName(roleName));
-	}
-
-	public EntityRef roleRef(UUID groupId, String roleName) {
-		return ref(TYPE_ROLE, getIdForGroupIdAndRoleName(groupId, roleName));
-	}
-
-	@Override
-	public Map<String, String> getRoles() throws Exception {
-		return cast(getDictionaryAsMap(getApplicationRef(),
-				DICTIONARY_ROLENAMES));
-	}
-
-	@Override
-	public String getRoleTitle(String roleName) throws Exception {
-		String title = string(getDictionaryElementValue(getApplicationRef(),
-				DICTIONARY_ROLENAMES, roleName));
-		if (title == null) {
-			title = roleName;
-		}
-		return title;
-	}
-
-	@Override
-	public Map<String, String> getRolesWithTitles(Set<String> roleNames)
-			throws Exception {
-		Map<String, String> rolesWithTitles = new HashMap<String, String>();
-
-		Map<String, Object> results = getDictionaryElementValues(
-				getApplicationRef(), DICTIONARY_ROLENAMES,
-				roleNames.toArray(new String[0]));
-
-		for (String roleName : roleNames) {
-			rolesWithTitles.put(roleName, roleName);
-		}
-
-		if (results != null) {
-			for (Entry<String, Object> result : results.entrySet()) {
-				rolesWithTitles.put(result.getKey(), string(result.getValue()));
-			}
-		}
-
-		return rolesWithTitles;
-	}
-
-	@Override
-	public Entity createRole(String roleName, String roleTitle)
-			throws Exception {
-		UUID timestampUuid = newTimeUUID();
-		Mutator<ByteBuffer> batch = createMutator(
-				cass.getApplicationKeyspace(applicationId), be);
-		batchCreateRole(batch, null, roleName, roleTitle, null, timestampUuid);
-		batchExecute(batch, CassandraService.RETRY_COUNT);
-		return get(roleRef(roleName));
-	}
-
-	@Override
-	public void grantRolePermission(String roleName, String permission)
-			throws Exception {
-		roleName = roleName.toLowerCase();
-		permission = permission.toLowerCase();
-		long timestamp = cass.createTimestamp();
-		Mutator<ByteBuffer> batch = createMutator(
-				cass.getApplicationKeyspace(applicationId), be);
-		addInsertToMutator(batch, ApplicationCF.ENTITY_DICTIONARIES,
-				getRolePermissionsKey(roleName), permission,
-				ByteBuffer.allocate(0), timestamp);
-		batchExecute(batch, CassandraService.RETRY_COUNT);
-	}
-
-	@Override
-	public void grantRolePermissions(String roleName,
-			Collection<String> permissions) throws Exception {
-		roleName = roleName.toLowerCase();
-		long timestamp = cass.createTimestamp();
-		Mutator<ByteBuffer> batch = createMutator(
-				cass.getApplicationKeyspace(applicationId), be);
-		for (String permission : permissions) {
-			permission = permission.toLowerCase();
-			addInsertToMutator(batch, ApplicationCF.ENTITY_DICTIONARIES,
-					getRolePermissionsKey(roleName), permission,
-					ByteBuffer.allocate(0), timestamp);
-		}
-		batchExecute(batch, CassandraService.RETRY_COUNT);
-	}
-
-	@Override
-	public void revokeRolePermission(String roleName, String permission)
-			throws Exception {
-		roleName = roleName.toLowerCase();
-		permission = permission.toLowerCase();
-		long timestamp = cass.createTimestamp();
-		Mutator<ByteBuffer> batch = createMutator(
-				cass.getApplicationKeyspace(applicationId), be);
-		CassandraPersistenceUtils.addDeleteToMutator(batch,
-				ApplicationCF.ENTITY_DICTIONARIES,
-				getRolePermissionsKey(roleName), permission, timestamp);
-		batchExecute(batch, CassandraService.RETRY_COUNT);
-	}
-
-	@Override
-	public Set<String> getRolePermissions(String roleName) throws Exception {
-		roleName = roleName.toLowerCase();
-		return cass.getAllColumnNames(
-				cass.getApplicationKeyspace(applicationId),
-				ApplicationCF.ENTITY_DICTIONARIES,
-				getRolePermissionsKey(roleName));
-	}
-
-	@Override
-	public void deleteRole(String roleName) throws Exception {
-		roleName = roleName.toLowerCase();
-		removeFromDictionary(getApplicationRef(), DICTIONARY_ROLENAMES,
-				roleName);
-		delete(roleRef(roleName));
-	}
-
-	public CollectionRef memberRef(UUID groupId, UUID userId) {
-		return new SimpleCollectionRef(groupRef(groupId), COLLECTION_USERS,
-				userRef(userId));
-	}
-
-	@Override
-	public Map<String, String> getGroupRoles(UUID groupId) throws Exception {
-		return cast(getDictionaryAsMap(groupRef(groupId), DICTIONARY_ROLENAMES));
-	}
-
-	@Override
-	public Entity createGroupRole(UUID groupId, String roleName)
-			throws Exception {
-		UUID timestampUuid = newTimeUUID();
-		Mutator<ByteBuffer> batch = createMutator(
-				cass.getApplicationKeyspace(applicationId), be);
-		batchCreateRole(batch, groupId, roleName, null, null, timestampUuid);
-		batchExecute(batch, CassandraService.RETRY_COUNT);
-		return get(roleRef(groupId, roleName));
-	}
-
-	@Override
-	public void grantGroupRolePermission(UUID groupId, String roleName,
-			String permission) throws Exception {
-		roleName = roleName.toLowerCase();
-		permission = permission.toLowerCase();
-		long timestamp = cass.createTimestamp();
-		Mutator<ByteBuffer> batch = createMutator(
-				cass.getApplicationKeyspace(applicationId), be);
-		addInsertToMutator(batch, ApplicationCF.ENTITY_DICTIONARIES,
-				getRolePermissionsKey(groupId, roleName), permission,
-				ByteBuffer.allocate(0), timestamp);
-		batchExecute(batch, CassandraService.RETRY_COUNT);
-	}
-
-	@Override
-	public void revokeGroupRolePermission(UUID groupId, String roleName,
-			String permission) throws Exception {
-		roleName = roleName.toLowerCase();
-		permission = permission.toLowerCase();
-		long timestamp = cass.createTimestamp();
-		Mutator<ByteBuffer> batch = createMutator(
-				cass.getApplicationKeyspace(applicationId), be);
-		CassandraPersistenceUtils
-				.addDeleteToMutator(batch, ApplicationCF.ENTITY_DICTIONARIES,
-						getRolePermissionsKey(groupId, roleName), permission,
-						timestamp);
-		batchExecute(batch, CassandraService.RETRY_COUNT);
-	}
-
-	@Override
-	public Set<String> getGroupRolePermissions(UUID groupId, String roleName)
-			throws Exception {
-		roleName = roleName.toLowerCase();
-		return cass.getAllColumnNames(
-				cass.getApplicationKeyspace(applicationId),
-				ApplicationCF.ENTITY_DICTIONARIES,
-				getRolePermissionsKey(groupId, roleName));
-	}
-
-	@Override
-	public void deleteGroupRole(UUID groupId, String roleName) throws Exception {
-		roleName = roleName.toLowerCase();
-		removeFromDictionary(groupRef(groupId), DICTIONARY_ROLENAMES, roleName);
-		cass.deleteRow(cass.getApplicationKeyspace(applicationId),
-				ApplicationCF.ENTITY_DICTIONARIES,
-				getIdForGroupIdAndRoleName(groupId, roleName));
-	}
-
-	@Override
-	public Set<String> getUserRoles(UUID userId) throws Exception {
-		return cast(getDictionaryAsSet(userRef(userId), DICTIONARY_ROLENAMES));
-	}
-
-	@SuppressWarnings("unchecked")
-	@Override
-	public Map<String, String> getUserRolesWithTitles(UUID userId)
-			throws Exception {
-		return getRolesWithTitles((Set<String>) cast(getDictionaryAsSet(
-				userRef(userId), DICTIONARY_ROLENAMES)));
-	}
-
-	@Override
-	public void addUserToRole(UUID userId, String roleName) throws Exception {
-		roleName = roleName.toLowerCase();
-		addToDictionary(userRef(userId), DICTIONARY_ROLENAMES, roleName,
-				roleName);
-		addToCollection(userRef(userId), COLLECTION_ROLES, roleRef(roleName));
-		// addToCollection(roleRef(roleName), COLLECTION_USERS,
-		// userRef(userId));
-	}
-
-	@Override
-	public void removeUserFromRole(UUID userId, String roleName)
-			throws Exception {
-		roleName = roleName.toLowerCase();
-		removeFromDictionary(userRef(userId), DICTIONARY_ROLENAMES, roleName);
-		removeFromCollection(userRef(userId), COLLECTION_ROLES,
-				roleRef(roleName));
-		// removeFromCollection(roleRef(roleName), COLLECTION_USERS,
-		// userRef(userId));
-	}
-
-	@Override
-	public Set<String> getUserPermissions(UUID userId) throws Exception {
-		return cast(getDictionaryAsSet(userRef(userId),
-				Schema.DICTIONARY_PERMISSIONS));
-	}
-
-	@Override
-	public void grantUserPermission(UUID userId, String permission)
-			throws Exception {
-		permission = permission.toLowerCase();
-		addToDictionary(userRef(userId), DICTIONARY_PERMISSIONS, permission);
-	}
-
-	@Override
-	public void revokeUserPermission(UUID userId, String permission)
-			throws Exception {
-		permission = permission.toLowerCase();
-		removeFromDictionary(userRef(userId), DICTIONARY_PERMISSIONS,
-				permission);
-	}
-
-	@Override
-	public Map<String, String> getUserGroupRoles(UUID userId, UUID groupId)
-			throws Exception {
-		return cast(getDictionaryAsMap(memberRef(groupId, userId),
-				DICTIONARY_ROLENAMES));
-	}
-
-	@Override
-	public void addUserToGroupRole(UUID userId, UUID groupId, String roleName)
-			throws Exception {
-		roleName = roleName.toLowerCase();
-		EntityRef memberRef = memberRef(groupId, userId);
-		EntityRef roleRef = roleRef(groupId, roleName);
-		addToDictionary(memberRef, DICTIONARY_ROLENAMES, roleName, roleName);
-		addToCollection(memberRef, COLLECTION_ROLES, roleRef);
-		addToCollection(roleRef, COLLECTION_USERS, userRef(userId));
-	}
-
-	@Override
-	public void removeUserFromGroupRole(UUID userId, UUID groupId,
-			String roleName) throws Exception {
-		roleName = roleName.toLowerCase();
-		EntityRef memberRef = memberRef(groupId, userId);
-		EntityRef roleRef = roleRef(groupId, roleName);
-		removeFromDictionary(memberRef, DICTIONARY_ROLENAMES, roleName);
-		removeFromCollection(memberRef, COLLECTION_ROLES, roleRef);
-		removeFromCollection(roleRef, COLLECTION_USERS, userRef(userId));
-	}
-
-	@Override
-	public Results getUsersInGroupRole(UUID groupId, String roleName,
-			Results.Level level) throws Exception {
-		EntityRef roleRef = roleRef(groupId, roleName);
-		return this.getCollection(roleRef, COLLECTION_USERS, null, 10000,
-				level, false);
-	}
-
-	@Override
-	public void incrementAggregateCounters(UUID userId, UUID groupId,
-			String category, String counterName, long value) {
-		long cassandraTimestamp = cass.createTimestamp();
-		incrementAggregateCounters(userId, groupId, category, counterName,
-				value, cassandraTimestamp);
-	}
-
-	public void incrementAggregateCounters(UUID userId, UUID groupId,
-			String category, String counterName, long value,
-			long cassandraTimestamp) {
-		Mutator<ByteBuffer> m = createMutator(
-				cass.getApplicationKeyspace(applicationId), be);
-
-		counterUtils.batchIncrementAggregateCounters(m, applicationId, userId,
-				groupId, null, category, counterName, value,
-				cassandraTimestamp / 1000, cassandraTimestamp);
-
-		batchExecute(m, CassandraService.RETRY_COUNT);
-
-	}
-
-	@Override
-	public void incrementAggregateCounters(UUID userId, UUID groupId,
-			String category, Map<String, Long> counters) {
-		long timestamp = cass.createTimestamp();
-		Mutator<ByteBuffer> m = createMutator(
-				cass.getApplicationKeyspace(applicationId), be);
-		counterUtils.batchIncrementAggregateCounters(m, applicationId, userId,
-				groupId, null, category, counters, timestamp);
-
-		batchExecute(m, CassandraService.RETRY_COUNT);
-	}
-
-	@Override
-	public Set<String> getCounterNames() throws Exception {
-		Set<String> names = new TreeSet<String>(CASE_INSENSITIVE_ORDER);
-		Set<String> nameSet = cast(getDictionaryAsSet(getApplicationRef(),
-				Schema.DICTIONARY_COUNTERS));
-		names.addAll(nameSet);
-		return names;
-	}
-
-	@Override
-	public void incrementApplicationCounters(Map<String, Long> counts) {
-		long timestamp = cass.createTimestamp();
-		Mutator<ByteBuffer> m = createMutator(
-				cass.getApplicationKeyspace(applicationId), be);
-
-		counterUtils.batchIncrementEntityCounters(m, applicationId, counts,
-				timestamp, applicationId);
-
-		batchExecute(m, CassandraService.RETRY_COUNT);
-	}
-
-	@Override
-	public void incrementApplicationCounter(String name, long value) {
-		long timestamp = cass.createTimestamp();
-		Mutator<ByteBuffer> m = createMutator(
-				cass.getApplicationKeyspace(applicationId), be);
-
-		counterUtils.batchIncrementEntityCounter(m, applicationId, name, value,
-				timestamp, applicationId);
-
-		batchExecute(m, CassandraService.RETRY_COUNT);
-	}
-
-	@Override
-	public void incrementEntitiesCounters(Map<UUID, Map<String, Long>> counts) {
-		long timestamp = cass.createTimestamp();
-		Mutator<ByteBuffer> m = createMutator(
-				cass.getApplicationKeyspace(applicationId), be);
-		counterUtils.batchIncrementEntityCounters(m, counts, timestamp,
-				applicationId);
-
-		batchExecute(m, CassandraService.RETRY_COUNT);
-	}
-
-	@Override
-	public void incrementEntityCounters(UUID entityId, Map<String, Long> counts) {
-		long timestamp = cass.createTimestamp();
-		Mutator<ByteBuffer> m = createMutator(
-				cass.getApplicationKeyspace(applicationId), be);
-
-		counterUtils.batchIncrementEntityCounters(m, entityId, counts,
-				timestamp, applicationId);
-
-		batchExecute(m, CassandraService.RETRY_COUNT);
-	}
-
-	@Override
-	public void incrementEntityCounter(UUID entityId, String name, long value) {
-		long timestamp = cass.createTimestamp();
-		Mutator<ByteBuffer> m = createMutator(
-				cass.getApplicationKeyspace(applicationId), be);
-
-		counterUtils.batchIncrementEntityCounter(m, entityId, name, value,
-				timestamp, applicationId);
-
-		batchExecute(m, CassandraService.RETRY_COUNT);
-	}
-
-	@Override
-	public boolean isPropertyValueUniqueForEntity(String entityType,
-			String propertyName, Object propertyValue) throws Exception {
-		return isPropertyValueUniqueForEntity(applicationId, entityType,
-				propertyName, propertyValue);
-	}
-
-	@Override
-	public Map<String, Map<UUID, Set<String>>> getOwners(EntityRef entityRef)
-			throws Exception {
-		return getRelationManager(entityRef).getOwners();
-	}
-
-	@Override
-	public Set<String> getCollections(EntityRef entityRef) throws Exception {
-		return getRelationManager(entityRef).getCollections();
-	}
-
-	@Override
-	public Results getCollection(EntityRef entityRef, String collectionName,
-			UUID startResult, int count, Level resultsLevel, boolean reversed)
-			throws Exception {
-		return getRelationManager(entityRef).getCollection(collectionName,
-				startResult, count, resultsLevel, reversed);
-	}
-
-	// @Override
-	// public Results getCollection(EntityRef entityRef, String collectionName,
-	// Map<String, Object> subkeyProperties, UUID startResult, int count,
-	// Level resultsLevel, boolean reversed) throws Exception {
-	// return getRelationManager(entityRef).getCollection(collectionName,
-	// subkeyProperties, startResult, count, resultsLevel, reversed);
-	// }
-
-	@Override
-	public Results getCollection(UUID entityId, String collectionName,
-			Query query, Level resultsLevel) throws Exception {
-		return getRelationManager(ref(entityId)).getCollection(collectionName,
-				query, resultsLevel);
-	}
-
-	@Override
-	public Entity addToCollection(EntityRef entityRef, String collectionName,
-			EntityRef itemRef) throws Exception {
-		return getRelationManager(entityRef).addToCollection(collectionName,
-				itemRef);
-	}
-
-	@Override
-	public Entity addToCollections(List<EntityRef> ownerEntities,
-			String collectionName, EntityRef itemRef) throws Exception {
-		return getRelationManager(itemRef).addToCollections(ownerEntities,
-				collectionName);
-	}
-
-	@Override
-	public Entity createItemInCollection(EntityRef entityRef,
-			String collectionName, String itemType,
-			Map<String, Object> properties) throws Exception {
-		return getRelationManager(entityRef).createItemInCollection(
-				collectionName, itemType, properties);
-	}
-
-	@Override
-	public void removeFromCollection(EntityRef entityRef,
-			String collectionName, EntityRef itemRef) throws Exception {
-		getRelationManager(entityRef).removeFromCollection(collectionName,
-				itemRef);
-	}
-
-	@Override
-	public void copyRelationships(EntityRef srcEntityRef,
-			String srcRelationName, EntityRef dstEntityRef,
-			String dstRelationName) throws Exception {
-		getRelationManager(srcEntityRef).copyRelationships(srcRelationName,
-				dstEntityRef, dstRelationName);
-	}
-
-	@Override
-	public Results searchCollection(EntityRef entityRef, String collectionName,
-			Query query) throws Exception {
-		return getRelationManager(entityRef).searchCollection(collectionName,
-				query);
-	}
-
-	@Override
-	public Set<String> getCollectionIndexes(EntityRef entity,
-			String collectionName) throws Exception {
-		return getRelationManager(entity).getCollectionIndexes(collectionName);
-	}
-
-	@Override
-	public ConnectionRef createConnection(ConnectionRef connection)
-			throws Exception {
-		return getRelationManager(connection).createConnection(connection);
-	}
-
-	@Override
-	public ConnectionRef createConnection(EntityRef connectingEntity,
-			String connectionType, EntityRef connectedEntityRef)
-			throws Exception {
-		return getRelationManager(connectingEntity).createConnection(
-				connectionType, connectedEntityRef);
-	}
-
-	@Override
-	public ConnectionRef createConnection(EntityRef connectingEntity,
-			String pairedConnectionType, EntityRef pairedEntity,
-			String connectionType, EntityRef connectedEntityRef)
-			throws Exception {
-		return getRelationManager(connectingEntity).createConnection(
-				pairedConnectionType, pairedEntity, connectionType,
-				connectedEntityRef);
-	}
-
-	@Override
-	public ConnectionRef createConnection(EntityRef connectingEntity,
-			ConnectedEntityRef... connections) throws Exception {
-		return getRelationManager(connectingEntity).createConnection(
-				connections);
-	}
-
-	@Override
-	public ConnectionRef connectionRef(EntityRef connectingEntity,
-			String connectionType, EntityRef connectedEntityRef)
-			throws Exception {
-		return getRelationManager(connectingEntity).connectionRef(
-				connectionType, connectedEntityRef);
-	}
-
-	@Override
-	public ConnectionRef connectionRef(EntityRef connectingEntity,
-			String pairedConnectionType, EntityRef pairedEntity,
-			String connectionType, EntityRef connectedEntityRef)
-			throws Exception {
-		return getRelationManager(connectingEntity).connectionRef(
-				pairedConnectionType, pairedEntity, connectionType,
-				connectedEntityRef);
-	}
-
-	@Override
-	public ConnectionRef connectionRef(EntityRef connectingEntity,
-			ConnectedEntityRef... connections) {
-		return getRelationManager(connectingEntity).connectionRef(connections);
-	}
-
-	@Override
-	public void deleteConnection(ConnectionRef connectionRef) throws Exception {
-		getRelationManager(connectionRef).deleteConnection(connectionRef);
-	}
-
-	@Override
-	public boolean connectionExists(ConnectionRef connectionRef)
-			throws Exception {
-		return getRelationManager(connectionRef)
-				.connectionExists(connectionRef);
-	}
-
-	@Override
-	public Set<String> getConnectionTypes(UUID entityId, UUID connectedEntityId)
-			throws Exception {
-		return getRelationManager(ref(entityId)).getConnectionTypes(
-				connectedEntityId);
-	}
-
-	@Override
-	public Set<String> getConnectionTypes(EntityRef ref) throws Exception {
-		return getRelationManager(ref).getConnectionTypes();
-	}
-
-	@Override
-	public Set<String> getConnectionTypes(EntityRef ref,
-			boolean filterConnection) throws Exception {
-		return getRelationManager(ref).getConnectionTypes(filterConnection);
-	}
-
-	@Override
-	public Results getConnectedEntities(UUID entityId, String connectionType,
-			String connectedEntityType, Level resultsLevel) throws Exception {
-		return getRelationManager(ref(entityId)).getConnectedEntities(
-				connectionType, connectedEntityType, resultsLevel);
-	}
-
-	@Override
-	public Results getConnectingEntities(UUID entityId, String connectionType,
-			String connectedEntityType, Level resultsLevel) throws Exception {
-		return getRelationManager(ref(entityId)).getConnectingEntities(
-				connectionType, connectedEntityType, resultsLevel);
-	}
-
-	@Override
-	public List<ConnectedEntityRef> getConnections(UUID entityId, Query query)
-			throws Exception {
-		return getRelationManager(ref(entityId)).getConnections(query);
-	}
-
-	// T.N. This isn't used anywhere. Removing for this release
-	// @Override
-	// public Results searchConnectedEntitiesForProperty(
-	// EntityRef connectingEntity, String connectionType,
-	// String connectedEntityType, String propertyName,
-	// Object searchStartValue, Object searchFinishValue,
-	// UUID startResult, int count, boolean reversed, Level resultsLevel)
-	// throws Exception {
-	// return getRelationManager(connectingEntity)
-	// .searchConnectedEntitiesForProperty(connectionType,
-	// connectedEntityType, propertyName, searchStartValue,
-	// searchFinishValue, startResult, count, reversed,
-	// resultsLevel);
-	// }
-
-	@Override
-	public Results searchConnectedEntities(EntityRef connectingEntity,
-			Query query) throws Exception {
-
-		// TODO Todd Ed the query type and connection type needs set here.
-		return getRelationManager(connectingEntity).searchConnectedEntities(
-				query);
-	}
-
-	@Override
-	public Object getAssociatedProperty(
-			AssociatedEntityRef associatedEntityRef, String propertyName)
-			throws Exception {
-		return getRelationManager(associatedEntityRef).getAssociatedProperty(
-				associatedEntityRef, propertyName);
-	}
-
-	@Override
-	public Map<String, Object> getAssociatedProperties(
-			AssociatedEntityRef associatedEntityRef) throws Exception {
-		return getRelationManager(associatedEntityRef).getAssociatedProperties(
-				associatedEntityRef);
-	}
-
-	@Override
-	public void setAssociatedProperty(AssociatedEntityRef associatedEntityRef,
-			String propertyName, Object propertyValue) throws Exception {
-		getRelationManager(associatedEntityRef).setAssociatedProperty(
-				associatedEntityRef, propertyName, propertyValue);
-	}
-
-	@Override
-	public List<ConnectionRef> searchConnections(EntityRef connectingEntity,
-			Query query) throws Exception {
-		return getRelationManager(connectingEntity).searchConnections(query);
-	}
-
-	@Override
-	public Set<String> getConnectionIndexes(EntityRef entity,
-			String connectionType) throws Exception {
-		return getRelationManager(entity).getConnectionIndexes(connectionType);
-	}
-
-	@Override
-	public void resetRoles() throws Exception {
-
-		try {
-			createRole("admin", "Administrator");
-		} catch (Exception e) {
-			logger.error("Could not create admin role, may already exist", e);
-		}
-
-		try {
-			createRole("default", "Default");
-		} catch (Exception e) {
-			logger.error("Could not create default role, may already exist", e);
-		}
-
-		try {
-			createRole("guest", "Guest");
-		} catch (Exception e) {
-			logger.error("Could not create guest role, may already exist", e);
-		}
-
-		try {
-			grantRolePermissions("default",
-					Arrays.asList("get,put,post,delete:/**"));
-		} catch (Exception e) {
-			logger.error("Could not populate default role", e);
-		}
-
-		try {
-			grantRolePermissions("guest", Arrays.asList("post:/users",
-					"post:/devices", "put:/devices/*"));
-		} catch (Exception e) {
-			logger.error("Could not populate guest role", e);
-		}
-
-	}
-
-	@Override
-	public void setApplicationContext(ApplicationContext applicationContext)
-			throws BeansException {
-		this.applicationContext = applicationContext;
-	}
-
-	/**
-	 * @return the applicationId
-	 */
-	public UUID getApplicationId() {
-		return applicationId;
-	}
-
-	/**
-	 * @return the cass
-	 */
-	public CassandraService getCass() {
-		return cass;
-	}
-
-	public GeoIndexManager getGeoIndexManager() {
-		return applicationContext.getAutowireCapableBeanFactory()
-				.createBean(GeoIndexManager.class).init(this);
-	}
-
-	/**
-	 * @return the indexBucketLocator
-	 */
-	public IndexBucketLocator getIndexBucketLocator() {
-		return indexBucketLocator;
-	}
->>>>>>> 6aced91c
 
 }