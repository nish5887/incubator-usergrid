--- conflicted
+++ resolved
@@ -366,29 +366,28 @@
     if ((identifiers == null) || identifiers.isEmpty()) {
       return false;
     }
-<<<<<<< HEAD
-
-    public Query addSort(SortPredicate sort) {
-        if (sort == null) {
-            return this;
-        }
-        
-        for (SortPredicate s : sortPredicates) {
-            if (s.getPropertyName().equals(sort.getPropertyName())) {
-                throw new QueryParseException(String.format("Attempted to set sort order for %s more than once", s.getPropertyName() ));
-            }
-        }
-        sortPredicates.add(sort);
-        sortSet = true;
-        return this;
-=======
+
     for (Identifier identifier : identifiers) {
       if (!identifier.isUUID()) {
         return false;
       }
->>>>>>> b2a1ffef
+
     }
     return true;
+  }
+
+  public Query addSort(SortPredicate sort) {
+    if (sort == null) {
+      return this;
+    }
+
+    for (SortPredicate s : sortPredicates) {
+      if (s.getPropertyName().equals(sort.getPropertyName())) {
+        throw new QueryParseException(String.format("Attempted to set sort order for %s more than once", s.getPropertyName() ));
+      }
+    }
+    sortPredicates.add(sort);
+    return this;
   }
 
   @JsonIgnore
@@ -554,22 +553,6 @@
       }
     }
     sortPredicates.add(new SortPredicate(propertyName, direction));
-    return this;
-  }
-
-  public Query addSort(SortPredicate sort) {
-    if (sort == null) {
-      return this;
-    }
-
-    for (SortPredicate s : sortPredicates) {
-      if (s.getPropertyName().equals(sort.getPropertyName())) {
-        logger.error("Attempted to set sort order for "
-            + s.getPropertyName() + " more than once, discarding...");
-        return this;
-      }
-    }
-    sortPredicates.add(sort);
     return this;
   }
 
