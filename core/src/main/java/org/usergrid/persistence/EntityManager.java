--- conflicted
+++ resolved
@@ -44,7 +44,6 @@
 
     public Set<String> getApplicationCollections() throws Exception;
 
-<<<<<<< HEAD
     public Map<String, Object> getApplicationCollectionMetadata()
             throws Exception;
 
@@ -474,680 +473,13 @@
 
     public Results searchCollection(EntityRef entityRef, String collectionName,
             Query query) throws Exception;
-=======
-	public long getApplicationCollectionSize(String collectionName)
-			throws Exception;
-
-	/**
-	 * Creates an entity of the specified type attached to the specified
-	 * application.
-	 * 
-	 * @param type
-	 *            the type of the entity to create.
-	 * @param properties
-	 *            property values to create in the new entity or null.
-	 * @return the newly created entity object.
-	 * 
-	 * @throws Exception
-	 */
-	public Entity create(String entityType, Map<String, Object> properties)
-			throws Exception;
-
-	public <A extends Entity> A create(String entityType, Class<A> entityClass,
-			Map<String, Object> properties) throws Exception;
-
-	public <A extends TypedEntity> A create(A entity) throws Exception;
-
-	/**
-	 * Creates an entity of the specified type attached to the specified
-	 * application.
-	 * 
-	 * @param importId
-	 *            the UUID to assign to the imported entity
-	 * @param type
-	 *            the type of the entity to create.
-	 * @param properties
-	 *            property values to create in the new entity or null.
-	 * @return the newly created entity object.
-	 * @throws Exception
-	 *             the exception
-	 */
-	public Entity create(UUID importId, String entityType,
-			Map<String, Object> properties) throws Exception;
-
-	public void createApplicationCollection(String entityType) throws Exception;
-
-	public UUID createAlias(UUID id, String aliasType, String alias)
-			throws Exception;
-
-	public UUID createAlias(EntityRef ref, String aliasType, String alias)
-			throws Exception;
-
-	public UUID createAlias(UUID ownerId, EntityRef ref, String aliasType,
-			String alias) throws Exception;
-
-	public void deleteAlias(String aliasType, String alias) throws Exception;
-
-	public void deleteAlias(UUID ownerId, String aliasType, String alias)
-			throws Exception;
-
-	public EntityRef getAlias(String aliasType, String alias) throws Exception;
-
-	public EntityRef getAlias(UUID ownerId, String aliasType, String alias)
-			throws Exception;
-
-	public Map<String, EntityRef> getAlias(String aliasType,
-			List<String> aliases) throws Exception;
-
-	public Map<String, EntityRef> getAlias(UUID ownerId, String aliasType,
-			List<String> aliases) throws Exception;
-
-	/**
-	 * Validates that the entity exists in the datastore meaning that it exists
-	 * and the type has been loaded if not already provided.
-	 * 
-	 * @param EntityRef
-	 * 
-	 * @return an validated EntityRef or null.
-	 * 
-	 * @throws Exception
-	 */
-	public EntityRef validate(EntityRef entityRef) throws Exception;
-
-	public String getType(UUID entityId) throws Exception;
-
-	public EntityRef getRef(UUID entityId) throws Exception;
-
-	public Entity get(UUID entityId) throws Exception;
-
-	/**
-	 * Retrieves the entity for the specified entity reference.
-	 * 
-	 * @param entity
-	 *            an Entity reference
-	 * 
-	 * @return an Entity object for the specified entity reference.
-	 * 
-	 * @throws Exception
-	 */
-	public Entity get(EntityRef entityRef) throws Exception;
-
-	public <A extends Entity> A get(UUID entityId, Class<A> entityClass)
-			throws Exception;
-
-	/**
-	 * Retrieves a set of Entities. Will return an Entity object containing all
-	 * of the entity's name/value properties and properties. For large numbers
-	 * of entities, retrieving the properties can have additional overhead,
-	 * passing false for includeProperties can result in better performance.
-	 * <p>
-	 * This method will be deprecated in future releases in favor of a version
-	 * that supports paging.
-	 * 
-	 * @param entityIds
-	 *            a list of entity UUIDs.
-	 * @param includeProperties
-	 *            whether to retrieve properties for the specified entities.
-	 * @return a list of entity objects.
-	 * 
-	 * @throws Exception
-	 */
-	public Results get(List<UUID> entityIds, Results.Level resultsLevel)
-			throws Exception;
-
-	/**
-	 * Retrieves a set of Entitues cast to the specified class type.
-	 * 
-	 * @param <A>
-	 * @param entityIds
-	 * @param includeProperties
-	 * @param entityClass
-	 * @return a list of entity objects.
-	 * @throws Exception
-	 */
-	public Results get(List<UUID> entityIds,
-			Class<? extends Entity> entityClass, Results.Level resultsLevel)
-			throws Exception;
-
-	/**
-	 * Retrieves a set of Entities cast to the specified class type.
-	 * 
-	 * @param <A>
-	 * @param entityIds
-	 * @param includeProperties
-	 * @param entityType
-	 * @param entityClass
-	 * @return a list of entity objects.
-	 * @throws Exception
-	 */
-	public Results get(List<UUID> entityIds, String entityType,
-			Class<? extends Entity> entityClass, Results.Level resultsLevel)
-			throws Exception;
-
-	/**
-	 * Updates the entity with the properties and values in the Entity Object.
-	 * 
-	 * @param entity
-	 *            an Entity object.
-	 * 
-	 * @throws Exception
-	 */
-	public void update(Entity entity) throws Exception;
-
-	/**
-	 * Gets the value for a named entity property. Entity properties must be
-	 * defined in the schema
-	 * 
-	 * @param entity
-	 *            an entity reference
-	 * @param propertyName
-	 *            the property name to retrieve.
-	 * @return the value of the named property or null.
-	 * @throws Exception
-	 *             the exception
-	 */
-	public Object getProperty(EntityRef entityRef, String propertyName)
-			throws Exception;
-
-	/**
-	 * Gets the properties for the specified entity property.
-	 * 
-	 * @param entity
-	 *            an entity reference
-	 * @return the property values.
-	 * @throws Exception
-	 *             the exception
-	 */
-	public Map<String, Object> getProperties(EntityRef entityRef)
-			throws Exception;
-
-	/**
-	 * Sets the value for a named entity property. If the property is being
-	 * index, the index is updated to remove the old value and add the new
-	 * value.
-	 * 
-	 * @param entity
-	 *            an entity reference
-	 * @param propertyName
-	 *            the property to set.
-	 * @param propertyValue
-	 *            new value for property.
-	 * @throws Exception
-	 *             the exception
-	 */
-	public void setProperty(EntityRef entityRef, String propertyName,
-			Object propertyValue) throws Exception;
-
-	/**
-	 * You should only use this method if you are absolutely sure what you're
-	 * doing. Use setProperty without the override param in most cases. With
-	 * great power comes great responsibility....
-	 * 
-	 * @param entityRef
-	 * @param propertyName
-	 * @param propertyValue
-	 * @param override
-	 *            set to true to force this value to persist. This will ignore
-	 *            all mutable attributes as well as validation. Use with care
-	 * @throws Exception
-	 */
-	void setProperty(EntityRef entityRef, String propertyName,
-			Object propertyValue, boolean override) throws Exception;
-
-	/**
-	 * Updates the properties for the specified entity.
-	 * 
-	 * @param entity
-	 *            an entity reference
-	 * @param properties
-	 *            the properties
-	 * @throws Exception
-	 *             the exception
-	 */
-	public void updateProperties(EntityRef entityRef,
-			Map<String, Object> properties) throws Exception;
-
-	public void deleteProperty(EntityRef entityRef, String propertyName)
-			throws Exception;
-
-	/**
-	 * Gets the values from an entity list property. Lists are a special type of
-	 * entity property that can contain an unordered set of non-duplicate
-	 * values.
-	 * 
-	 * @param entity
-	 *            an entity reference
-	 * @param dictionaryName
-	 *            the property list name to retrieve.
-	 * @return the value of the named property or null.
-	 * @throws Exception
-	 *             the exception
-	 */
-	public Set<Object> getDictionaryAsSet(EntityRef entityRef,
-			String dictionaryName) throws Exception;
-
-	/**
-	 * Adds the specified value to the named entity list property. Lists are a
-	 * special type of entity property that can contain an unordered set of
-	 * non-duplicate values.
-	 * 
-	 * @param entity
-	 *            an entity reference
-	 * @param dictionaryName
-	 *            the property to set.
-	 * @param elementValue
-	 *            new value for property.
-	 * @throws Exception
-	 *             the exception
-	 */
-	public void addToDictionary(EntityRef entityRef, String dictionaryName,
-			Object elementValue) throws Exception;
-
-	public void addToDictionary(EntityRef entityRef, String dictionaryName,
-			Object elementName, Object elementValue) throws Exception;
-
-	public void addSetToDictionary(EntityRef entityRef, String dictionaryName,
-			Set<?> elementValues) throws Exception;
-
-	public void addMapToDictionary(EntityRef entityRef, String dictionaryName,
-			Map<?, ?> elementValues) throws Exception;
-
-	public Map<Object, Object> getDictionaryAsMap(EntityRef entityRef,
-			String dictionaryName) throws Exception;
-
-	public Object getDictionaryElementValue(EntityRef entityRef,
-			String dictionaryName, String elementName) throws Exception;
-
-	/**
-	 * Removes the specified value to the named entity list property. Lists are
-	 * a special type of entity property that can contain an unordered set of
-	 * non-duplicate values.
-	 * 
-	 * @param entity
-	 *            an entity reference
-	 * @param dictionaryName
-	 *            the property to set.
-	 * @param elementValue
-	 *            new value for property.
-	 * @throws Exception
-	 *             the exception
-	 */
-	public void removeFromDictionary(EntityRef entityRef,
-			String dictionaryName, Object elementValue) throws Exception;
-
-	public Set<String> getDictionaries(EntityRef entity) throws Exception;
-
-	/**
-	 * Deletes the specified entity.
-	 * 
-	 * @param entity
-	 *            an entity reference
-	 * @throws Exception
-	 *             the exception
-	 */
-	public void delete(EntityRef entityRef) throws Exception;
-
-	/**
-	 * Gets the entities and collections that the specified entity is a member
-	 * of.
-	 * 
-	 * @param entity
-	 *            an entity reference
-	 * @return a map of entity references to set of collection names for the
-	 *         entities and collections that this entity is a member of.
-	 * @throws Exception
-	 *             the exception
-	 */
-	public Map<String, Map<UUID, Set<String>>> getOwners(EntityRef entityRef)
-			throws Exception;
-
-	/**
-	 * Gets the collections for the specified entity. Collection for a given
-	 * type are encoded in the schema, this method loads the entity type and
-	 * returns the collections from the schema.
-	 * 
-	 * @param entity
-	 *            an entity reference
-	 * @return the collections for the entity type of the given entity.
-	 * @throws Exception
-	 *             the exception
-	 */
-	public Set<String> getCollections(EntityRef entityRef) throws Exception;
-
-	/**
-	 * Gets a list of entities in the specified collection belonging to the
-	 * specified entity.
-	 * 
-	 * @param entity
-	 *            an entity reference
-	 * @param collectionName
-	 *            the collection name.
-	 * @param startResult
-	 *            the start result
-	 * @param count
-	 *            the count
-	 * @return a list of entities in the specified collection.
-	 * @throws Exception
-	 *             the exception
-	 */
-	public Results getCollection(EntityRef entityRef, String collectionName,
-			UUID startResult, int count, Results.Level resultsLevel,
-			boolean reversed) throws Exception;
-
-	// T.N. Unused. Removing for this release
-	// /**
-	// * Gets a list of entities in the specified collection belonging to the
-	// * specified entity.
-	// *
-	// * @param entity
-	// * an entity reference
-	// * @param collectionName
-	// * the collection name.
-	// * @param subkeyProperties
-	// * the subkey properties
-	// * @param startResult
-	// * the start result
-	// * @param count
-	// * the count
-	// * @return a list of entities in the specified collection.
-	// * @throws Exception
-	// * the exception
-	// */
-	// public Results getCollection(EntityRef entityRef, String collectionName,
-	// Map<String, Object> subkeyProperties, UUID startResult, int count,
-	// Results.Level resultsLevel, boolean reversed) throws Exception;
-
-	public Results getCollection(UUID entityId, String collectionName,
-			Query query, Results.Level resultsLevel) throws Exception;
-
-	/**
-	 * Adds an entity to the specified collection belonging to the specified
-	 * entity entity.
-	 * 
-	 * @param entity
-	 *            an entity reference
-	 * @param collectionName
-	 *            the collection name.
-	 * @param item
-	 *            an entity to be added to the collection.
-	 * @throws Exception
-	 *             the exception
-	 */
-	public Entity addToCollection(EntityRef entityRef, String collectionName,
-			EntityRef itemRef) throws Exception;
-
-	public Entity addToCollections(List<EntityRef> ownerEntities,
-			String collectionName, EntityRef itemRef) throws Exception;
-
-	public Entity createItemInCollection(EntityRef entityRef,
-			String collectionName, String itemType,
-			Map<String, Object> properties) throws Exception;
-
-	/**
-	 * Removes an entity to the specified collection belonging to the specified
-	 * entity.
-	 * 
-	 * @param entity
-	 *            an entity reference
-	 * @param collectionName
-	 *            the collection name.
-	 * @param item
-	 *            a entity to be removed from the collection.
-	 * @throws Exception
-	 *             the exception
-	 */
-	public void removeFromCollection(EntityRef entityRef,
-			String collectionName, EntityRef itemRef) throws Exception;
-
-	public Results searchCollection(EntityRef entityRef, String collectionName,
-			Query query) throws Exception;
-
-	public Set<String> getCollectionIndexes(EntityRef entity,
-			String collectionName) throws Exception;
+
+    public Set<String> getCollectionIndexes(EntityRef entity,
+            String collectionName) throws Exception;
 
 	public void copyRelationships(EntityRef srcEntityRef,
 			String srcRelationName, EntityRef dstEntityRef,
 			String dstRelationName) throws Exception;
-
-	/**
-	 * Connect the specified entity to another entity with the specified
-	 * connection type. Connections are directional relationships that can be
-	 * traversed in either direction.
-	 * 
-	 * @param entity
-	 *            an entity reference
-	 * @param connectionType
-	 *            type of connection to make.
-	 * @param connectedEntity
-	 *            the entity to connect.
-	 * @throws Exception
-	 *             the exception
-	 */
-	public ConnectionRef createConnection(ConnectionRef connection)
-			throws Exception;
-
-	public ConnectionRef createConnection(EntityRef connectingEntity,
-			String connectionType, EntityRef connectedEntityRef)
-			throws Exception;
-
-	public ConnectionRef createConnection(EntityRef connectingEntity,
-			String pairedConnectionType, EntityRef pairedEntity,
-			String connectionType, EntityRef connectedEntityRef)
-			throws Exception;
-
-	public ConnectionRef createConnection(EntityRef connectingEntity,
-			ConnectedEntityRef... connections) throws Exception;
-
-	public ConnectionRef connectionRef(EntityRef connectingEntity,
-			String connectionType, EntityRef connectedEntityRef)
-			throws Exception;
-
-	public ConnectionRef connectionRef(EntityRef connectingEntity,
-			String pairedConnectionType, EntityRef pairedEntity,
-			String connectionType, EntityRef connectedEntityRef)
-			throws Exception;
-
-	public ConnectionRef connectionRef(EntityRef connectingEntity,
-			ConnectedEntityRef... connections);
-
-	/**
-	 * Disconnects two connected entities with the specified connection type.
-	 * Connections are directional relationships that can be traversed in either
-	 * direction.
-	 * 
-	 * @param entity
-	 *            an entity reference
-	 * @param connectionType
-	 *            type of connection to make.
-	 * @param connectedEntity
-	 *            the entity to connect
-	 * @throws Exception
-	 *             the exception
-	 */
-
-	public void deleteConnection(ConnectionRef connectionRef) throws Exception;
-
-	/**
-	 * Returns true if there is a connection between these entities, optionally
-	 * matching the specified connection type and/or entity type.
-	 * 
-	 * @param entity
-	 *            an entity reference
-	 * @param connectionType
-	 *            type of connection or null.
-	 * @param connectedEntity
-	 *            an entity reference for the connected entit.
-	 * @return a list of entities connecting to this one.
-	 * @throws Exception
-	 *             the exception
-	 */
-	public boolean connectionExists(ConnectionRef connectionRef)
-			throws Exception;
-
-	/**
-	 * Gets the types of connections between two entities.
-	 * 
-	 * @param entity
-	 *            an entity reference
-	 * @param connectedEntity
-	 *            a connected.
-	 * @return a set of the connection types between the two entities.
-	 * @throws Exception
-	 *             the exception
-	 */
-	public Set<String> getConnectionTypes(UUID entityId, UUID connectedEntityId)
-			throws Exception;
-
-	public Set<String> getConnectionTypes(EntityRef ref) throws Exception;
-
-	public Set<String> getConnectionTypes(EntityRef ref,
-			boolean filterConnection) throws Exception;
-
-	/**
-	 * Gets the entities of the specified type connected to the specified
-	 * entity, optionally matching the specified connection types and/or entity
-	 * types. Returns a list of entity ids.
-	 * 
-	 * @param entity
-	 *            an entity reference
-	 * @param connectionType
-	 *            type of connection or null.
-	 * @param connectedEntityType
-	 *            type of entity or null.
-	 * @return a list of connected entity ids.
-	 * @throws Exception
-	 *             the exception
-	 */
-	public Results getConnectedEntities(UUID entityId, String connectionType,
-			String connectedEntityType, Results.Level resultsLevel)
-			throws Exception;
-
-	/**
-	 * Gets the entities connecting to this entity, optionally with the
-	 * specified connection type and/or entity type.
-	 * <p>
-	 * e.g. "get users who have favorited this place"
-	 * 
-	 * @param entity
-	 *            an entity reference
-	 * @param connectionType
-	 *            type of connection or null.
-	 * @param connectingEntityType
-	 *            type of entity or null.
-	 * @return a list of entities connecting to this one.
-	 * @throws Exception
-	 *             the exception
-	 */
-	public Results getConnectingEntities(UUID entityId, String connectionType,
-			String connectedEntityType, Results.Level resultsLevel)
-			throws Exception;
-
-	public List<ConnectedEntityRef> getConnections(UUID entityId, Query query)
-			throws Exception;
-
-	// T.N. This isn't used anywhere. Removing for this release
-	// /**
-	// * Gets the entities connected to the specified entity that match the
-	// * requested property values and optionally the connection type and/or
-	// * entity type.
-	// *
-	// * @param entity
-	// * an entity reference
-	// * @param connectionType
-	// * type of connection or null.
-	// * @param connectedEntityType
-	// * type of entity or null.
-	// * @param propertyName
-	// * a property name in the connected entity.
-	// * @param searchStartValue
-	// * starting value in a range to match.
-	// * @param searchFinishValue
-	// * ending value in a range to match or null for exact match of
-	// * searchStartValue.
-	// * @param startResult
-	// * the start result
-	// * @param count
-	// * the count
-	// * @return a list of connected entities.
-	// * @throws Exception
-	// * the exception
-	// */
-	// public Results searchConnectedEntitiesForProperty(
-	// EntityRef connectingEntity, String connectionType,
-	// String connectedEntityType, String propertyName,
-	// Object searchStartValue, Object searchFinishValue,
-	// UUID startResult, int count, boolean reversed,
-	// Results.Level resultsLevel) throws Exception;
-
-	public Results searchConnectedEntities(EntityRef connectingEntity,
-			Query query) throws Exception;
-
-	/**
-	 * Gets the value for a named connection property. Connection properties are
-	 * properties associated with a connection.
-	 * 
-	 * @param connectionType
-	 *            the connection type.
-	 * @param connectedEntityId
-	 *            a unique entity UUID.
-	 * @param propertyName
-	 *            the property name to retrieve.
-	 * @return the value of the named property or null.
-	 * @throws Exception
-	 *             the exception
-	 */
-	public Object getAssociatedProperty(
-			AssociatedEntityRef associatedEntityRef, String propertyName)
-			throws Exception;
-
-	/**
-	 * Gets the connection properties for this entity.
-	 * 
-	 * @param connectionType
-	 *            the connection type.
-	 * @param connectedEntityId
-	 *            a unique entity UUID.
-	 * @return the property values.
-	 * @throws Exception
-	 *             the exception
-	 */
-	public Map<String, Object> getAssociatedProperties(
-			AssociatedEntityRef associatedEntityRef) throws Exception;
-
-	/**
-	 * Sets the value for a named connection property. If the property is being
-	 * index, the index is updated to remove the old value and add the new
-	 * value.
-	 * 
-	 * @param connectionType
-	 *            the connection type.
-	 * @param connectedEntityId
-	 *            a unique entity UUID.
-	 * @param propertyName
-	 *            the property to set.
-	 * @param propertyValue
-	 *            new value for property.
-	 * @throws Exception
-	 *             the exception
-	 */
-	public void setAssociatedProperty(AssociatedEntityRef associatedEntityRef,
-			String propertyName, Object propertyValue) throws Exception;
-
-	public List<ConnectionRef> searchConnections(EntityRef connectingEntity,
-			Query query) throws Exception;
-
-	// Application roles
-
-	public Set<String> getConnectionIndexes(EntityRef entity,
-			String connectionType) throws Exception;
-
-	public Map<String, String> getRoles() throws Exception;
-
-	public void resetRoles() throws Exception;
->>>>>>> 6aced91c
-
-    public Set<String> getCollectionIndexes(EntityRef entity,
-            String collectionName) throws Exception;
 
     /**
      * Connect the specified entity to another entity with the specified
