<?php
/**
 * Copyright 2010-2014 baas-platform.com, Pty Ltd. or its affiliates. All Rights Reserved.
 *
 * Licensed under the Apache License, Version 2.0 (the "License").
 * You may not use this file except in compliance with the License.
 * A copy of the License is located at
 *
 * http://www.apache.org/licenses/LICENSE-2.0
 *
 * or in the "license" file accompanying this file. This file is distributed
 * on an "AS IS" BASIS, WITHOUT WARRANTIES OR CONDITIONS OF ANY KIND, either
 * express or implied. See the License for the specific language governing
 * permissions and limitations under the License.
 */
include('vendor/autoload.php');

include('data.php');

use Apache\Usergrid\Native\UsergridBootstrapper;
use Apache\Usergrid\Native\Facades\Usergrid;

/** The PHP SDK returns all responses as Illuminate\Support\Collection subclasses so the word collection below is php collection class not usergrid collection */

/** Source your config from file I'm using array here just for ease of use.
 * When using Laravel Framework publish the package config file when using with
 * other modern PHP frameworks just use their default config system .
 */
$config = [
    'usergrid' => [
        'url' => 'https://api.usergrid.com',
        'version' => '1.0.1', // set manifest version
        'orgName' => '',
        'appName' => '',
        'manifestPath' => null, //leave as default or change to your own custom folder
        'clientId' => '',
        'clientSecret' => '',
        'username' => '',
        'password' => '',
        /**
         * The Auth Type setting is the Oauth 2 end point you want to get the OAuth 2
         * Token from.  You have two options here one is 'application' the other is 'organization'
         *
         *  organization will get the the token from http://example.com/management using  client_credentials or password grant type
         *  application will get the token from http://example.com/managment/org_name/app_name using client_credentials or password grant type
         */
        'auth_type' => 'organization',
        /** The Grant Type to use
         *
         * This has to be set to one of the 2 grant types that Apache Usergrid
         * supports which at the moment is client_credentials or password but at
         * 2 level organization or application
         */
        'grant_type' => 'client_credentials',
        /**
         * if you want to manage your own auth flow by calling the token api and setting the token your self just set this to false
         * */
        'enable_oauth2_plugin' => true
    ]
];

$bootstrapper = new UsergridBootstrapper($config);
Usergrid::instance($bootstrapper);


// call user by page size 20
$users_paged = Usergrid::users()->all();
var_dump(get_class($users_paged->entities));

//// get user 50 page size
$users_paged_50= Usergrid::users()->all(['limit' => 50]);
var_dump($users_paged_50->entities);

// get all users
$all_users  = Usergrid::usersIterator();
foreach($all_users as $user) {
//    var_dump($user['uuid']); // as array
}

// find user by query
$find_user_by_query = Usergrid::users()->find(['ql' => "select * where email='jason@apps4u.com.au'"]);
var_dump($find_user_by_query->entities->fetch('uuid'));

$find_user_by_uuid = Usergrid::users()->findById(['uuid' => $find_user_by_query->entities->fetch('uuid')[0]]);
var_dump($find_user_by_uuid->entities);


// AS all results as PHP Collections and the entities propery is always returned as a PHP Collection you can fetch nested records
$user_addr = Usergrid::users()->findById(['uuid' => 'Jason']);
echo $user_addr->entities->fetch('adr.addr1');
//or
<<<<<<< HEAD
echo $user_addr->entities->fetch('adr.street');
=======
echo $user_addr->entities->fetch('adr.addr1');
>>>>>>> eac16279

// add user to group
//$user_to_group = Usergrid::groups()->addUser(['entity_name_or_uuid' => 'group_name_or_uuid', 'user_name_or_uuid' => 'user name or uuid']);

//$user_remove_group = Usergrid::groups()->removeUser(['entity_name_or_uuid' => 'group_name_or_uuid', 'user_name_or_uuid' => 'user name or uuid']);<|MERGE_RESOLUTION|>--- conflicted
+++ resolved
@@ -87,13 +87,10 @@
 
 // AS all results as PHP Collections and the entities propery is always returned as a PHP Collection you can fetch nested records
 $user_addr = Usergrid::users()->findById(['uuid' => 'Jason']);
+echo $user_addr->entities->fetch('adr');
+//or
+
 echo $user_addr->entities->fetch('adr.addr1');
-//or
-<<<<<<< HEAD
-echo $user_addr->entities->fetch('adr.street');
-=======
-echo $user_addr->entities->fetch('adr.addr1');
->>>>>>> eac16279
 
 // add user to group
 //$user_to_group = Usergrid::groups()->addUser(['entity_name_or_uuid' => 'group_name_or_uuid', 'user_name_or_uuid' => 'user name or uuid']);
