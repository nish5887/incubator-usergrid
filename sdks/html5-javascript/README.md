##Overview
Apigee provides an SDK that simplifies writing HTML5 (that is, JavaScript) applications that connect to App Services. The Apigee App Services Javascript SDK  is available as an open-source project in github and we welcome your contributions and suggestions. The repository is located at:

<https://github.com/apigee/usergrid-javascript-sdk>

To find out more about Apigee App Services, see:

<http://apigee.com/about/developers>

To view the Apigee App Services documentation, see:

<http://apigee.com/docs/usergrid/>

<<<<<<< HEAD
##Getting started
The SDK consists of one JavaScript file, located in the project at:
=======
# Contributing

We welcome your enhancements!

Like [Usergrid](https://github.com/apigee/usergrid-stack), the Usergrid Javascript SDK is open source and licensed under the Apache License, Version 2.0.  

1. Fork it
2. Create your feature branch (`git checkout -b my-new-feature`)
3. Commit your changes (`git commit -am 'Added some feature'`)
4. Push your changes to the upstream branch (`git push origin my-new-feature`)
5. Create new Pull Request (make sure you describe what you did and why your mod is needed)


#Getting started
The SDK consists of just one Javascript file.  It is located in this project here:
>>>>>>> 1b3f1035

	/sdk/usergrid.appSDK.js

Include this file at the top of your HTML file (in between the head tags):

	<script src="sdk/usergrid.appSDK.js" type="text/javascript"></script>

After you do this, you're ready to start building entities and collections to drive your app and model your data.

A minified version of the file is located here:

	/sdk/usergrid.appSDK.min.js


##Sample apps
The SDK project includes a simple app called Dogs, that creates a list of dogs.  The app uses App Services to retrieve a collection of dog entities. The app illustrates how to page through the results, and how to create a new entity.

For a more complex sample app, check out the Messagee app:

<https://github.com/apigee/usergrid-sample-html5-messagee>

##Entities and Collections
Entities and Collections are used to model the custom data you need to store in your app.  To enable you to use these in your app, the Javascript SDK provides the Entity and the Collection objects. The following sections describe how to create and use these objects and show examples from the Dogs sample app.

##The Entity Object
Start by creating a new Entity object, where the argument is the name of the collection that the entity will be part of. In the Dogs sample app, here is how a new dogs entity is created in a collection named dogs:

	var dog = new Usergrid.Entity("dogs");

Next, add any needed custom fields. For example:

 	dog.set("name","Dino");
 	dog.set("owner","Fred");
 	dog.set("state","hungry");

After the object is complete, save it back to the API, for example:

  	dog.save();

When the entity is saved, the API gives it a UUID that uniquely identifies the entity in the database.  This UUID is stored in the Entity object and will be used for any future calls to the API.  This ensures that the correct entity is updated.  For example, the UUID is used if the object is updated and needs to be saved again:

	dog.set("state", "fed");
	dog.save(); //updates the same dog entity as before

Or, if the entity is changed in the database (perhaps by another user of your app), and needs to be refreshed:

	dog.fetch(); //will only work if the UUID for the entity is in the dog object

In this way, multiple clients can update the same object in the database.

If you need to get a property from the object, call the get() method and provide the property as an argument to the method, for example:

	var state = dog.get("state");

If you no longer need the object, call the destroy() method. This deletes the object from database. For example:

	dog.destroy(); //no real dogs were harmed!

Although the object is deleted from the database, it remains in your program.  Destroy it if needed by setting it to a null value, for example:

	dog = null; //no real dogs were harmed!

##The Collection Object
The Collection Object models the custom collections you create using the API.  Collections organize entities.  For example, you could create a collection called "dogs".  Then, you can add "dog" entities to it.

To get started, create a new Collection object, where the argument is the type of collection you intend to model. For example:

	var dogs = new Usergrid.Collection('dogs'); //makes a new 'dogs' collection object

If your collection already exists on the server, call the get() method to populate your new object with data from the server. For example:

	dogs.get();

By default, the dogs.get() method uses the API to retrieve the first 10 dog entities and loads them into the dogs Collection object. If you want to add a new entity to the collection, simply create it. For example:

	var dog = new Usergrid.Entity("dogs");
	dog.set("name","fido");

Then add it to the collection (and save it to the API):

	dog.addNewEntity(dog);

Note:  The addNewEntity() method adds the entity to the collection and *also* saves it to the API.  If you have already saved an entity, you can simply call the addEntity() method.

So this:

	var dog = new Usergrid.Entity("dogs");
	dog.save();
	dogs.addEntity(dog); //entity is added only

Is equivalent to this:

	var dog = new Usergrid.Entity("dogs");
	dogs.addNewEntity(dog); //entity is added and saved


###Displaying Results
After you populate your Collection object, you can display a list of all the entities currently stored in the Collection object. Here's how it's done in the Dogs app:

	//iterate through all the items in this "page" of data
	while(dogs.hasNextEntity()) {
		//get a reference to the dog
		var dog = dogs.getNextEntity();
		//display the dog in the list
		$('#mydoglist').append('<li>'+ dog.get('name') + '</li>');
	}

Note: This code snippet only loops through the items currently stored in the Collection object.  If there are more entities in the database that you want to display, either use paging, or a custom query.

###Collection Paging
As your collections grow larger, you may want to use paging to display smaller blocks of data for the user, with "next" and "previous" buttons. The Collection object provides this functionality and it can be seen in the Dogs sample app included with the SDK.

To get started, create a new Collection object. For example:

	var dogs = new Usergrid.Collection('dogs');

Next, bind the previous and next buttons to the getNextPage and getPreviousPage buttons in the new Collection object. For example:

	//bind the next button to the proper method in the collection object
	$('#next-button').bind('click', function() {
		dogs.getNextPage();
	});

	//bind the previous button to the proper method in the collection object
	$('#previous-button').bind('click', function() {
		dogs.getPreviousPage();
	});


Finally, call the get() method to pull down results from the API.  In the success callback function, loop through the results, adding checks to determine if the previous or next buttons should be displayed. For example:


	dogs.get(
		function() {
			//first empty out all the current dogs in the list
			$('#mydoglist').empty();
			//then hide the next / previous buttons
			$('#next-button').hide();
			$('#previous-button').hide();
			//iterate through all the items in this "page" of data
			while(dogs.hasNextEntity()) {
				//get a reference to the dog
				var dog = dogs.getNextEntity();
				//display the dog in the list
				$('#mydoglist').append('<li>'+ dog.get('name') + '</li>');
			}
			//if there is more data, display a "next" button
			if (dogs.hasNextPage()) {
				//show the button
				$('#next-button').show();
			}
			//if there are previous pages, show a "previous" button
			if (dogs.hasPreviousPage()) {
				//show the button
				$('#previous-button').show();
			}
		},
		function () { alert('error'); }
	);


Now, when the user clicks on either the #next-button or the #previous buttons, the click event will call the appropriate method in the collection. The Collection object stores the callback methods that are passed into the get() method, so the same success callback method will be called every time.


###Custom Queries
A custom query allows you to tell the API that you want your results filtered or altered in some way.  The following example specifies that the query results should be ordered by creation date:

	dogs.setQueryParams({'ql':'order by created DESC'});

If you also wanted to get more entities in the result set than the default 10, say 100, you can specify a query similar to the the following (the limit can be a maximum of 999):

	dogs.setQueryParams({'ql':'order by created DESC','limit':'100'});

There are many cases where expanding the result set is useful.  But be careful - the more results you get back in a single call, the longer it will take to transmit the data back to your app.

You can find more information on custom queries here:

<http://apigee.com/docs/usergrid/content/queries-and-parameters>

##Modeling users with the Entity object

###Making a user object
There is no specific User object in the SDK.  Instead, you simply need to use the Entity object, specifying a type of "users".  Here are some examples:

 First, create a new user:

	var marty = new Entity("users");

 Next, add more data if needed:

 	marty.set("username", "marty");
 	marty.set("name", "Marty McFly");
 	marty.set("City", "Hill Valley");
 	marty.set("State", "California");

 Finally, save the user to the database:

 	marty.save();

 If the user is modified:

 	marty.set("girlfriend","Jennifer");

 Just call save on the user:

	marty.save();

 To refresh the user's information in the database:

	marty.fetch();

 To get properties from the user object:

 	var city = marty.getField("city");

If you no longer need the object, call the delete() method and the object will be deleted from database:

 	marty.destroy();

Although the object is deleted from the database, it remains in your program.  Destroy it if needed by calling:

 	marty = null;

##App user log in / log out

###To log a user in
To log app users in, use the Usergrid.ApiClient.logInAppUser() method.  This method takes the supplied username and password and attempts to acquire an access token from the API.  If the method successfully acquires the token, the token is stored in the Usergrid.ApiClient singleton and will be used for all subsequent calls. You can see an example of using the Usergrid.ApiClent.logInAppUser() method in the Messagee Sample app, which you can find here:

<https://github.com/apigee/usergrid-sample-html5-messagee>

Persistent storage is not used to store the token, so the token is lost if the site is refreshed.  You can use the Local Storage feature of most browsers to cache the token if required.

To get started, build a login form:

	<form name="form-login" id="form-login">
		<label for="username">Username</label>
		<input type="text" name="username" id="username" class="span4" />
		<label for="password">Password</label>
		<input type="password" name="password" id="password" class="span4" />
	</form>
	<div>
		<a href="#login" id="btn-login" data-role="button">Login</a>
	</div>

Next, bind a click event to the login button:

	$('#btn-login').bind('click', function() {
		login();
	});

Finally, create the login method:

	function login() {
		$('#login-section-error').html('');
		var username = $("#username").val();
		var password = $("#password").val();
		Usergrid.ApiClient.logInAppUser(username, password,
			function (response, user) {
				//login succeeded, so get a reference to the newly create user
				appUser = Usergrid.ApiClient.getLoggedInUser();

				//take more action here
			},
			function () {
				$('#login-section-error').html('There was an error.');
			}
		);
	}

After the user is successfully logged in, you can make calls to the API on their behalf.  Their access token will be stored and used for all future calls.


###To log a user out
To log the user out, call:

	Usergrid.ApiClient.logoutAppUser();

This destroys their token in the ApiClient singleton.


##Direct API calls to the Application and Management endpoints
Creating and managing Entity and Collection objects is sufficient for most purposes.  However, there are times when it is necessary to make a direct call to the API.  The following sections describe how to do this against the Application endpoint as well as the Management endpoint.

###The Query object
Calls to both the Application endpoint as well as the Management endpoint require a Query object. The Query object stores information about the API call you want to make.  To get started, create a new Query object, and pass in the relevant data.  In the following example, we simply want to query the list of users:

	queryObj = new Usergrid.Query(
		"GET",
		"users",
		null,
		null,
		function(results) {
			//do something with the results
		},
		function() {
			alert('Error, Unable to retrieve users.');
		}
	);

####Function Signature
The function signature for the Query Object is as follows:

	(method, resource, jsonObj, paramsObj, successCallback, failureCallback)

####method
POST, GET, PUT, or DELETE

####resource
The resource to access (e.g. "users")

####jsonObj
A JSON object that contains the payload of data - only applicable for POST and PUT operations.  In the following example, to JSON object contains update information for a dog  object:

	var jsonObj = {'name':'fido','color':'black','breed':'mutt'};

####paramsObj
A JSON object that contains the query data (for example, to modify the search parameters).  For example, to modify the number of results and order the results descending, use an object like this:

	var paramsObj = {'ql':'order by created DESC','limit':'100'};

####successCallback
The success callback function - will be invoked when the API call is successfully completed.

####failureCallback
The failure callback function - will be invoked if the API call fails.


###Application endpoint
After the query object is ready, pass it as an argument to the appropriate endpoint. To run a query against the Application endpoint:

	Usergrid.ApiClient.runAppQuery(queryObj);

###Management endpoint
To run a query against the Management endpoint:

	Usergrid.ApiClient.runManagementQuery(queryObj);

##More information
For more information on Apigee App Services, visit <http://apigee.com/about/developers>.

<<<<<<< HEAD

=======
## Copyright

 * Copyright (c) 2012 Apigee, Corp
 *
 * Licensed under the Apache License, Version 2.0 (the "License");
 * you may not use the included files except in compliance with the License.
 * You may obtain a copy of the License at
 *
 *   http://www.apache.org/licenses/LICENSE-2.0
 *
 * Unless required by applicable law or agreed to in writing, software
 * distributed under the License is distributed on an "AS IS" BASIS,
 * WITHOUT WARRANTIES OR CONDITIONS OF ANY KIND, either express or implied.
 * See the License for the specific language governing permissions and
 * limitations under the License.
 
>>>>>>> 1b3f1035

 <|MERGE_RESOLUTION|>--- conflicted
+++ resolved
@@ -11,39 +11,31 @@
 
 <http://apigee.com/docs/usergrid/>
 
-<<<<<<< HEAD
 ##Getting started
 The SDK consists of one JavaScript file, located in the project at:
-=======
+
+	/sdk/usergrid.appSDK.js
+
+Include this file at the top of your HTML file (in between the head tags):
+
+	<script src="sdk/usergrid.appSDK.js" type="text/javascript"></script>
+
+After you do this, you're ready to start building entities and collections to drive your app and model your data.
+
+A minified version of the file is located here:
+
+	/sdk/usergrid.appSDK.min.js
+
 # Contributing
-
 We welcome your enhancements!
 
-Like [Usergrid](https://github.com/apigee/usergrid-stack), the Usergrid Javascript SDK is open source and licensed under the Apache License, Version 2.0.  
+Like [Usergrid](https://github.com/apigee/usergrid-stack), the Usergrid Javascript SDK is open source and licensed under the Apache License, Version 2.0.
 
 1. Fork it
 2. Create your feature branch (`git checkout -b my-new-feature`)
 3. Commit your changes (`git commit -am 'Added some feature'`)
 4. Push your changes to the upstream branch (`git push origin my-new-feature`)
 5. Create new Pull Request (make sure you describe what you did and why your mod is needed)
-
-
-#Getting started
-The SDK consists of just one Javascript file.  It is located in this project here:
->>>>>>> 1b3f1035
-
-	/sdk/usergrid.appSDK.js
-
-Include this file at the top of your HTML file (in between the head tags):
-
-	<script src="sdk/usergrid.appSDK.js" type="text/javascript"></script>
-
-After you do this, you're ready to start building entities and collections to drive your app and model your data.
-
-A minified version of the file is located here:
-
-	/sdk/usergrid.appSDK.min.js
-
 
 ##Sample apps
 The SDK project includes a simple app called Dogs, that creates a list of dogs.  The app uses App Services to retrieve a collection of dog entities. The app illustrates how to page through the results, and how to create a new entity.
@@ -371,9 +363,6 @@
 ##More information
 For more information on Apigee App Services, visit <http://apigee.com/about/developers>.
 
-<<<<<<< HEAD
-
-=======
 ## Copyright
 
  * Copyright (c) 2012 Apigee, Corp
@@ -388,8 +377,7 @@
  * distributed under the License is distributed on an "AS IS" BASIS,
  * WITHOUT WARRANTIES OR CONDITIONS OF ANY KIND, either express or implied.
  * See the License for the specific language governing permissions and
- * limitations under the License.
- 
->>>>>>> 1b3f1035
+ * limitations under the License.ƒ
+
 
  