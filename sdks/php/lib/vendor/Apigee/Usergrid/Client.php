--- conflicted
+++ resolved
@@ -387,26 +387,16 @@
     $response_obj->set_curl_meta($meta);
     $response_obj->set_data($response_array);
 
-<<<<<<< HEAD
     $response_json = $response;
     $response_obj->set_json($response_json);
 
     if ($meta['http_code'] != 200)   {
-      //there was an api error
+      //there was an API error
       $error_code = $response_array['error'];
       $description = isset($response_array['error_description'])?$response_array['error_description']:'';
       $description = isset($response_array['exception'])?$response_array['exception']:$description;
       $this->write_log('Error: '.$meta['http_code'].' error:'.$description);
-      $response_obj->set_error(true);
-=======
-    if ($meta['http_code'] != 200) {
-      //there was an API error
-      $error_code = $response_array['error'];
-      $description = isset($response_array['error_description']) ? $response_array['error_description'] : '';
-      $description = isset($response_array['exception']) ? $response_array['exception'] : $description;
-      $this->write_log('Error: ' . $meta['http_code'] . ' error:' . $description);
       $response_obj->set_error(TRUE);
->>>>>>> 3bd46b67
       $response_obj->set_error_code($error_code);
       $response_obj->set_error_message($description);
 
@@ -533,11 +523,7 @@
     $response = $entity->fetch();
 
     $ok_to_save = (
-<<<<<<< HEAD
       ($response->get_error() && ('service_resource_not_found' == $response->get_error_code() || 'no_name_specified' == $response->get_error_code() || 'null_pointer' == $response->get_error_code() ))
-=======
-      ($response->get_error() && ('service_resource_not_found' == $response->get_error_code() || 'no_name_specified' == $response->get_error_code()))
->>>>>>> 3bd46b67
       ||
       (!$response->get_error() && array_key_exists('getOnExist', $entity_data) && $entity_data['getOnExist'])
     );
