--- conflicted
+++ resolved
@@ -1092,7 +1092,7 @@
   }
 
 
-<<<<<<< HEAD
+
   public ApiResponse queryConnection(String... segments) {
     String[] paramPath = new String[10];
     paramPath[0] = this.organizationId;
@@ -1101,10 +1101,7 @@
       paramPath[2+i] = segments[i];
     }
     return apiRequest(HttpMethod.GET,null,null,paramPath);
-=======
-  public ApiResponse queryConnection(String srcType, String srcID, String label) {
-    return apiRequest(HttpMethod.GET, null, null, organizationId, applicationId, srcType, srcID, label);
->>>>>>> a7ca9ad9
+
   }
 
   private String convertStringArrayToPath(String[] segments) {
@@ -1115,12 +1112,7 @@
     return null;
   }
 
-<<<<<<< HEAD
-  public interface Query {
-=======
-  public ApiResponse queryConnectingEdges(String srcType, String srcId, String connecting, String name) {
-    return apiRequest(HttpMethod.GET, null, null, organizationId, applicationId, srcType, srcId, connecting, name);
-  }
+
 
   public QueryResult query(Query query) {
 
@@ -1142,16 +1134,10 @@
   }
 
   public interface QueryResult {
->>>>>>> a7ca9ad9
 
     public ApiResponse getResponse();
     public boolean more();
-<<<<<<< HEAD
-    public Query next();
-=======
-
     public QueryResult next();
->>>>>>> a7ca9ad9
 
   }
 
