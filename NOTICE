Apache Usergrid_
Copyright 2014 The Apache Software Foundation.

This product includes software developed at
The Apache Software Foundation (http://www.apache.org/).

This product bundles SBJson, which is available under a "3-clause BSD" license.
For details, see sdks/ios/UGAPI/SBJson/ .

This product bundles SSKeychain, which is available under a "MIT/X11" license.
For details, see sdks/ios/UGAPI/SSKeychain/.

This product bundles angular-senario.js, part of jQuery JavaScript Library v1.10.2
which Includes Sizzle.js Copyright 2005, 2013 jQuery Foundation, Inc. and
other contributors. Released under the MIT license.

This product bundles angular.js, specifically AngularJS v1.2.5 (c) 2010-2014
Google, Inc. Released under the MIT license.

This product bundles Bootstrap v2.3.2 Copyright 2012 Twitter, Inc
Licensed under the Apache License v2.0

This product bundles jquery-ui-1.8.9. Licensed under MIT license.

<<<<<<< HEAD
This product bundles jquery-1.9.1 Licensed under MIT license.

This product bundles mocha. All rights reserved. Licensed under MIT.
Copyright (c) 2011-2014 TJ Holowaychuk <tj@vision-media.ca>

This product bundles NSubstitute v1.6.0.0. Licensed under the BSD 2-Clause License.

This product bundles NUnit v2.6.2.
Portions Copyright © 2002-2012 Charlie Poole or Copyright © 2002-2004 James W. Newkirk, Michael C. Two, Alexei A. Vorontsov or Copyright © 2000-2002 Philip A. Craig
=======
This product bundles with mocha.
All rights reserved. Licensed under MIT.
Copyright (c) 2011-2014 TJ Holowaychuk <tj@vision-media.ca>

This product bundles a number of files within the /sdks/ios
package.

 Copyright (C) 2009 Stig Brautaset. All rights reserved.
 
 Redistribution and use in source and binary forms, with or without
 modification, are permitted provided that the following conditions are met:
 
 * Redistributions of source code must retain the above copyright notice, this
   list of conditions and the following disclaimer.
 
 * Redistributions in binary form must reproduce the above copyright notice,
   this list of conditions and the following disclaimer in the documentation
   and/or other materials provided with the distribution.
 
 * Neither the name of the author nor the names of its contributors may be used
   to endorse or promote products derived from this software without specific
   prior written permission.
 
 THIS SOFTWARE IS PROVIDED BY THE COPYRIGHT HOLDERS AND CONTRIBUTORS "AS IS"
 AND ANY EXPRESS OR IMPLIED WARRANTIES, INCLUDING, BUT NOT LIMITED TO, THE
 IMPLIED WARRANTIES OF MERCHANTABILITY AND FITNESS FOR A PARTICULAR PURPOSE ARE
 DISCLAIMED. IN NO EVENT SHALL THE COPYRIGHT OWNER OR CONTRIBUTORS BE LIABLE
 FOR ANY DIRECT, INDIRECT, INCIDENTAL, SPECIAL, EXEMPLARY, OR CONSEQUENTIAL
 DAMAGES (INCLUDING, BUT NOT LIMITED TO, PROCUREMENT OF SUBSTITUTE GOODS OR
 SERVICES; LOSS OF USE, DATA, OR PROFITS; OR BUSINESS INTERRUPTION) HOWEVER
 CAUSED AND ON ANY THEORY OF LIABILITY, WHETHER IN CONTRACT, STRICT LIABILITY,
 OR TORT (INCLUDING NEGLIGENCE OR OTHERWISE) ARISING IN ANY WAY OUT OF THE USE
 OF THIS SOFTWARE, EVEN IF ADVISED OF THE POSSIBILITY OF SUCH DAMAGE.

This product bundles SSToolkit Copyright (c) 2009-2011 Sam Soffes. All rights reserved.
These files can be located within the /sdks/ios package.
 
>>>>>>> 5c6802f5
<|MERGE_RESOLUTION|>--- conflicted
+++ resolved
@@ -22,7 +22,6 @@
 
 This product bundles jquery-ui-1.8.9. Licensed under MIT license.
 
-<<<<<<< HEAD
 This product bundles jquery-1.9.1 Licensed under MIT license.
 
 This product bundles mocha. All rights reserved. Licensed under MIT.
@@ -32,10 +31,6 @@
 
 This product bundles NUnit v2.6.2.
 Portions Copyright © 2002-2012 Charlie Poole or Copyright © 2002-2004 James W. Newkirk, Michael C. Two, Alexei A. Vorontsov or Copyright © 2000-2002 Philip A. Craig
-=======
-This product bundles with mocha.
-All rights reserved. Licensed under MIT.
-Copyright (c) 2011-2014 TJ Holowaychuk <tj@vision-media.ca>
 
 This product bundles a number of files within the /sdks/ios
 package.
@@ -69,5 +64,4 @@
 
 This product bundles SSToolkit Copyright (c) 2009-2011 Sam Soffes. All rights reserved.
 These files can be located within the /sdks/ios package.
- 
->>>>>>> 5c6802f5
+ 