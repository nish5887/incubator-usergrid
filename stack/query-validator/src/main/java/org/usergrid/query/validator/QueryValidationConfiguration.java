--- conflicted
+++ resolved
@@ -1,4 +1,3 @@
-<<<<<<< HEAD
 /**
  * Licensed to the Apache Software Foundation (ASF) under one
  * or more contributor license agreements.  See the NOTICE file
@@ -16,10 +15,7 @@
  * See the License for the specific language governing permissions and
  * limitations under the License.
  */
-package org.usergrid.query.validator;
-=======
 package org.apache.usergrid.query.validator;
->>>>>>> ad8d78f0
 
 import org.apache.usergrid.persistence.Entity;
 import org.apache.usergrid.utils.InflectionUtils;
