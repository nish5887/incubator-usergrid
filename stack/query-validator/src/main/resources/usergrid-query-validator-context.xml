--- conflicted
+++ resolved
@@ -6,13 +6,8 @@
         http://www.springframework.org/schema/beans http://www.springframework.org/schema/beans/spring-beans-3.1.xsd
         http://www.springframework.org/schema/context http://www.springframework.org/schema/context/spring-context-3.1.xsd">
 
-<<<<<<< HEAD
-    <context:annotation-config />
-    <context:component-scan base-package="org.usergrid.query.validator" />
-=======
 	<context:annotation-config />
     <context:component-scan base-package="org.apache.usergrid.query.validator" />
->>>>>>> ad8d78f0
 
     <bean id="dataSource"
           class="org.springframework.jdbc.datasource.DriverManagerDataSource">
