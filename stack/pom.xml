--- conflicted
+++ resolved
@@ -27,11 +27,7 @@
 
   <groupId>org.apache.usergrid</groupId>
   <artifactId>usergrid</artifactId>
-<<<<<<< HEAD
   <version>2.0.0-SNAPSHOT</version>
-=======
-  <version>1.0.0</version>
->>>>>>> 314b0e56
   <name>Usergrid Parent</name>
   <description>Parent module for the Apache Usergrid Project</description>
   <packaging>pom</packaging>
@@ -118,17 +114,14 @@
     <tomcat-version>7.0.52</tomcat-version>
     <antlr.version>3.4</antlr.version>
     <tika.version>1.4</tika.version>
-<<<<<<< HEAD
     <elasticsearch.version>1.2.3</elasticsearch.version>
 
     <usergrid.it.forkCount>3</usergrid.it.forkCount>
     <usergrid.it.reuseForks>false</usergrid.it.reuseForks>
     <usergrid.it.parallel>suites</usergrid.it.parallel>
 
-=======
     <metrics.version>3.0.0</metrics.version>
     <rx.version>0.19.6</rx.version>
->>>>>>> 314b0e56
   </properties>
 
   <licenses>
@@ -198,12 +191,8 @@
   </distributionManagement>
 
   <modules>
-<<<<<<< HEAD
     <module>build-tools</module>
     <module>test-utils</module>
-=======
-    <module>java-sdk-old</module>
->>>>>>> 314b0e56
     <module>config</module>
     <module>corepersistence</module>
     <module>core</module>
@@ -212,14 +201,8 @@
 <!--    <module>tools</module>
     <module>websocket</module>
     <module>launcher</module>
-<<<<<<< HEAD
     <module>mongo-emulator</module>
     <module>query-validator</module>-->
-=======
-    <module>test-utils</module>
-    <!--<module>query-validator</module>-->
-    <module>build-tools</module>
->>>>>>> 314b0e56
   </modules>
 
   <dependencyManagement>
@@ -1858,23 +1841,6 @@
                     <exclude>**/m2/**</exclude>
                     <exclude>**/*.asc</exclude>
                     <exclude>**/cloudbees.xml</exclude>
-<<<<<<< HEAD
-
-                    <exclude>**/src/test/resources/**</exclude>
-                    <exclude>**/src/main/dist/lib/**</exclude>
-                    <exclude>**/src/main/dist/webapps/**</exclude>
-
-                    <!-- TODO: need to add headers to many files in corepersistence -->
-                    <exclude>**/launcher-vagrant/**</exclude>
-                    <exclude>**/corepersistence/**</exclude>
-                    <exclude>**/awscluster/**</exclude>
-=======
-                  <exclude>**/doc/**</exclude>
-                  <exclude>**/awscluster/**</exclude>
-                    <exclude>**/aws.properties</exclude>
-                    <exclude>**/launcher-vagrant/**</exclude>
-                    <exclude>**/usergrid-custom.properties</exclude>
->>>>>>> 314b0e56
 
                 </excludes>
             </configuration>
@@ -1980,4 +1946,13 @@
     	<tag>HEAD</tag>
     	<developerConnection>scm:git:https://git-wip-us.apache.org/repos/asf/incubator-usergrid.git</developerConnection>
     </scm>
-</project>+</project>
+
+                    <exclude>**/src/test/resources/**</exclude>
+                    <exclude>**/src/main/dist/lib/**</exclude>
+                    <exclude>**/src/main/dist/webapps/**</exclude>
+
+                    <!-- TODO: need to add headers to many files in corepersistence -->
+                    <exclude>**/launcher-vagrant/**</exclude>
+                    <exclude>**/corepersistence/**</exclude>
+                    <exclude>**/awscluster/**</exclude>