<?xml version="1.0" encoding="UTF-8"?>
<!--
    Licensed to the Apache Software Foundation (ASF) under one or more
    contributor license agreements.  See the NOTICE file distributed with
    this work for additional information regarding copyright ownership.
    The ASF licenses this file to You under the Apache License, Version 2.0
    (the "License"); you may not use this file except in compliance with
    the License.  You may obtain a copy of the License at

        http://www.apache.org/licenses/LICENSE-2.0

    Unless required by applicable law or agreed to in writing, software
    distributed under the License is distributed on an "AS IS" BASIS,
    WITHOUT WARRANTIES OR CONDITIONS OF ANY KIND, either express or implied.
    See the License for the specific language governing permissions and
    limitations under the License.
-->
<project xmlns="http://maven.apache.org/POM/4.0.0" xmlns:xsi="http://www.w3.org/2001/XMLSchema-instance"
         xsi:schemaLocation="http://maven.apache.org/POM/4.0.0 http://maven.apache.org/maven-v4_0_0.xsd">
  <modelVersion>4.0.0</modelVersion>
  <parent>
    <groupId>org.apache</groupId>
    <artifactId>apache</artifactId>
    <version>10</version>
    <relativePath></relativePath>
  </parent>

  <groupId>org.apache.usergrid</groupId>
  <artifactId>usergrid</artifactId>
  <version>2.0.0-SNAPSHOT</version>
  <name>Usergrid Parent</name>
  <description>Parent module for the Apache Usergrid Project</description>
  <packaging>pom</packaging>

  <properties>
    <!-- =================================================================== -->
    <!-- Properties: Deployment Setting Defaults                             -->
    <!-- =================================================================== -->
    <!-- NOTE: override from the CLI or settings.xml                 -->
    <!-- NOTE: add server credentials config via settings            -->
    <!-- NOTE: <settings>                                            -->
    <!-- NOTE:   <servers>                                           -->
    <!-- NOTE:     <server>                                          -->
    <!-- NOTE:       <id>usergrid.releases</id>                      -->
    <!-- NOTE:       <username>akarasulu</username>                  -->
    <!-- NOTE:       <password>*********</password>                  -->
    <!-- NOTE:     </server>                                         -->
    <!-- NOTE:     <server>                                          -->
    <!-- NOTE:       <id>usergrid.snapshots</id>                     -->
    <!-- NOTE:       <username>akarasulu</username>                  -->
    <!-- NOTE:       <password>*********</password>                  -->
    <!-- NOTE:     </server>                                         -->
    <!-- NOTE:   </servers>                                          -->
    <!-- NOTE:                                                       -->
    <!-- NOTE:   <profiles>                                          -->
    <!-- NOTE:     <profile>                                         -->
    <!-- NOTE:       <id>deployment</id>                             -->
    <!-- NOTE:       <properties>                                    -->
    <!-- NOTE:         <release.repository.url>                      -->
    <!-- NOTE:           https://to/your/custom/releases/repository  -->
    <!-- NOTE:         </release.repository.url>                     -->
    <!-- NOTE:         <snapshot.repository.url>                     -->
    <!-- NOTE:           https://to/your/custom/snapshots/repository -->
    <!-- NOTE:         </shapshot.repository.url>                    -->
    <!-- NOTE:       </properties>                                   -->
    <!-- NOTE:     </profile>                                        -->
    <!-- NOTE:   </profiles>                                         -->
    <!-- NOTE:                                                       -->
    <!-- NOTE:   <activeProfiles>                                    -->
    <!-- NOTE:     <activeProfile>deployment</activeProfile>         -->
    <!-- NOTE:   </activeProfiles>                                   -->
    <!-- NOTE: </settings>                                           -->

    <snapshot.repository.url>
      https://repository.apache.org/content/repositories/snapshots
    </snapshot.repository.url>
    <release.repository.url>
      https://repository.apache.org/service/local/staging/deploy/maven2
    </release.repository.url>

    <!-- =================================================================== -->
    <!-- Properties: General Settings -->
    <!-- =================================================================== -->

    <project.build.sourceEncoding>UTF-8</project.build.sourceEncoding>

    <!-- you can override these via MAVEN_OPTS -->
    <ug.heapmax>2048m</ug.heapmax>
    <ug.heapmin>2048m</ug.heapmin>
	<ug.argline>-Djava.awt.headless=true</ug.argline>

    <usergrid-custom-spring-properties>classpath:/usergrid-deployment.properties</usergrid-custom-spring-properties>
    <usergrid-custom-spring-test-properties>classpath:/usergrid-custom-test.properties</usergrid-custom-spring-test-properties>

    <!-- =================================================================== -->
    <!-- Properties: Dependency Settings -->
    <!-- =================================================================== -->

    <amber-version>0.22-incubating</amber-version>
    <cassandra-version>1.2.18</cassandra-version>
    <hector-om-version>3.0-03</hector-om-version>
    <hector-version>1.1-4</hector-version>
    <hector-test-version>1.1-4</hector-test-version>
    <jackson-version>1.9.9</jackson-version>
<<<<<<< HEAD
    <jclouds.version>1.7.1</jclouds.version>
    <jersey-version>1.18</jersey-version>
=======
    <jackson-2-version>2.3.3</jackson-2-version>
    <jclouds.version>1.6.2-incubating</jclouds.version>
    <jersey-version>1.18.1</jersey-version>
>>>>>>> f5452af6
    <junit-version>4.11</junit-version>
    <log4j-version>1.2.16</log4j-version>
    <metrics-version>2.1.2</metrics-version>
    <org.springframework.version>3.1.2.RELEASE</org.springframework.version>
    <shiro-version>1.2.0</shiro-version>
    <slf4j-version>1.6.1</slf4j-version>
    <snakeyaml-version>1.6</snakeyaml-version>
    <tomcat-version>7.0.52</tomcat-version>
    <antlr.version>3.4</antlr.version>
    <tika.version>1.4</tika.version>
    <elasticsearch.version>1.2.4</elasticsearch.version>

    <usergrid.it.forkCount>3</usergrid.it.forkCount>
    <usergrid.it.reuseForks>false</usergrid.it.reuseForks>
    <usergrid.it.parallel>suites</usergrid.it.parallel>

    <metrics.version>3.0.0</metrics.version>
    <rx.version>0.19.6</rx.version>
  </properties>

  <licenses>
    <license>
      <name>The Apache Software License, Version 2.0</name>
      <url>http://www.apache.org/licenses/LICENSE-2.0.txt</url>
      <distribution>repo</distribution>
    </license>
  </licenses>

  <organization>
    <name>The Apache Software Foundation</name>
    <url>http://www.apache.org/</url>
  </organization>

  <issueManagement>
    <system>Jira</system>
    <url>https://issues.apache.org/jira/browse/USERGRID</url>
  </issueManagement>

  <developers>
    <developer>
      <id>eanuff</id>
      <name>Ed Anuff</name>
    </developer>
    <developer>
      <id>tnine</id>
      <name>Todd Nine</name>
    </developer>
    <developer>
      <id>zznate</id>
      <name>Nate McCall</name>
    </developer>
    <developer>
      <id>scottganyo</id>
      <name>Scott Ganyo</name>
    </developer>
    <developer>
      <id>chakrayel</id>
      <name>Chakra Yeleswarapu</name>
    </developer>
    <developer>
      <id>tonuquq</id>
      <name>Alex Karasulu</name>
    </developer>
    <developer>
      <id>snoopdave</id>
      <name>Dave Johnson</name>
    </developer> 
  </developers>


  <distributionManagement>
    <!-- Versioned (non-snapshot) releases are published to this repository -->
    <repository>
      <id>usergrid.releases</id>
      <name>Usergrid Releases</name>
      <url>${release.repository.url}</url>
    </repository>

    <!-- Snapshots (not-releases) are published to this repository -->
    <snapshotRepository>
      <id>usergrid.snapshots</id>
      <name>Usergrid Snapshots</name>
      <url>${snapshot.repository.url}</url>
    </snapshotRepository>
  </distributionManagement>

  <modules>
    <module>build-tools</module>
    <module>test-utils</module>
    <module>config</module>
    <module>corepersistence</module>
    <module>core</module>
    <module>services</module>
    <module>rest</module>
    <!--
    <module>tools</module>
    <module>websocket</module>
    -->
    <!--
    Re-enable when we have a fix for the AppleJavaExtensions jar issue
    https://issues.apache.org/jira/browse/USERGRID-224
    <module>launcher</module>
    -->
    <!-- <module>mongo-emulator</module> -->
    <!--  
    Re-enable when query-validator updated to work with Core Persistence.
    https://issues.apache.org/jira/browse/USERGRID-221
    <module>query-validator</module>
    -->
  </modules>

  <dependencyManagement>
    <dependencies>

      <!-- Apache Dependencies -->

      <dependency>
        <groupId>commons-beanutils</groupId>
        <artifactId>commons-beanutils</artifactId>
        <version>1.8.3</version>
        <exclusions>
          <exclusion>
            <artifactId>commons-logging</artifactId>
            <groupId>commons-logging</groupId>
          </exclusion>
        </exclusions>
      </dependency>

      <dependency>
        <groupId>commons-cli</groupId>
        <artifactId>commons-cli</artifactId>
        <version>1.2</version>
      </dependency>

      <dependency>
        <groupId>commons-codec</groupId>
        <artifactId>commons-codec</artifactId>
        <version>1.4</version>
      </dependency>

      <dependency>
        <groupId>commons-collections</groupId>
        <artifactId>commons-collections</artifactId>
        <version>3.2.1</version>
      </dependency>

      <dependency>
        <groupId>commons-lang</groupId>
        <artifactId>commons-lang</artifactId>
        <version>2.5</version>
      </dependency>

      <dependency>
        <groupId>commons-io</groupId>
        <artifactId>commons-io</artifactId>
        <version>2.4</version>
      </dependency>

      <dependency>
        <groupId>org.apache.activemq</groupId>
        <artifactId>activemq-core</artifactId>
        <version>5.5.0</version>
        <exclusions>
          <exclusion>
            <artifactId>commons-logging</artifactId>
            <groupId>commons-logging</groupId>
          </exclusion>
        </exclusions>
      </dependency>

      <dependency>
        <groupId>org.apache.httpcomponents</groupId>
        <artifactId>httpclient</artifactId>
        <version>4.2</version>
        <exclusions>
          <exclusion>
            <groupId>commons-codec</groupId>
            <artifactId>commons-codec</artifactId>
          </exclusion>
        </exclusions>
      </dependency>

      <dependency>
        <groupId>org.apache.activemq</groupId>
        <artifactId>activemq-spring</artifactId>
        <version>5.5.0</version>
      </dependency>

      <dependency>
        <groupId>org.apache.activemq</groupId>
        <artifactId>activemq-pool</artifactId>
        <version>5.5.0</version>
      </dependency>

      <dependency>
        <groupId>org.apache.amber</groupId>
        <artifactId>amber-oauth2-common</artifactId>
        <version>${amber-version}</version>
        <exclusions>
          <exclusion>
            <groupId>org.codehaus.jettison</groupId>
            <artifactId>jettison</artifactId>
          </exclusion>

          <exclusion>
            <groupId>org.slf4j</groupId>
            <artifactId>slf4j-api</artifactId>
          </exclusion>
        </exclusions>
      </dependency>

      <dependency>
        <groupId>org.apache.amber</groupId>
        <artifactId>amber-oauth2-authzserver</artifactId>
        <version>${amber-version}</version>
        <exclusions>
          <exclusion>
            <groupId>org.codehaus.jettison</groupId>
            <artifactId>jettison</artifactId>
          </exclusion>

          <exclusion>
            <groupId>org.slf4j</groupId>
            <artifactId>slf4j-api</artifactId>
          </exclusion>
        </exclusions>
      </dependency>

      <dependency>
        <groupId>org.apache.amber</groupId>
        <artifactId>amber-oauth2-resourceserver</artifactId>
        <version>${amber-version}</version>
        <exclusions>
          <exclusion>
            <groupId>org.slf4j</groupId>
            <artifactId>slf4j-api</artifactId>
          </exclusion>
        </exclusions>
      </dependency>

      <dependency>
        <groupId>org.apache.cassandra</groupId>
        <artifactId>cassandra-all</artifactId>
        <version>${cassandra-version}</version>

        <exclusions>
          <exclusion>
            <groupId>org.antlr</groupId>
            <artifactId>antlr-runtime</artifactId>
          </exclusion>

          <exclusion>
            <groupId>jline</groupId>
            <artifactId>jline</artifactId>
          </exclusion>

          <exclusion>
            <artifactId>servlet-api</artifactId>
            <groupId>javax.servlet</groupId>
          </exclusion>

          <exclusion>
            <groupId>org.mortbay.jetty</groupId>
            <artifactId>servlet-api</artifactId>
          </exclusion>

          <exclusion>
            <artifactId>commons-logging</artifactId>
            <groupId>commons-logging</groupId>
          </exclusion>

          <exclusion>
            <artifactId>commons-codec</artifactId>
            <groupId>commons-codec</groupId>
          </exclusion>

          <exclusion>
            <artifactId>commons-lang</artifactId>
            <groupId>commons-lang</groupId>
          </exclusion>

          <exclusion>
            <artifactId>commons-cli</artifactId>
            <groupId>commons-cli</groupId>
          </exclusion>

          <exclusion>
            <artifactId>slf4j-api</artifactId>
            <groupId>org.slf4j</groupId>
          </exclusion>

          <exclusion>
            <groupId>org.slf4j</groupId>
            <artifactId>slf4j-log4j12</artifactId>
          </exclusion>

          <exclusion>
            <groupId>log4j</groupId>
            <artifactId>log4j</artifactId>
          </exclusion>

          <exclusion>
            <artifactId>cassandra-thrift</artifactId>
            <groupId>org.apache.cassandra</groupId>
          </exclusion>

          <exclusion>
            <groupId>org.apache.httpcomponents</groupId>
            <artifactId>httpclient</artifactId>
          </exclusion>

          <exclusion>
            <groupId>com.google.guava</groupId>
            <artifactId>guava</artifactId>
          </exclusion>

          <exclusion>
            <groupId>org.yaml</groupId>
            <artifactId>snakeyaml</artifactId>
          </exclusion>

          <exclusion>
            <groupId>com.yammer.metrics</groupId>
            <artifactId>metrics-core</artifactId>
          </exclusion>

          <exclusion>
            <groupId>org.apache.thrift</groupId>
            <artifactId>libthrift</artifactId>
          </exclusion>

          <exclusion>
            <groupId>org.codehaus.jackson</groupId>
            <artifactId>jackson-core-asl</artifactId>
          </exclusion>

          <exclusion>
            <groupId>org.codehaus.jackson</groupId>
            <artifactId>jackson-mapper-asl</artifactId>
          </exclusion>

          <exclusion>
                   <artifactId>snappy-java</artifactId>
                   <groupId>org.xerial.snappy</groupId>
            </exclusion>
        </exclusions>
      </dependency>

      <dependency>
        <groupId>org.apache.cassandra</groupId>
        <artifactId>cassandra-thrift</artifactId>
        <version>${cassandra-version}</version>
        <exclusions>
          <exclusion>
            <groupId>org.apache.httpcomponents</groupId>
            <artifactId>httpclient</artifactId>
          </exclusion>
          <exclusion>
            <groupId>commons-lang</groupId>
            <artifactId>commons-lang</artifactId>
          </exclusion>

          <exclusion>
            <groupId>org.slf4j</groupId>
            <artifactId>slf4j-api</artifactId>
          </exclusion>


          <exclusion>
            <artifactId>servlet-api</artifactId>
            <groupId>javax.servlet</groupId>
          </exclusion>

          <exclusion>
            <groupId>org.mortbay.jetty</groupId>
            <artifactId>servlet-api</artifactId>
          </exclusion>

        </exclusions>
      </dependency>

      <dependency>
        <groupId>org.apache.shiro</groupId>
        <artifactId>shiro-core</artifactId>
        <version>${shiro-version}</version>
        <exclusions>
          <exclusion>
            <groupId>commons-beanutils</groupId>
            <artifactId>commons-beanutils</artifactId>
          </exclusion>

          <exclusion>
            <groupId>org.slf4j</groupId>
            <artifactId>slf4j-api</artifactId>
          </exclusion>
        </exclusions>
      </dependency>

      <dependency>
        <groupId>org.apache.shiro</groupId>
        <artifactId>shiro-web</artifactId>
        <version>${shiro-version}</version>
      </dependency>

      <dependency>
        <groupId>org.apache.shiro</groupId>
        <artifactId>shiro-spring</artifactId>
        <version>${shiro-version}</version>
      </dependency>

      <dependency>
        <groupId>org.apache.tomcat</groupId>
        <artifactId>tomcat-catalina</artifactId>
        <version>${tomcat-version}</version>
      </dependency>

      <dependency>
        <groupId>org.apache.xbean</groupId>
        <artifactId>xbean-spring</artifactId>
        <version>3.7</version>
        <exclusions>
          <exclusion>
            <artifactId>commons-logging</artifactId>
            <groupId>commons-logging</groupId>
          </exclusion>
        </exclusions>
      </dependency>

      <dependency>
        <groupId>org.apache.zookeeper</groupId>
        <artifactId>zookeeper</artifactId>
        <version>3.4.5</version>
        <exclusions>
          <exclusion>
            <groupId>jline</groupId>
            <artifactId>jline</artifactId>
          </exclusion>

          <exclusion>
            <groupId>org.jboss.netty</groupId>
            <artifactId>netty</artifactId>
          </exclusion>

          <exclusion>
            <groupId>org.slf4j</groupId>
            <artifactId>slf4j-api</artifactId>
          </exclusion>

          <exclusion>
            <groupId>org.slf4j</groupId>
            <artifactId>slf4j-log4j12</artifactId>
          </exclusion>

          <exclusion>
            <groupId>log4j</groupId>
            <artifactId>log4j</artifactId>
          </exclusion>
        </exclusions>
      </dependency>

      <!-- Sun and Javax Package Dependencies -->

      <dependency>
        <groupId>com.sun.jersey</groupId>
        <artifactId>jersey-core</artifactId>
        <version>${jersey-version}</version>
      </dependency>

      <dependency>
        <groupId>com.sun.jersey</groupId>
        <artifactId>jersey-json</artifactId>
        <version>${jersey-version}</version>
        <exclusions>
          <exclusion>
            <groupId>org.codehaus.jettison</groupId>
            <artifactId>jettison</artifactId>
          </exclusion>

          <exclusion>
            <groupId>org.codehaus.jackson</groupId>
            <artifactId>jackson-core-asl</artifactId>
          </exclusion>

          <exclusion>
            <groupId>org.codehaus.jackson</groupId>
            <artifactId>jackson-mapper-asl</artifactId>
          </exclusion>

          <exclusion>
            <groupId>org.codehaus.jackson</groupId>
            <artifactId>jackson-jaxrs</artifactId>
          </exclusion>

          <exclusion>
            <groupId>org.codehaus.jackson</groupId>
            <artifactId>jackson-xc</artifactId>
          </exclusion>

          <exclusion>
            <groupId>javax.activation</groupId>
            <artifactId>activation</artifactId>
          </exclusion>
        </exclusions>
      </dependency>

      <dependency>
        <groupId>com.sun.jersey</groupId>
        <artifactId>jersey-client</artifactId>
        <version>${jersey-version}</version>
      </dependency>

      <dependency>
        <groupId>com.sun.jersey</groupId>
        <artifactId>jersey-server</artifactId>
        <version>${jersey-version}</version>
      </dependency>

      <dependency>
        <groupId>com.sun.jersey</groupId>
        <artifactId>jersey-grizzly2</artifactId>
        <version>${jersey-version}</version>
      </dependency>

      <dependency>
        <groupId>org.glassfish.grizzly</groupId>
        <artifactId>grizzly-http-servlet-server</artifactId>
        <version>2.1.2</version>
      </dependency>

      <dependency>
        <groupId>com.sun.jersey.contribs</groupId>
        <artifactId>jersey-spring</artifactId>
        <version>${jersey-version}</version>
        <exclusions>
          <exclusion>
            <groupId>org.springframework</groupId>
            <artifactId>spring-aop</artifactId>
          </exclusion>

          <exclusion>
            <groupId>org.springframework</groupId>
            <artifactId>spring-core</artifactId>
          </exclusion>

          <exclusion>
            <groupId>org.springframework</groupId>
            <artifactId>spring</artifactId>
          </exclusion>

          <exclusion>
            <groupId>org.springframework</groupId>
            <artifactId>spring-beans</artifactId>
          </exclusion>

          <exclusion>
            <groupId>org.springframework</groupId>
            <artifactId>spring-context</artifactId>
          </exclusion>

          <exclusion>
            <groupId>org.springframework</groupId>
            <artifactId>spring-web</artifactId>
          </exclusion>
        </exclusions>
      </dependency>

      <dependency>
        <groupId>com.sun.jersey.contribs</groupId>
        <artifactId>jersey-multipart</artifactId>
        <version>${jersey-version}</version>
      </dependency>

      <dependency>
        <groupId>com.sun.jersey.contribs.jersey-oauth</groupId>
        <artifactId>oauth-signature</artifactId>
        <version>${jersey-version}</version>
      </dependency>

      <dependency>
        <groupId>com.sun.jersey.contribs.jersey-oauth</groupId>
        <artifactId>oauth-server</artifactId>
        <version>${jersey-version}</version>
      </dependency>

      <dependency>
        <groupId>com.sun.jersey.jersey-test-framework</groupId>
        <artifactId>jersey-test-framework-external</artifactId>
        <version>${jersey-version}</version>
      </dependency>

      <dependency>
        <groupId>com.sun.jersey.jersey-test-framework</groupId>
        <artifactId>jersey-test-framework-core</artifactId>
        <version>${jersey-version}</version>
      </dependency>

      <dependency>
        <groupId>com.sun.mail</groupId>
        <artifactId>javax.mail</artifactId>
        <version>1.4.4</version>
        <exclusions>
          <exclusion>
            <groupId>javax.activation</groupId>
            <artifactId>activation</artifactId>
          </exclusion>
        </exclusions>
      </dependency>

      <dependency>
        <groupId>javax.persistence</groupId>
        <artifactId>persistence-api</artifactId>
        <version>1.0</version>
      </dependency>

      <dependency>
          <groupId>javax.servlet</groupId>
          <artifactId>javax.servlet-api</artifactId>
          <version>3.0.1</version>
      </dependency>

      <dependency>
        <groupId>javax.servlet</groupId>
        <artifactId>jstl</artifactId>
        <version>1.2</version>
      </dependency>

      <!-- the core, which includes Streaming API, shared low-level abstractions (but NOT data-binding) -->
      <dependency>
        <groupId>com.fasterxml.jackson.core</groupId>
        <artifactId>jackson-core</artifactId>
        <version>${jackson-2-version}</version>
      </dependency>

      <!-- Just the annotations; use this dependency if you want to attach annotations
           to classes without connecting them to the code. -->
      <dependency>
        <groupId>com.fasterxml.jackson.core</groupId>
        <artifactId>jackson-annotations</artifactId>
        <version>${jackson-2-version}</version>
      </dependency>

      <!-- databinding; ObjectMapper, JsonNode and related classes are here -->
      <dependency>
        <groupId>com.fasterxml.jackson.core</groupId>
        <artifactId>jackson-databind</artifactId>
        <version>${jackson-2-version}</version>
      </dependency>

      <!-- smile (binary JSON). Other artifacts in this group do other formats. -->
      <dependency>
        <groupId>com.fasterxml.jackson.dataformat</groupId>
        <artifactId>jackson-dataformat-smile</artifactId>
        <version>${jackson-2-version}</version>
      </dependency>
      <!-- JAX-RS provider -->
      <dependency>
        <groupId>com.fasterxml.jackson.jaxrs</groupId>
        <artifactId>jackson-jaxrs-json-provider</artifactId>
        <version>${jackson-2-version}</version>
      </dependency>
      <!-- Support for JAX-B annotations as additional configuration -->
      <dependency>
        <groupId>com.fasterxml.jackson.module</groupId>
        <artifactId>jackson-module-jaxb-annotations</artifactId>
        <version>${jackson-2-version}</version>
      </dependency>

      <!-- Other Commercial Dependencies -->

      <dependency>
        <groupId>com.datastax.hector</groupId>
        <artifactId>hector-composite</artifactId>
        <version>0.8.0-rc1-SNAPSHOT</version>
      </dependency>

      <dependency>
        <groupId>com.fasterxml.uuid</groupId>
        <artifactId>java-uuid-generator</artifactId>
        <version>3.1.2</version>
        <exclusions>
          <exclusion>
            <groupId>log4j</groupId>
            <artifactId>log4j</artifactId>
          </exclusion>
        </exclusions>
      </dependency>

      <dependency>
        <groupId>com.hazelcast</groupId>
        <artifactId>hazelcast-all</artifactId>
        <version>1.9.3.1</version>
      </dependency>

      <dependency>
        <groupId>com.google.guava</groupId>
        <artifactId>guava</artifactId>
        <version>15.0</version>
      </dependency>

      <dependency>
        <groupId>com.yammer.metrics</groupId>
        <artifactId>metrics-annotation</artifactId>
        <version>${metrics-version}</version>
      </dependency>

      <dependency>
        <groupId>com.github.stephenc</groupId>
        <artifactId>jamm</artifactId>
        <version>0.2.5</version>
      </dependency>

      <!-- Third Party Non-Commercial Dependencies -->

      <dependency>
        <groupId>de.undercouch</groupId>
        <artifactId>bson4jackson</artifactId>
        <version>1.1.2</version>
        <exclusions>
          <exclusion>
            <groupId>org.codehaus.jackson</groupId>
            <artifactId>jackson-core-asl</artifactId>
          </exclusion>

          <exclusion>
            <groupId>org.codehaus.jackson</groupId>
            <artifactId>jackson-mapper-asl</artifactId>
          </exclusion>
        </exclusions>
      </dependency>

      <dependency>
        <!-- TODO T.N. try and remove this -->
        <groupId>javaee</groupId>
        <artifactId>javaee-api</artifactId>
        <version>5</version>
      </dependency>

      <dependency>
        <groupId>org.hectorclient</groupId>
        <artifactId>hector-core</artifactId>
        <version>${hector-version}</version>
        <exclusions>
          <exclusion>
            <groupId>org.apache.cassandra</groupId>
            <artifactId>cassandra-thrift</artifactId>
          </exclusion>

          <exclusion>
            <groupId>commons-lang</groupId>
            <artifactId>commons-lang</artifactId>
          </exclusion>

          <exclusion>
            <groupId>org.slf4j</groupId>
            <artifactId>slf4j-api</artifactId>
          </exclusion>

          <exclusion>
            <groupId>com.google.guava</groupId>
            <artifactId>guava</artifactId>
          </exclusion>
        </exclusions>
      </dependency>

      <dependency>
        <groupId>org.hectorclient</groupId>
        <artifactId>hector-test</artifactId>
        <version>${hector-test-version}</version>
        <exclusions>
          <exclusion>
            <groupId>org.apache.cassandra</groupId>
            <artifactId>cassandra-all</artifactId>
          </exclusion>
        </exclusions>
      </dependency>

      <dependency>
        <groupId>org.hectorclient</groupId>
        <artifactId>hector-object-mapper</artifactId>
        <version>${hector-om-version}</version>
      </dependency>

      <dependency>
        <groupId>com.google.code.maven-play-plugin.net.tanesha.recaptcha4j</groupId>
        <artifactId>recaptcha4j</artifactId>
        <version>0.0.8</version>
      </dependency>

      <dependency>
        <groupId>org.antlr</groupId>
        <artifactId>antlr-runtime</artifactId>
        <version>${antlr.version}</version>
      </dependency>

      <dependency>
        <groupId>org.codehaus.jackson</groupId>
        <artifactId>jackson-core-asl</artifactId>
        <version>${jackson-version}</version>
      </dependency>

      <dependency>
        <groupId>org.codehaus.jackson</groupId>
        <artifactId>jackson-jaxrs</artifactId>
        <version>${jackson-version}</version>
      </dependency>

      <dependency>
        <groupId>org.codehaus.jackson</groupId>
        <artifactId>jackson-mapper-asl</artifactId>
        <version>${jackson-version}</version>
      </dependency>

      <dependency>
        <groupId>org.codehaus.jackson</groupId>
        <artifactId>jackson-xc</artifactId>
        <version>${jackson-version}</version>
      </dependency>

      <dependency>
        <groupId>org.codehaus.jackson</groupId>
        <artifactId>jackson-smile</artifactId>
        <version>${jackson-version}</version>
      </dependency>

      <dependency>
        <groupId>org.codehaus.jettison</groupId>
        <artifactId>jettison</artifactId>
        <version>1.2</version>
      </dependency>

      <dependency>
        <groupId>org.jboss.netty</groupId>
        <artifactId>netty</artifactId>
        <version>3.2.7.Final</version>
      </dependency>

      <dependency>
        <groupId>org.jsoup</groupId>
        <artifactId>jsoup</artifactId>
        <version>1.6.0</version>
      </dependency>

      <dependency>
        <groupId>org.mongodb</groupId>
        <artifactId>mongo-java-driver</artifactId>
        <version>2.9.0</version>
      </dependency>

      <dependency>
        <groupId>org.python</groupId>
        <artifactId>jython</artifactId>
        <version>2.5.0</version>
      </dependency>

      <dependency>
        <groupId>org.springframework</groupId>
        <artifactId>spring-core</artifactId>
        <version>${org.springframework.version}</version>
        <exclusions>
          <exclusion>
            <artifactId>commons-logging</artifactId>
            <groupId>commons-logging</groupId>
          </exclusion>
        </exclusions>
      </dependency>

      <dependency>
        <groupId>org.springframework</groupId>
        <artifactId>spring-expression</artifactId>
        <version>${org.springframework.version}</version>
      </dependency>

      <dependency>
        <groupId>org.springframework</groupId>
        <artifactId>spring-beans</artifactId>
        <version>${org.springframework.version}</version>
      </dependency>

      <dependency>
        <groupId>org.springframework</groupId>
        <artifactId>spring-aop</artifactId>
        <version>${org.springframework.version}</version>
        <exclusions>
          <exclusion>
            <groupId>aopalliance</groupId>
            <artifactId>aopalliance</artifactId>
          </exclusion>
        </exclusions>
      </dependency>

      <dependency>
        <groupId>org.springframework</groupId>
        <artifactId>spring-context</artifactId>
        <version>${org.springframework.version}</version>
        <exclusions>
          <exclusion>
            <groupId>commons-logging</groupId>
            <artifactId>commons-logging</artifactId>
          </exclusion>
        </exclusions>
      </dependency>

      <dependency>
        <groupId>org.springframework</groupId>
        <artifactId>spring-context-support</artifactId>
        <version>${org.springframework.version}</version>
      </dependency>

      <dependency>
        <groupId>org.springframework</groupId>
        <artifactId>spring-jms</artifactId>
        <version>${org.springframework.version}</version>
      </dependency>

      <dependency>
        <groupId>org.springframework</groupId>
        <artifactId>spring-web</artifactId>
        <version>${org.springframework.version}</version>
        <exclusions>
          <exclusion>
            <groupId>aopalliance</groupId>
            <artifactId>aopalliance</artifactId>
          </exclusion>
        </exclusions>
      </dependency>

      <dependency>
        <groupId>org.springframework</groupId>
        <artifactId>spring-webmvc</artifactId>
        <version>${org.springframework.version}</version>
      </dependency>

      <dependency>
        <groupId>org.springframework</groupId>
        <artifactId>spring-test</artifactId>
        <version>${org.springframework.version}</version>
      </dependency>

      <dependency>
        <groupId>org.yaml</groupId>
        <artifactId>snakeyaml</artifactId>
        <version>${snakeyaml-version}</version>
      </dependency>

      <dependency>
        <groupId>com.yammer.metrics</groupId>
        <artifactId>metrics-core</artifactId>
        <version>${metrics-version}</version>
        <exclusions>
          <exclusion>
            <groupId>org.slf4j</groupId>
            <artifactId>slf4j-api</artifactId>
          </exclusion>
        </exclusions>
      </dependency>

      <dependency>
        <groupId>com.yammer.metrics</groupId>
        <artifactId>metrics-spring</artifactId>
        <version>${metrics-version}</version>
        <exclusions>
          <exclusion>
            <groupId>org.springframework</groupId>
            <artifactId>spring-core</artifactId>
          </exclusion>

          <exclusion>
            <groupId>org.springframework</groupId>
            <artifactId>spring-aop</artifactId>
          </exclusion>

          <exclusion>
            <groupId>org.springframework</groupId>
            <artifactId>spring-beans</artifactId>
          </exclusion>

          <exclusion>
            <groupId>org.springframework</groupId>
            <artifactId>spring-context-support</artifactId>
          </exclusion>
        </exclusions>
      </dependency>

      <dependency>
        <groupId>jline</groupId>
        <artifactId>jline</artifactId>
        <version>0.9.94</version>
      </dependency>



      <dependency>
         <groupId>org.apache.tika</groupId>
         <artifactId>tika-core</artifactId>
          <version>${tika.version}</version>
      </dependency>

      <!-- Mock, Testing and Logging Dependencies -->
      <dependency>
        <groupId>org.apache.tomcat.embed</groupId>
        <artifactId>tomcat-embed-core</artifactId>
        <version>${tomcat-version}</version>
      </dependency>

      <dependency>
        <groupId>org.apache.tomcat.embed</groupId>
        <artifactId>tomcat-embed-logging-juli</artifactId>
        <version>${tomcat-version}</version>
      </dependency>

      <dependency>
        <groupId>org.apache.tomcat.embed</groupId>
        <artifactId>tomcat-embed-jasper</artifactId>
        <version>${tomcat-version}</version>
      </dependency>

      <dependency>
        <groupId>org.apache.tomcat</groupId>
        <artifactId>tomcat-jasper</artifactId>
        <version>${tomcat-version}</version>
      </dependency>

      <dependency>
        <groupId>org.apache.tomcat</groupId>
        <artifactId>tomcat-jasper-el</artifactId>
        <version>${tomcat-version}</version>
      </dependency>

      <dependency>
        <groupId>org.apache.tomcat</groupId>
        <artifactId>tomcat-servlet-api</artifactId>
        <version>${tomcat-version}</version>
      </dependency>

      <dependency>
        <groupId>org.apache.tomcat</groupId>
        <artifactId>tomcat-jsp-api</artifactId>
        <scope>test</scope>
        <version>${tomcat-version}</version>
      </dependency>

      <dependency>
        <groupId>org.jvnet.mock-javamail</groupId>
        <artifactId>mock-javamail</artifactId>
        <version>1.9</version>
      </dependency>

      <dependency>
        <groupId>org.mockito</groupId>
        <artifactId>mockito-all</artifactId>
        <version>1.9.5-rc1</version>
      </dependency>

      <dependency>
        <groupId>org.powermock</groupId>
        <artifactId>powermock-module-junit4</artifactId>
        <version>1.5.1</version>
      </dependency>

      <dependency>
        <groupId>org.powermock</groupId>
        <artifactId>powermock-module-junit4-rule-agent</artifactId>
        <version>1.5.1</version>
      </dependency>

      <dependency>
        <groupId>org.powermock</groupId>
        <artifactId>powermock-api-mockito</artifactId>
        <version>1.5.1</version>
      </dependency>

      <dependency>
        <groupId>junit</groupId>
        <artifactId>junit</artifactId>
        <version>${junit-version}</version>
      </dependency>

      <dependency>
        <groupId>log4j</groupId>
        <artifactId>log4j</artifactId>
        <version>${log4j-version}</version>
        <exclusions>
          <exclusion>
            <groupId>javax.jms</groupId>
            <artifactId>jms</artifactId>
          </exclusion>

          <exclusion>
            <groupId>com.sun.jdmk</groupId>
            <artifactId>jmxtools</artifactId>
          </exclusion>

          <exclusion>
            <groupId>com.sun.jmx</groupId>
            <artifactId>jmxri</artifactId>
          </exclusion>
        </exclusions>
      </dependency>

      <dependency>
        <groupId>org.perf4j</groupId>
        <artifactId>perf4j</artifactId>
        <version>0.9.12</version>
      </dependency>

      <dependency>
        <groupId>org.slf4j</groupId>
        <artifactId>slf4j-api</artifactId>
        <version>${slf4j-version}</version>
      </dependency>

      <dependency>
        <groupId>org.slf4j</groupId>
        <artifactId>slf4j-log4j12</artifactId>
        <version>${slf4j-version}</version>
        <exclusions>
          <exclusion>
            <groupId>log4j</groupId>
            <artifactId>log4j</artifactId>
          </exclusion>
        </exclusions>
      </dependency>

      <dependency>
        <groupId>org.slf4j</groupId>
        <artifactId>jcl-over-slf4j</artifactId>
        <version>${slf4j-version}</version>
      </dependency>

      <dependency>
        <groupId>org.slf4j</groupId>
        <artifactId>jul-to-slf4j</artifactId>
        <version>${slf4j-version}</version>
      </dependency>

      <dependency>
        <groupId>commons-logging</groupId>
        <artifactId>commons-logging</artifactId>
        <version>1.1.1</version>
      </dependency>

      <dependency>
        <groupId>junit</groupId>
        <artifactId>junit-dep</artifactId>
        <version>4.11</version>
      </dependency>

      <dependency>
        <groupId>org.apache.jclouds</groupId>
        <artifactId>jclouds-blobstore</artifactId>
        <version>${jclouds.version}</version>
      </dependency>

      <dependency>
        <groupId>org.apache.jclouds</groupId>
        <artifactId>jclouds-core</artifactId>
        <version>${jclouds.version}</version>
        <exclusions>
          <exclusion>
            <groupId>com.sun.jersey</groupId>
            <artifactId>jersey-core</artifactId>
          </exclusion>

          <exclusion>
            <groupId>com.google.guava</groupId>
            <artifactId>guava</artifactId>
          </exclusion>

          <exclusion>
            <groupId>aopalliance</groupId>
            <artifactId>aopalliance</artifactId>
          </exclusion>
        </exclusions>
      </dependency>

      <dependency>
        <groupId>aopalliance</groupId>
        <artifactId>aopalliance</artifactId>
        <version>1.0</version>
      </dependency>

      <dependency>
        <groupId>org.apache.jclouds</groupId>
        <artifactId>jclouds-allblobstore</artifactId>
        <version>${jclouds.version}</version>
        <exclusions>
          <exclusion>
            <groupId>commons-io</groupId>
            <artifactId>commons-io</artifactId>
          </exclusion>
        </exclusions>
      </dependency>

      <dependency>
        <groupId>org.apache.jclouds.driver</groupId>
        <artifactId>jclouds-netty</artifactId>
        <version>${jclouds.version}</version>
      </dependency>

      <dependency>
        <groupId>org.apache.jclouds.driver</groupId>
        <artifactId>jclouds-apachehc</artifactId>
        <version>${jclouds.version}</version>
      </dependency>

      <dependency>
        <groupId>org.apache.jclouds.driver</groupId>
        <artifactId>jclouds-log4j</artifactId>
        <version>${jclouds.version}</version>
      </dependency>

      <dependency>
        <groupId>org.apache.jclouds.driver</groupId>
        <artifactId>jclouds-slf4j</artifactId>
        <version>${jclouds.version}</version>
        <exclusions>
          <exclusion>
            <groupId>org.slf4j</groupId>
            <artifactId>slf4j-api</artifactId>
          </exclusion>
        </exclusions>
      </dependency>

      <dependency>
        <groupId>org.apache.usergrid</groupId>
        <artifactId>usergrid-java-client</artifactId>
        <version>0.0.10-SNAPSHOT</version>
      </dependency>

      <dependency>
        <groupId>net.sf.opencsv</groupId>
        <artifactId>opencsv</artifactId>
        <version>2.3</version>
      </dependency>

      <dependency>
        <groupId>com.beust</groupId>
        <artifactId>jcommander</artifactId>
        <version>1.27</version>
      </dependency>





      <dependency>
        <groupId>com.apple</groupId>
        <artifactId>AppleJavaExtensions</artifactId>
        <!-- from local-depedendencies -->
        <version>1.4</version>
      </dependency>

      <dependency>
        <groupId>javax.annotation</groupId>
        <artifactId>jsr250-api</artifactId>
        <version>1.0</version>
      </dependency>

      <dependency>
        <groupId>javax.ws.rs</groupId>
        <artifactId>jsr311-api</artifactId>
        <version>1.1.1</version>
      </dependency>

      <dependency>
        <groupId>org.aspectj</groupId>
        <artifactId>aspectjweaver</artifactId>
        <version>1.6.12</version>
      </dependency>

      <dependency>
        <groupId>org.aspectj</groupId>
        <artifactId>aspectjrt</artifactId>
        <version>1.6.12</version>
      </dependency>

      <dependency>
        <groupId>cglib</groupId>
        <artifactId>cglib-nodep</artifactId>
        <version>2.2.2</version>
      </dependency>

      <dependency>
        <groupId>com.netflix.curator</groupId>
        <artifactId>curator-recipes</artifactId>
        <version>1.2.6</version>
        <exclusions>
          <exclusion>
            <groupId>com.google.guava</groupId>
            <artifactId>guava</artifactId>
          </exclusion>

          <exclusion>
            <groupId>org.apache.zookeeper</groupId>
            <artifactId>zookeeper</artifactId>
          </exclusion>

          <exclusion>
            <groupId>org.slf4j</groupId>
            <artifactId>slf4j-api</artifactId>
          </exclusion>
        </exclusions>
      </dependency>

      <dependency>
        <groupId>javax.activation</groupId>
        <artifactId>activation</artifactId>
        <version>1.1</version>
      </dependency>

      <dependency>
        <groupId>org.elasticsearch</groupId>
        <artifactId>elasticsearch</artifactId>
        <version>${elasticsearch.version}</version>
      </dependency>

      <dependency>
        <groupId>com.relayrides</groupId>
        <artifactId>pushy</artifactId>
        <!-- The sha in the version is the git commit used in this build.  Check out the pushy source, then this commit to build the library locally -->
        <version>0.4-apigee-63dec68314c97c6e3ef40c88590e1b196d3ec55b</version>
      </dependency>

      <dependency>
          <groupId>com.ganyo</groupId>
          <artifactId>gcm-server</artifactId>
          <version>1.0.2</version>
      </dependency>

    </dependencies>

  </dependencyManagement>

  <dependencies>
    <dependency>
      <groupId>org.slf4j</groupId>
      <artifactId>slf4j-api</artifactId>
    </dependency>
  </dependencies>

  <build>
    <pluginManagement>
      <plugins>
        <plugin>
          <groupId>org.codehaus.mojo</groupId>
          <artifactId>sonar-maven-plugin</artifactId>
          <version>2.1</version>
        </plugin>

        <!--
                <plugin>
                  <groupId>com.structure101.java</groupId>
                  <artifactId>maven-structure101-plugin</artifactId>
                  <version>1.1</version>
                </plugin>
        -->
        <plugin>
          <groupId>org.antlr</groupId>
          <artifactId>antlr3-maven-plugin</artifactId>
          <version>${antlr.version}</version>
        </plugin>

        <plugin>
          <groupId>org.codehaus.mojo</groupId>
          <artifactId>antlr-maven-plugin</artifactId>
          <version>2.2</version>
        </plugin>

        <plugin>
          <groupId>org.apache.maven.plugins</groupId>
          <artifactId>maven-antrun-plugin</artifactId>
          <version>1.7</version>
        </plugin>

        <plugin>
          <groupId>org.apache.maven.plugins</groupId>
          <artifactId>maven-assembly-plugin</artifactId>
          <version>2.4</version>
        </plugin>

        <plugin>
          <groupId>org.apache.maven.plugins</groupId>
          <artifactId>maven-changes-plugin</artifactId>
          <version>2.6</version>
        </plugin>

        <plugin>
          <groupId>org.apache.maven.plugins</groupId>
          <artifactId>maven-checkstyle-plugin</artifactId>
          <version>2.10</version>
        </plugin>

        <plugin>
          <groupId>org.apache.maven.plugins</groupId>
          <artifactId>maven-clean-plugin</artifactId>
          <version>2.4.1</version>
        </plugin>

        <plugin>
          <groupId>org.apache.maven.plugins</groupId>
          <artifactId>maven-compiler-plugin</artifactId>
          <version>3.1</version>
          <configuration>
            <source>1.7</source>
            <target>1.7</target>
            <optimize>true</optimize>
            <showDeprecation>true</showDeprecation>
            <debug>true</debug>
            <encoding>UTF-8</encoding>
            <showWarnings>true</showWarnings>
          </configuration>
        </plugin>

        <plugin>
          <groupId>org.apache.maven.plugins</groupId>
          <artifactId>maven-dependency-plugin</artifactId>
          <version>2.8</version>
        </plugin>

        <plugin>
          <groupId>org.apache.maven.plugins</groupId>
          <artifactId>maven-deploy-plugin</artifactId>
          <version>2.7</version>
          <inherited>true</inherited>
        </plugin>

        <plugin>
          <groupId>org.apache.maven.plugins</groupId>
          <artifactId>maven-docck-plugin</artifactId>
          <version>1.0</version>
        </plugin>

        <plugin>
          <groupId>org.apache.maven.plugins</groupId>
          <artifactId>maven-ear-plugin</artifactId>
          <version>2.6</version>
        </plugin>

        <plugin>
          <groupId>org.apache.maven.plugins</groupId>
          <artifactId>maven-eclipse-plugin</artifactId>
          <version>2.9</version>
          <inherited>true</inherited>
          <configuration>
            <downloadSources>true</downloadSources>
            <downloadJavadocs>true</downloadJavadocs>
          </configuration>
        </plugin>

        <plugin>
          <groupId>org.apache.maven.plugins</groupId>
          <artifactId>maven-ejb-plugin</artifactId>
          <version>2.3</version>
        </plugin>

        <plugin>
          <groupId>org.apache.maven.plugins</groupId>
          <artifactId>maven-enforcer-plugin</artifactId>
          <version>1.3.1</version>
        </plugin>

        <plugin>
          <groupId>org.apache.maven.plugins</groupId>
          <artifactId>maven-gpg-plugin</artifactId>
          <version>1.4</version>
        </plugin>

        <plugin>
          <groupId>org.apache.maven.plugins</groupId>
          <artifactId>maven-install-plugin</artifactId>
          <version>2.4</version>
        </plugin>

        <plugin>
          <groupId>org.apache.maven.plugins</groupId>
          <artifactId>maven-jar-plugin</artifactId>
          <version>2.4</version>
          <executions>
            <execution>
              <id>test-jar-execution</id>
              <phase>package</phase>
              <goals>
                <goal>test-jar</goal>
              </goals>
              <configuration>
              </configuration>
            </execution>
          </executions>
        </plugin>

        <plugin>
          <groupId>org.apache.maven.plugins</groupId>
          <artifactId>maven-javadoc-plugin</artifactId>
          <version>2.8</version>
        </plugin>

        <plugin>
          <groupId>org.apache.maven.plugins</groupId>
          <artifactId>maven-jxr-plugin</artifactId>
          <version>2.3</version>
        </plugin>

        <plugin>
          <groupId>org.apache.maven.plugins</groupId>
          <artifactId>maven-plugin-plugin</artifactId>
          <version>2.9</version>
        </plugin>

        <plugin>
          <groupId>org.apache.maven.plugins</groupId>
          <artifactId>maven-pmd-plugin</artifactId>
          <version>2.6</version>
        </plugin>

        <plugin>
          <groupId>org.apache.maven.plugins</groupId>
          <artifactId>maven-project-info-reports-plugin</artifactId>
          <version>2.4</version>
        </plugin>

        <plugin>
          <groupId>org.apache.maven.plugins</groupId>
          <artifactId>maven-release-plugin</artifactId>
          <version>2.4.1</version>
        </plugin>

        <plugin>
          <groupId>org.apache.maven.plugins</groupId>
          <artifactId>maven-remote-resources-plugin</artifactId>
          <version>1.2.1</version>
        </plugin>

        <plugin>
          <groupId>org.apache.maven.plugins</groupId>
          <artifactId>maven-resources-plugin</artifactId>
          <version>2.6</version>
        </plugin>

        <plugin>
          <groupId>org.apache.maven.plugins</groupId>
          <artifactId>maven-scm-plugin</artifactId>
          <version>1.5</version>
        </plugin>

        <plugin>
          <groupId>org.apache.maven.plugins</groupId>
          <artifactId>maven-shade-plugin</artifactId>
          <version>2.1</version>
        </plugin>

        <plugin>
          <groupId>org.apache.maven.plugins</groupId>
          <artifactId>maven-site-plugin</artifactId>
          <version>3.3</version>
        </plugin>

        <plugin>
          <groupId>org.apache.maven.plugins</groupId>
          <artifactId>maven-source-plugin</artifactId>
          <version>2.2.1</version>
        </plugin>

        <plugin>
          <groupId>org.apache.maven.plugins</groupId>
          <artifactId>maven-stage-plugin</artifactId>
          <version>1.0-alpha-2</version>
        </plugin>

        <plugin>
          <groupId>org.apache.maven.plugins</groupId>
          <artifactId>maven-surefire-report-plugin</artifactId>
          <version>2.15</version>
        </plugin>

        <plugin>
          <groupId>org.apache.maven.plugins</groupId>
          <artifactId>maven-surefire-plugin</artifactId>
          <version>2.15</version>
          <configuration>
              <parallel>${usergrid.it.parallel}</parallel>
              <forkCount>${usergrid.it.forkCount}</forkCount>
              <reuseForks>${usergrid.it.reuseForks}</reuseForks>
              <argLine>-Xmx${ug.heapmax} -Xms${ug.heapmin} -javaagent:${settings.localRepository}/com/github/stephenc/jamm/0.2.5/jamm-0.2.5.jar ${ug.argline}</argLine>
          </configuration>
        </plugin>

        <plugin>
          <groupId>org.apache.maven.plugins</groupId>
          <artifactId>maven-war-plugin</artifactId>
          <version>2.1.1</version>
        </plugin>

        <plugin>
          <groupId>org.apache.geronimo.genesis.plugins</groupId>
          <artifactId>tools-maven-plugin</artifactId>
          <version>1.4</version>
        </plugin>

        <plugin>
          <groupId>org.apache.xbean</groupId>
          <artifactId>maven-xbean-plugin</artifactId>
          <version>3.8</version>
        </plugin>

        <plugin>
          <groupId>org.codehaus.modello</groupId>
          <artifactId>modello-maven-plugin</artifactId>
          <version>1.5</version>
        </plugin>

        <plugin>
          <groupId>org.codehaus.mojo</groupId>
          <artifactId>build-helper-maven-plugin</artifactId>
          <version>1.7</version>
        </plugin>

        <plugin>
          <groupId>org.codehaus.mojo</groupId>
          <artifactId>clirr-maven-plugin</artifactId>
          <version>2.3</version>
        </plugin>

        <plugin>
          <groupId>org.codehaus.mojo</groupId>
          <artifactId>dashboard-maven-plugin</artifactId>
          <version>1.0.0-beta-1</version>
        </plugin>

        <plugin>
          <groupId>org.codehaus.mojo</groupId>
          <artifactId>findbugs-maven-plugin</artifactId>
          <version>2.3.2</version>
          <configuration>
            <xmlOutput>false</xmlOutput>
          </configuration>
        </plugin>

        <plugin>
          <groupId>org.codehaus.mojo</groupId>
          <artifactId>javancss-maven-plugin</artifactId>
          <version>2.0</version>
        </plugin>

        <plugin>
          <groupId>org.codehaus.mojo</groupId>
          <artifactId>l10n-maven-plugin</artifactId>
          <version>1.0-alpha-2</version>
        </plugin>

        <plugin>
          <groupId>org.codehaus.mojo</groupId>
          <artifactId>taglist-maven-plugin</artifactId>
          <version>2.4</version>
          <configuration>
            <tags>
              <tag>TODO</tag>
              <tag>@todo</tag>
              <tag>@deprecated</tag>
              <tag>FIXME</tag>
            </tags>
          </configuration>
        </plugin>

        <plugin>
          <groupId>org.codehaus.mojo</groupId>
          <artifactId>versions-maven-plugin</artifactId>
          <version>1.2</version>
        </plugin>

        <plugin>
          <groupId>com.agilejava.docbkx</groupId>
          <artifactId>docbkx-maven-plugin</artifactId>
          <version>2.0.13</version>
        </plugin>

        <plugin>
          <groupId>org.codehaus.mojo</groupId>
          <artifactId>jdepend-maven-plugin</artifactId>
          <version>2.0-beta-2</version>
        </plugin>

        <plugin>
          <groupId>org.codehaus.mojo.jspc</groupId>
          <artifactId>jspc-maven-plugin</artifactId>
          <version>2.0-alpha-3</version>
          <configuration>
            <includeInProject>false</includeInProject>
            <webFragmentFile>${project.build.directory}/web-fragment.xml.txt</webFragmentFile>
          </configuration>
          <executions>
            <execution>
              <id>jspc</id>
              <goals>
                <goal>compile</goal>
              </goals>
            </execution>
          </executions>
          <dependencies>
            <dependency>
              <groupId>org.codehaus.mojo.jspc</groupId>
              <artifactId>jspc-compiler-tomcat6</artifactId>
              <version>2.0-alpha-3</version>
            </dependency>
          </dependencies>
        </plugin>
      </plugins>
    </pluginManagement>

    <plugins>
      <plugin>
        <groupId>org.codehaus.mojo</groupId>
        <artifactId>sonar-maven-plugin</artifactId>
      </plugin>


        <plugin>
            <groupId>org.apache.rat</groupId>
            <artifactId>apache-rat-plugin</artifactId>
            <version>0.10</version>
            <executions>
                <execution>
                    <phase>verify</phase>
                    <goals>
                        <goal>check</goal>
                    </goals>
                </execution>
            </executions>
            <configuration>
                <excludes>

                    <exclude>**/README.md</exclude>
                    <exclude>**/CHANGES.txt</exclude>
                    <exclude>**/*.json</exclude>
                    <exclude>**/*.log</exclude>
                    <exclude>**/*.md5</exclude>

                    <!-- git and IDE project files -->
                    <exclude>**/.git/**</exclude>
                    <exclude>**/.gitignore</exclude>
                    <exclude>**/.idea/**</exclude>
                    <exclude>**/*.iml</exclude>
                    <exclude>**/*.log</exclude>
                    <exclude>**/nbactions.xml</exclude>
                    <exclude>**/nb-configuration.xml</exclude>
                    <exclude>**/.classpath/**</exclude>
                    <exclude>**/.project</exclude>
                    <exclude>**/.settings/**</exclude>

                    <!-- temporary build files -->
                    <exclude>**/logs/**</exclude>
                    <exclude>**/docs/**</exclude>
                    <exclude>**/tmp/**</exclude>
                    <exclude>**/target/**</exclude>
                    <exclude>**/antlr3/**</exclude>
                    <exclude>**/META-INF/**</exclude>
                    <exclude>**/dependency-reduced-pom.xml</exclude>
                    <exclude>**/**QueryFilter.tokens</exclude>
                    <exclude>**/**QueryFilterLexer.java</exclude>
                    <exclude>**/**QueryFilterParser.java</exclude>

                    <!-- other -->
                    <exclude>**/m2/**</exclude>
                    <exclude>**/*.asc</exclude>
                    <exclude>**/dummy.txt</exclude>
                    <exclude>**/cloudbees.xml</exclude>

                </excludes>
            </configuration>

        </plugin>

      <plugin>
        <groupId>org.apache.maven.plugins</groupId>
        <artifactId>maven-compiler-plugin</artifactId>
        <configuration>
          <source>1.7</source>
          <target>1.7</target>
          <optimize>true</optimize>
          <showDeprecation>true</showDeprecation>
          <debug>true</debug>
          <encoding>UTF-8</encoding>
          <showWarnings>true</showWarnings>
        </configuration>
      </plugin>

      <plugin>
        <groupId>org.apache.maven.plugins</groupId>
        <artifactId>maven-jar-plugin</artifactId>
      </plugin>

      <plugin>
        <groupId>org.apache.maven.plugins</groupId>
        <artifactId>maven-surefire-plugin</artifactId>
      </plugin>

      <plugin>
        <groupId>org.apache.maven.plugins</groupId>
        <artifactId>maven-enforcer-plugin</artifactId>
        <executions>
          <execution>
            <id>enforce-java</id>
            <goals>
              <goal>enforce</goal>
            </goals>
            <configuration>
              <rules>
                <requireJavaVersion>
                  <version>1.7.0</version>
                </requireJavaVersion>
                <requireMavenVersion>
                  <version>[3.0,)</version>
                </requireMavenVersion>
              </rules>
            </configuration>
          </execution>
        </executions>
      </plugin>

      <plugin>
        <groupId>org.apache.maven.plugins</groupId>
        <artifactId>maven-checkstyle-plugin</artifactId>
        <version>2.10</version>
        <configuration>
          <configLocation>usergrid/checkstyle.xml</configLocation>
        </configuration>
        <dependencies>
          <dependency>
            <groupId>${project.groupId}</groupId>
            <artifactId>build-tools</artifactId>
            <version>${project.version}</version>
          </dependency>
        </dependencies>
      </plugin>
    </plugins>
  </build>

  <reporting>
    <plugins>
      <plugin>
        <groupId>org.apache.maven.plugins</groupId>
        <artifactId>maven-javadoc-plugin</artifactId>
        <version>2.8</version>
      </plugin>

      <plugin>
        <groupId>org.apache.maven.plugins</groupId>
        <artifactId>maven-checkstyle-plugin</artifactId>
        <version>2.10</version>
        <configuration>
          <configLocation>usergrid/checkstyle.xml</configLocation>
          <headerLocation>usergrid/checkstyle.header</headerLocation>
        </configuration>
      </plugin>
    </plugins>
  </reporting>

    <repositories>
        <repository>
            <id>local-dependencies</id>
            <name>local-depedendencies</name>
            <url>file://${project.basedir}/../m2/repository</url>
        </repository>
    </repositories>

    <scm>
    	<url>https://git-wip-us.apache.org/repos/asf/incubator-usergrid.git</url>
    	<connection>scm:git:http://git-wip-us.apache.org/repos/asf/incubator-usergrid.git</connection>
    	<tag>HEAD</tag>
    	<developerConnection>scm:git:https://git-wip-us.apache.org/repos/asf/incubator-usergrid.git</developerConnection>
    </scm>

</project>
<|MERGE_RESOLUTION|>--- conflicted
+++ resolved
@@ -102,14 +102,9 @@
     <hector-version>1.1-4</hector-version>
     <hector-test-version>1.1-4</hector-test-version>
     <jackson-version>1.9.9</jackson-version>
-<<<<<<< HEAD
     <jclouds.version>1.7.1</jclouds.version>
-    <jersey-version>1.18</jersey-version>
-=======
     <jackson-2-version>2.3.3</jackson-2-version>
-    <jclouds.version>1.6.2-incubating</jclouds.version>
     <jersey-version>1.18.1</jersey-version>
->>>>>>> f5452af6
     <junit-version>4.11</junit-version>
     <log4j-version>1.2.16</log4j-version>
     <metrics-version>2.1.2</metrics-version>
