<?xml version="1.0" encoding="UTF-8"?>
<<<<<<< HEAD
<project xmlns="http://maven.apache.org/POM/4.0.0" xmlns:xsi="http://www.w3.org/2001/XMLSchema-instance" xsi:schemaLocation="http://maven.apache.org/POM/4.0.0 http://maven.apache.org/maven-v4_0_0.xsd">
	<modelVersion>4.0.0</modelVersion>
	<properties>
		<project.build.sourceEncoding>UTF-8</project.build.sourceEncoding>
		<bundle.symbolicName>org.usergrid</bundle.symbolicName>
		<bundle.namespace>org.usergrid</bundle.namespace>
		<!-- <cassandra-javautils-version>1.1.6</cassandra-javautils-version> -->
		<cassandra-version>1.1.6</cassandra-version>
		<hector-om-version>2.0-01</hector-om-version>
		<hector-version>1.1-2-1</hector-version>
		<hector-test-version>1.1-2</hector-test-version>
		<jackson-version>1.9.9</jackson-version>
		<jersey-version>1.17</jersey-version>
		<shiro-version>1.2.0</shiro-version>
		<junit-version>4.10</junit-version>
		<log4j-version>1.2.16</log4j-version>
		<org.springframework.version>3.1.2.RELEASE</org.springframework.version>
		<slf4j-version>1.6.1</slf4j-version>
		<snakeyaml-version>1.8</snakeyaml-version>
		<usergrid-custom-spring-properties>classpath:/usergrid-custom.properties</usergrid-custom-spring-properties>
		<usergrid-custom-spring-test-properties>classpath:/usergrid-custom-test.properties</usergrid-custom-spring-test-properties>
		<metrics-version>2.1.2</metrics-version>
		<amber-version>0.22-incubating</amber-version>
	</properties>

	<parent>
		<groupId>org.sonatype.oss</groupId>
		<artifactId>oss-parent</artifactId>
		<version>7</version>
	</parent>
	<groupId>org.usergrid</groupId>
	<artifactId>usergrid</artifactId>
	<version>0.0.28-SNAPSHOT</version>
	<name>${bundle.symbolicName} [${bundle.namespace}]</name>
	<description>Usergrid Project</description>
	<packaging>pom</packaging>

	<licenses>
		<license>
			<name>The Apache Software License, Version 2.0</name>
			<url>http://www.apache.org/licenses/LICENSE-2.0.txt</url>
			<distribution>repo</distribution>
		</license>
	</licenses>
	<developers>
		<developer>
			<id>eanuff</id>
			<name>Ed Anuff</name>
		</developer>
		<developer>
			<id>tnine</id>
			<name>Todd Nine</name>
		</developer>
		<developer>
			<id>zznate</id>
			<name>Nate McCall</name>
		</developer>
		<developer>
			<id>scottganyo</id>
			<name>Scott Ganyo</name>
		</developer>
		<developer>
			<id>chakrayel</id>
			<name>Chakra Yeleswarapu</name>
		</developer>
	</developers>
	<scm>
		<connection>scm:git:git@github.com:apigee/usergrid-stack-internal.git</connection>
		<developerConnection>scm:git:git@github.com:apigee/usergrid-stack-internal.git</developerConnection>
		<url>git@github.com:apigee/usergrid-stack-internal.git</url>
	</scm>
	<modules>
		<module>config</module>
		<module>core</module>
		<module>services</module>
		<module>tools</module>
		<module>mongo-emulator</module>
		<module>websocket</module>
		<module>rest</module>
		<module>standalone</module>
		<module>launcher</module>
		<module>count-common</module>
		<module>count-batcher</module>
		<module>count-inserter</module>
		<module>test-utils</module>
		<module>scheduler</module>
		<!--Temporarily removed. This breaks master build <module>query-validator</module> -->
	</modules>


	<dependencyManagement>
		<dependencies>
			<dependency>
				<groupId>commons-beanutils</groupId>
				<artifactId>commons-beanutils</artifactId>
				<version>1.8.3</version>
				<type>jar</type>
				<scope>compile</scope>
			</dependency>
			<dependency>
				<groupId>commons-cli</groupId>
				<artifactId>commons-cli</artifactId>
				<version>1.2</version>
			</dependency>
			<dependency>
				<groupId>commons-codec</groupId>
				<artifactId>commons-codec</artifactId>
				<version>1.4</version>
			</dependency>
			<dependency>
				<groupId>commons-collections</groupId>
				<artifactId>commons-collections</artifactId>
				<version>3.2.1</version>
				<type>jar</type>
			</dependency>

			<dependency>
				<groupId>commons-lang</groupId>
				<artifactId>commons-lang</artifactId>
				<version>2.5</version>
				<type>jar</type>
			</dependency>
			<dependency>
				<groupId>commons-io</groupId>
				<artifactId>commons-io</artifactId>
				<version>2.4</version>
			</dependency>
			<dependency>
				<groupId>com.datastax.hector</groupId>
				<artifactId>hector-composite</artifactId>
				<version>0.8.0-rc1-SNAPSHOT</version>
			</dependency>
			<dependency>
				<groupId>com.fasterxml.uuid</groupId>
				<artifactId>java-uuid-generator</artifactId>
				<version>3.1.2</version>
			</dependency>
			<dependency>
				<groupId>com.hazelcast</groupId>
				<artifactId>hazelcast-all</artifactId>
				<version>1.9.3.1</version>
			</dependency>
			<dependency>
				<groupId>com.sun.jersey</groupId>
				<artifactId>jersey-json</artifactId>
				<version>${jersey-version}</version>
			</dependency>
			<dependency>
				<groupId>com.sun.jersey</groupId>
				<artifactId>jersey-client</artifactId>
				<version>${jersey-version}</version>
			</dependency>
			<dependency>
				<groupId>com.sun.jersey</groupId>
				<artifactId>jersey-server</artifactId>
				<version>${jersey-version}</version>
			</dependency>
			<dependency>
				<groupId>com.sun.jersey</groupId>
				<artifactId>jersey-grizzly2</artifactId>
				<version>${jersey-version}</version>
			</dependency>
			<dependency>
				<groupId>org.glassfish.grizzly</groupId>
				<artifactId>grizzly-http-servlet-server</artifactId>
				<version>2.1.2</version>
			</dependency>
			<dependency>
				<groupId>com.sun.jersey.contribs</groupId>
				<artifactId>jersey-spring</artifactId>
				<version>${jersey-version}</version>
				<exclusions>
					<exclusion>
						<groupId>org.springframework</groupId>
						<artifactId>spring-aop</artifactId>
					</exclusion>
					<exclusion>
						<groupId>org.springframework</groupId>
						<artifactId>spring-core</artifactId>
					</exclusion>
					<exclusion>
						<groupId>org.springframework</groupId>
						<artifactId>spring</artifactId>
					</exclusion>
					<exclusion>
						<groupId>org.springframework</groupId>
						<artifactId>spring-beans</artifactId>
					</exclusion>
					<exclusion>
						<groupId>org.springframework</groupId>
						<artifactId>spring-context</artifactId>
					</exclusion>
					<exclusion>
						<groupId>org.springframework</groupId>
						<artifactId>spring-web</artifactId>
					</exclusion>
				</exclusions>
			</dependency>
			<dependency>
				<groupId>com.sun.jersey.contribs</groupId>
				<artifactId>jersey-multipart</artifactId>
				<version>${jersey-version}</version>
			</dependency>
			<dependency>
				<groupId>com.sun.jersey.contribs.jersey-oauth</groupId>
				<artifactId>oauth-signature</artifactId>
				<version>${jersey-version}</version>
			</dependency>
			<dependency>
				<groupId>com.sun.jersey.contribs.jersey-oauth</groupId>
				<artifactId>oauth-server</artifactId>
				<version>${jersey-version}</version>
			</dependency>
			<dependency>
				<groupId>com.sun.mail</groupId>
				<artifactId>javax.mail</artifactId>
				<version>1.4.4</version>
			</dependency>
			<dependency>
				<groupId>org.jvnet.mock-javamail</groupId>
				<artifactId>mock-javamail</artifactId>
				<version>1.9</version>
				<scope>test</scope>
			</dependency>
			<dependency>
				<groupId>org.mockito</groupId>
				<artifactId>mockito-all</artifactId>
				<version>1.9.5-rc1</version>
				<scope>test</scope>
			</dependency>
			<dependency>
				<groupId>org.powermock</groupId>
				<artifactId>powermock-module-junit4</artifactId>
				<version>1.5</version>
				<scope>test</scope>
			</dependency>
			<dependency>
				<groupId>org.powermock</groupId>
				<artifactId>powermock-module-junit4-rule-agent</artifactId>
				<version>1.5</version>
				<scope>test</scope>
			</dependency>
			<dependency>
				<groupId>org.powermock</groupId>
				<artifactId>powermock-api-mockito</artifactId>
				<version>1.5</version>
				<scope>test</scope>
			</dependency>
			<dependency>
				<groupId>org.apache.servicemix.bundles</groupId>
				<artifactId>org.apache.servicemix.bundles.saxon</artifactId>
				<version>9.1.0.8_2</version>
			</dependency>
			<dependency>
				<groupId>com.google.guava</groupId>
				<artifactId>guava</artifactId>
				<version>12.0</version>
			</dependency>
			<dependency>
				<groupId>de.undercouch</groupId>
				<artifactId>bson4jackson</artifactId>
				<version>1.1.2</version>
			</dependency>
			<!-- TODO T.N. try and remove this -->
			<dependency>
				<groupId>javaee</groupId>
				<artifactId>javaee-api</artifactId>
				<version>5</version>
				<scope>provided</scope>
			</dependency>
			<dependency>
				<groupId>javax.persistence</groupId>
				<artifactId>persistence-api</artifactId>
				<version>1.0</version>
			</dependency>
			<dependency>
				<groupId>javax.servlet</groupId>
				<artifactId>servlet-api</artifactId>
				<version>2.5</version>
			</dependency>
			<dependency>
				<groupId>javax.servlet</groupId>
				<artifactId>jstl</artifactId>
				<version>1.2</version>
			</dependency>
			<dependency>
				<groupId>junit</groupId>
				<artifactId>junit</artifactId>
				<version>${junit-version}</version>
				<scope>test</scope>
			</dependency>
			<dependency>
				<groupId>log4j</groupId>
				<artifactId>log4j</artifactId>
				<version>${log4j-version}</version>
			</dependency>
			<dependency>
				<groupId>org.usergrid</groupId>
				<artifactId>hector-core</artifactId>
				<version>${hector-version}</version>
			</dependency>
			<dependency>
				<groupId>org.hectorclient</groupId>
				<artifactId>hector-test</artifactId>
				<version>${hector-test-version}</version>
			</dependency>
			<dependency>
				<groupId>org.hectorclient</groupId>
				<artifactId>hector-object-mapper</artifactId>
				<version>${hector-om-version}</version>
			</dependency>
			<dependency>
				<groupId>net.tanesha.recaptcha4j</groupId>
				<artifactId>recaptcha4j</artifactId>
				<version>0.0.8</version>
			</dependency>
			<dependency>
				<groupId>org.antlr</groupId>
				<artifactId>antlr-runtime</artifactId>
				<version>3.4</version>
			</dependency>
			<dependency>
				<groupId>org.apache.activemq</groupId>
				<artifactId>activemq-core</artifactId>
				<version>5.5.0</version>
				<optional>false</optional>
			</dependency>
			<dependency>
				<groupId>org.apache.activemq</groupId>
				<artifactId>activemq-spring</artifactId>
				<version>5.5.0</version>
				<optional>false</optional>
			</dependency>
			<dependency>
				<groupId>org.apache.activemq</groupId>
				<artifactId>activemq-pool</artifactId>
				<version>5.5.0</version>
				<optional>false</optional>
			</dependency>
			<dependency>
				<groupId>org.apache.amber</groupId>
				<artifactId>amber-oauth2-common</artifactId>
				<version>${amber-version}</version>
			</dependency>
			<dependency>
				<groupId>org.apache.amber</groupId>
				<artifactId>amber-oauth2-authzserver</artifactId>
				<version>${amber-version}</version>
			</dependency>
			<dependency>
				<groupId>org.apache.amber</groupId>
				<artifactId>amber-oauth2-resourceserver</artifactId>
				<version>${amber-version}</version>
			</dependency>
			<dependency>
				<groupId>org.apache.cassandra</groupId>
				<artifactId>cassandra-all</artifactId>
				<version>${cassandra-version}</version>
				<scope>compile</scope>
			</dependency>
			<dependency>
				<groupId>org.apache.lucene</groupId>
				<artifactId>lucene-core</artifactId>
				<version>3.0.3</version>
			</dependency>
			<dependency>
				<groupId>org.apache.shiro</groupId>
				<artifactId>shiro-core</artifactId>
				<version>${shiro-version}</version>
			</dependency>
			<dependency>
				<groupId>org.apache.shiro</groupId>
				<artifactId>shiro-web</artifactId>
				<version>${shiro-version}</version>
			</dependency>
			<dependency>
				<groupId>org.apache.shiro</groupId>
				<artifactId>shiro-spring</artifactId>
				<version>${shiro-version}</version>
			</dependency>
			<dependency>
				<groupId>org.apache.tomcat</groupId>
				<artifactId>catalina</artifactId>
				<version>6.0.29</version>
				<scope>provided</scope>
			</dependency>
			<dependency>
				<groupId>org.apache.xbean</groupId>
				<artifactId>xbean-spring</artifactId>
				<version>3.7</version>
			</dependency>
			<dependency>
				<groupId>org.apache.zookeeper</groupId>
				<artifactId>zookeeper</artifactId>
				<version>3.4.5</version>
			</dependency>
			<dependency>
				<groupId>org.codehaus.jackson</groupId>
				<artifactId>jackson-core-asl</artifactId>
				<version>${jackson-version}</version>
			</dependency>
			<dependency>
				<groupId>org.codehaus.jackson</groupId>
				<artifactId>jackson-jaxrs</artifactId>
				<version>${jackson-version}</version>
			</dependency>
			<dependency>
				<groupId>org.codehaus.jackson</groupId>
				<artifactId>jackson-mapper-asl</artifactId>
				<version>${jackson-version}</version>
			</dependency>
			<dependency>
				<groupId>org.codehaus.jackson</groupId>
				<artifactId>jackson-xc</artifactId>
				<version>${jackson-version}</version>
			</dependency>
			<dependency>
				<groupId>org.codehaus.jackson</groupId>
				<artifactId>jackson-smile</artifactId>
				<version>${jackson-version}</version>
			</dependency>
			<dependency>
				<groupId>org.jboss.netty</groupId>
				<artifactId>netty</artifactId>
				<version>3.2.7.Final</version>
				<scope>compile</scope>
			</dependency>
			<dependency>
				<groupId>org.jsoup</groupId>
				<artifactId>jsoup</artifactId>
				<version>1.6.0</version>
			</dependency>
			<dependency>
				<groupId>org.mongodb</groupId>
				<artifactId>mongo-java-driver</artifactId>
				<version>2.9.0</version>
			</dependency>
			<dependency>
				<groupId>org.perf4j</groupId>
				<artifactId>perf4j</artifactId>
				<version>0.9.12</version>
			</dependency>
			<dependency>
				<groupId>org.python</groupId>
				<artifactId>jython</artifactId>
				<version>2.5.0</version>
			</dependency>

			<dependency>
				<groupId>org.slf4j</groupId>
				<artifactId>slf4j-api</artifactId>
				<version>${slf4j-version}</version>
			</dependency>
			<dependency>
				<groupId>org.slf4j</groupId>
				<artifactId>slf4j-log4j12</artifactId>
				<version>${slf4j-version}</version>
			</dependency>
			<dependency>
				<groupId>org.slf4j</groupId>
				<artifactId>jcl-over-slf4j</artifactId>
				<version>${slf4j-version}</version>
			</dependency>
			<dependency>
				<groupId>org.slf4j</groupId>
				<artifactId>jul-to-slf4j</artifactId>
				<version>${slf4j-version}</version>
			</dependency>
			<dependency>
				<groupId>commons-logging</groupId>
				<artifactId>commons-logging</artifactId>
				<version>1.1.1</version>
				<scope>provided</scope>
			</dependency>
			<dependency>
				<groupId>org.springframework</groupId>
				<artifactId>spring-core</artifactId>
				<version>${org.springframework.version}</version>
			</dependency>
			<dependency>
				<groupId>org.springframework</groupId>
				<artifactId>spring-expression</artifactId>
				<version>${org.springframework.version}</version>
			</dependency>
			<dependency>
				<groupId>org.springframework</groupId>
				<artifactId>spring-beans</artifactId>
				<version>${org.springframework.version}</version>
			</dependency>
			<dependency>
				<groupId>org.springframework</groupId>
				<artifactId>spring-aop</artifactId>
				<version>${org.springframework.version}</version>
			</dependency>
			<dependency>
				<groupId>org.springframework</groupId>
				<artifactId>spring-context</artifactId>
				<version>${org.springframework.version}</version>
			</dependency>
			<dependency>
				<groupId>org.springframework</groupId>
				<artifactId>spring-context-support</artifactId>
				<version>${org.springframework.version}</version>
			</dependency>
			<dependency>
				<groupId>org.springframework</groupId>
				<artifactId>spring-jms</artifactId>
				<version>${org.springframework.version}</version>
			</dependency>
			<dependency>
				<groupId>org.springframework</groupId>
				<artifactId>spring-web</artifactId>
				<version>${org.springframework.version}</version>
			</dependency>
			<dependency>
				<groupId>org.springframework</groupId>
				<artifactId>spring-webmvc</artifactId>
				<version>${org.springframework.version}</version>
			</dependency>
			<dependency>
				<groupId>org.springframework</groupId>
				<artifactId>spring-test</artifactId>
				<version>${org.springframework.version}</version>
				<scope>test</scope>
			</dependency>
			<dependency>
				<groupId>org.yaml</groupId>
				<artifactId>snakeyaml</artifactId>
				<version>${snakeyaml-version}</version>
			</dependency>
			<dependency>
				<groupId>com.yammer.metrics</groupId>
				<artifactId>metrics-core</artifactId>
				<version>${metrics-version}</version>
			</dependency>
			<dependency>
				<groupId>com.yammer.metrics</groupId>
				<artifactId>metrics-spring</artifactId>
				<version>${metrics-version}</version>
			</dependency>
			<dependency>
				<groupId>com.yammer.metrics</groupId>
				<artifactId>metrics-annotation</artifactId>
				<version>${metrics-version}</version>
			</dependency>
		</dependencies>
	</dependencyManagement>

	<build>
		<plugins>
			<plugin>
				<groupId>org.apache.maven.plugins</groupId>
				<artifactId>maven-compiler-plugin</artifactId>
				<configuration>
					<source>1.6</source>
					<target>1.6</target>
				</configuration>
			</plugin>
			<!-- always build test-jars if we have them -->
			<plugin>
				<groupId>org.apache.maven.plugins</groupId>
				<artifactId>maven-jar-plugin</artifactId>
				<executions>
					<execution>
						<goals>
							<goal>test-jar</goal>
						</goals>
					</execution>
				</executions>
			</plugin>

			<plugin>
				<groupId>org.apache.maven.plugins</groupId>
				<artifactId>maven-surefire-plugin</artifactId>
				<version>2.15</version>
			</plugin>
			<plugin>
				<groupId>org.codehaus.mojo</groupId>
				<artifactId>cobertura-maven-plugin</artifactId>
				<version>2.5.2</version>
				<configuration>
					<formats>
						<format>xml</format>
						<format>html</format>
					</formats>
					<aggregate>true</aggregate>
					<maxmem>2G</maxmem>
					<!-- this is 3rd party code, or code dont' deploy in the stack -->
					<instrumentation>
						<ignores>
							<ignore>com.jdotsoft.*</ignore>
							<ignore>org.usergrid.standalone.*</ignore>
							<ignore>org.usergrid.websocket.*</ignore>
							<ignore>org.usergrid.tools.*</ignore>
							<ignore>org.usergrid.mongo.*</ignore>
							<ignore>jsp.*</ignore>
						</ignores>
						<excludes>
							<exclude>com/jdotsoft/**</exclude>
							<exclude>org/usergrid/standalone/**</exclude>
							<exclude>org/usergrid/websocket/**</exclude>
							<exclude>org/usergrid/tools/**</exclude>
							<exclude>org/usergrid/mongo/**</exclude>
							<exclude>jsp/**</exclude>
						</excludes>
					</instrumentation>
				</configuration>
			</plugin>
		</plugins>
	</build>


	<reporting>
		<plugins>
			<plugin>
				<groupId>org.codehaus.mojo</groupId>
				<artifactId>cobertura-maven-plugin</artifactId>
				<version>2.5.2</version>
			</plugin>

		</plugins>
	</reporting>

	<repositories>
		<repository>
			<id>usergrid-dependencies-snapshots</id>
			<name>Usergrid s3 dependencies snapshots repository</name>
			<url>https://usergrid-maven.s3.amazonaws.com/dependencies-snapshots</url>
			<snapshots>
				<enabled>true</enabled>
			</snapshots>
		</repository>
		<repository>
			<id>usergrid-dependencies</id>
			<name>Usergrid s3 dependencies repository</name>
			<url>https://usergrid-maven.s3.amazonaws.com/dependencies</url>
		</repository>
		<repository>
			<id>maven2-repository.dev.java.net</id>
			<name>Java.net Maven 2 Repository</name>
			<url>http://download.java.net/maven/2</url>
			<layout>default</layout>
		</repository>
		<repository>
			<id>repository-hector-dev.forge.cloudbees.com</id>
			<name>Hector Dev Snapshots</name>
			<url>https://repository-hector-dev.forge.cloudbees.com/snapshot/</url>
			<snapshots>
				<enabled>true</enabled>
			</snapshots>
		</repository>
		<repository>
			<id>codehaus</id>
			<name>codehaus</name>
			<url>http://repository.codehaus.org/</url>
		</repository>
		<repository>
			<id>nexus-snapshots</id>
			<name>Sonatype Nexus Snapshots</name>
			<url>http://oss.sonatype.org/content/repositories/snapshots</url>
			<snapshots>
				<enabled>true</enabled>
			</snapshots>
		</repository>

	</repositories>

	<pluginRepositories>
		<pluginRepository>
			<id>maven2-repository.dev.java.net</id>
			<name>Java.net Repository for Maven</name>
			<url>http://download.java.net/maven/2</url>
			<layout>default</layout>
		</pluginRepository>
	</pluginRepositories>
=======
<project xmlns="http://maven.apache.org/POM/4.0.0" xmlns:xsi="http://www.w3.org/2001/XMLSchema-instance"
         xsi:schemaLocation="http://maven.apache.org/POM/4.0.0 http://maven.apache.org/maven-v4_0_0.xsd">
  <modelVersion>4.0.0</modelVersion>
  <parent>
    <groupId>org.sonatype.oss</groupId>
    <artifactId>oss-parent</artifactId>
    <version>7</version>
  </parent>

  <groupId>org.usergrid</groupId>
  <artifactId>usergrid</artifactId>
  <version>0.0.28-SNAPSHOT</version>
  <name>Usergrid Parent</name>
  <description>Usergrid Project</description>
  <packaging>pom</packaging>

  <properties>
    <project.build.sourceEncoding>UTF-8</project.build.sourceEncoding>

    <amber-version>0.22-incubating</amber-version>
    <cassandra-version>1.1.6</cassandra-version>
    <hector-om-version>2.0-01</hector-om-version>
    <hector-version>1.1-2-1</hector-version>
    <hector-test-version>1.1-2</hector-test-version>
    <jackson-version>1.9.9</jackson-version>
    <jclouds.version>1.5.0-beta.3</jclouds.version>
    <jersey-version>1.17</jersey-version>
    <jetty.version>8.1.8.v20121106</jetty.version>
    <junit-version>4.10</junit-version>
    <log4j-version>1.2.16</log4j-version>
    <metrics-version>2.1.2</metrics-version>
    <org.springframework.version>3.1.2.RELEASE</org.springframework.version>
    <shiro-version>1.2.0</shiro-version>
    <slf4j-version>1.6.1</slf4j-version>
    <snakeyaml-version>1.8</snakeyaml-version>
    <tomcat-version>6.0.33</tomcat-version>
    <usergrid-custom-spring-properties>classpath:/usergrid-custom.properties</usergrid-custom-spring-properties>
    <usergrid-custom-spring-test-properties>classpath:/usergrid-custom-test.properties
    </usergrid-custom-spring-test-properties>
  </properties>

  <licenses>
    <license>
      <name>The Apache Software License, Version 2.0</name>
      <url>http://www.apache.org/licenses/LICENSE-2.0.txt</url>
      <distribution>repo</distribution>
    </license>
  </licenses>

  <developers>
    <developer>
      <id>eanuff</id>
      <name>Ed Anuff</name>
    </developer>
    <developer>
      <id>tnine</id>
      <name>Todd Nine</name>
    </developer>
    <developer>
      <id>zznate</id>
      <name>Nate McCall</name>
    </developer>
    <developer>
      <id>scottganyo</id>
      <name>Scott Ganyo</name>
    </developer>
    <developer>
      <id>chakrayel</id>
      <name>Chakra Yeleswarapu</name>
    </developer>
  </developers>

  <scm>
    <connection>scm:git:git@github.com:apigee/usergrid-stack-internal.git</connection>
    <developerConnection>scm:git:git@github.com:apigee/usergrid-stack-internal.git</developerConnection>
    <url>git@github.com:apigee/usergrid-stack-internal.git</url>
  </scm>

  <modules>
    <module>config</module>
    <module>core</module>
    <module>services</module>
    <module>tools</module>
    <module>mongo-emulator</module>
    <module>websocket</module>
    <module>rest</module>
    <module>standalone</module>
    <module>launcher</module>
    <module>count-common</module>
    <module>count-batcher</module>
    <module>count-inserter</module>
    <module>test-utils</module>
    <module>scheduler</module>
    <!--Temporarily removed. This breaks master build <module>query-validator</module> -->
  </modules>


  <dependencyManagement>
    <dependencies>

      <!-- Apache Dependencies -->

      <dependency>
        <groupId>commons-beanutils</groupId>
        <artifactId>commons-beanutils</artifactId>
        <version>1.8.3</version>
        <exclusions>
          <exclusion>
            <artifactId>commons-logging</artifactId>
            <groupId>commons-logging</groupId>
          </exclusion>
        </exclusions>
      </dependency>

      <dependency>
        <groupId>commons-cli</groupId>
        <artifactId>commons-cli</artifactId>
        <version>1.2</version>
      </dependency>

      <dependency>
        <groupId>commons-codec</groupId>
        <artifactId>commons-codec</artifactId>
        <version>1.4</version>
      </dependency>

      <dependency>
        <groupId>commons-collections</groupId>
        <artifactId>commons-collections</artifactId>
        <version>3.2.1</version>
      </dependency>

      <dependency>
        <groupId>commons-lang</groupId>
        <artifactId>commons-lang</artifactId>
        <version>2.5</version>
      </dependency>

      <dependency>
        <groupId>commons-io</groupId>
        <artifactId>commons-io</artifactId>
        <version>2.4</version>
      </dependency>

      <dependency>
        <groupId>org.apache.activemq</groupId>
        <artifactId>activemq-core</artifactId>
        <version>5.5.0</version>
        <exclusions>
          <exclusion>
            <artifactId>commons-logging</artifactId>
            <groupId>commons-logging</groupId>
          </exclusion>
        </exclusions>
      </dependency>

      <dependency>
        <groupId>org.apache.httpcomponents</groupId>
        <artifactId>httpclient</artifactId>
        <version>4.1.3</version>
        <exclusions>
          <exclusion>
            <groupId>commons-codec</groupId>
            <artifactId>commons-codec</artifactId>
          </exclusion>
        </exclusions>
      </dependency>

      <dependency>
        <groupId>org.apache.activemq</groupId>
        <artifactId>activemq-spring</artifactId>
        <version>5.5.0</version>
      </dependency>

      <dependency>
        <groupId>org.apache.activemq</groupId>
        <artifactId>activemq-pool</artifactId>
        <version>5.5.0</version>
      </dependency>

      <dependency>
        <groupId>org.apache.amber</groupId>
        <artifactId>amber-oauth2-common</artifactId>
        <version>${amber-version}</version>
        <exclusions>
          <exclusion>
            <groupId>org.codehaus.jettison</groupId>
            <artifactId>jettison</artifactId>
          </exclusion>

          <exclusion>
            <groupId>org.slf4j</groupId>
            <artifactId>slf4j-api</artifactId>
          </exclusion>
        </exclusions>
      </dependency>

      <dependency>
        <groupId>org.apache.amber</groupId>
        <artifactId>amber-oauth2-authzserver</artifactId>
        <version>${amber-version}</version>
        <exclusions>
          <exclusion>
            <groupId>org.codehaus.jettison</groupId>
            <artifactId>jettison</artifactId>
          </exclusion>

          <exclusion>
            <groupId>org.slf4j</groupId>
            <artifactId>slf4j-api</artifactId>
          </exclusion>
        </exclusions>
      </dependency>

      <dependency>
        <groupId>org.apache.amber</groupId>
        <artifactId>amber-oauth2-resourceserver</artifactId>
        <version>${amber-version}</version>
        <exclusions>
          <exclusion>
            <groupId>org.slf4j</groupId>
            <artifactId>slf4j-api</artifactId>
          </exclusion>
        </exclusions>
      </dependency>

      <dependency>
        <groupId>org.apache.cassandra</groupId>
        <artifactId>cassandra-all</artifactId>
        <version>${cassandra-version}</version>

        <exclusions>
          <exclusion>
            <groupId>org.antlr</groupId>
            <artifactId>antlr-runtime</artifactId>
          </exclusion>

          <exclusion>
            <groupId>jline</groupId>
            <artifactId>jline</artifactId>
          </exclusion>

          <exclusion>
            <artifactId>servlet-api</artifactId>
            <groupId>javax.servlet</groupId>
          </exclusion>

          <exclusion>
            <groupId>org.mortbay.jetty</groupId>
            <artifactId>servlet-api</artifactId>
          </exclusion>

          <exclusion>
            <artifactId>commons-logging</artifactId>
            <groupId>commons-logging</groupId>
          </exclusion>

          <exclusion>
            <artifactId>commons-codec</artifactId>
            <groupId>commons-codec</groupId>
          </exclusion>

          <exclusion>
            <artifactId>commons-lang</artifactId>
            <groupId>commons-lang</groupId>
          </exclusion>

          <exclusion>
            <artifactId>commons-cli</artifactId>
            <groupId>commons-cli</groupId>
          </exclusion>

          <exclusion>
            <artifactId>slf4j-api</artifactId>
            <groupId>org.slf4j</groupId>
          </exclusion>

          <exclusion>
            <groupId>org.slf4j</groupId>
            <artifactId>slf4j-log4j12</artifactId>
          </exclusion>

          <exclusion>
            <groupId>log4j</groupId>
            <artifactId>log4j</artifactId>
          </exclusion>

          <exclusion>
            <artifactId>cassandra-thrift</artifactId>
            <groupId>org.apache.cassandra</groupId>
          </exclusion>

          <exclusion>
            <groupId>org.apache.httpcomponents</groupId>
            <artifactId>httpclient</artifactId>
          </exclusion>

          <exclusion>
            <groupId>com.google.guava</groupId>
            <artifactId>guava</artifactId>
          </exclusion>

          <exclusion>
            <groupId>org.yaml</groupId>
            <artifactId>snakeyaml</artifactId>
          </exclusion>

          <exclusion>
            <groupId>com.yammer.metrics</groupId>
            <artifactId>metrics-core</artifactId>
          </exclusion>

          <exclusion>
            <groupId>org.apache.thrift</groupId>
            <artifactId>libthrift</artifactId>
          </exclusion>

          <exclusion>
            <groupId>org.codehaus.jackson</groupId>
            <artifactId>jackson-core-asl</artifactId>
          </exclusion>

          <exclusion>
            <groupId>org.codehaus.jackson</groupId>
            <artifactId>jackson-mapper-asl</artifactId>
          </exclusion>
        </exclusions>
      </dependency>

      <dependency>
        <groupId>org.apache.lucene</groupId>
        <artifactId>lucene-core</artifactId>
        <version>3.0.3</version>
      </dependency>

      <dependency>
        <groupId>org.apache.cassandra</groupId>
        <artifactId>cassandra-thrift</artifactId>
        <version>${cassandra-version}</version>
        <exclusions>
          <exclusion>
            <groupId>commons-lang</groupId>
            <artifactId>commons-lang</artifactId>
          </exclusion>

          <exclusion>
            <groupId>org.slf4j</groupId>
            <artifactId>slf4j-api</artifactId>
          </exclusion>
        </exclusions>
      </dependency>

      <dependency>
        <groupId>org.apache.shiro</groupId>
        <artifactId>shiro-core</artifactId>
        <version>${shiro-version}</version>
        <exclusions>
          <exclusion>
            <groupId>commons-beanutils</groupId>
            <artifactId>commons-beanutils</artifactId>
          </exclusion>

          <exclusion>
            <groupId>org.slf4j</groupId>
            <artifactId>slf4j-api</artifactId>
          </exclusion>
        </exclusions>
      </dependency>

      <dependency>
        <groupId>org.apache.shiro</groupId>
        <artifactId>shiro-web</artifactId>
        <version>${shiro-version}</version>
      </dependency>

      <dependency>
        <groupId>org.apache.shiro</groupId>
        <artifactId>shiro-spring</artifactId>
        <version>${shiro-version}</version>
      </dependency>

      <dependency>
        <groupId>org.apache.tomcat</groupId>
        <artifactId>catalina</artifactId>
        <version>6.0.29</version>
      </dependency>

      <dependency>
        <groupId>org.apache.tomcat</groupId>
        <artifactId>juli</artifactId>
        <version>6.0.29</version>
      </dependency>

      <dependency>
        <groupId>org.apache.xbean</groupId>
        <artifactId>xbean-spring</artifactId>
        <version>3.7</version>
        <exclusions>
          <exclusion>
            <artifactId>commons-logging</artifactId>
            <groupId>commons-logging</groupId>
          </exclusion>
        </exclusions>
      </dependency>

      <dependency>
        <groupId>org.apache.zookeeper</groupId>
        <artifactId>zookeeper</artifactId>
        <version>3.4.5</version>
        <exclusions>
          <exclusion>
            <groupId>jline</groupId>
            <artifactId>jline</artifactId>
          </exclusion>

          <exclusion>
            <groupId>org.jboss.netty</groupId>
            <artifactId>netty</artifactId>
          </exclusion>

          <exclusion>
            <groupId>org.slf4j</groupId>
            <artifactId>slf4j-api</artifactId>
          </exclusion>

          <exclusion>
            <groupId>org.slf4j</groupId>
            <artifactId>slf4j-log4j12</artifactId>
          </exclusion>

          <exclusion>
            <groupId>log4j</groupId>
            <artifactId>log4j</artifactId>
          </exclusion>
        </exclusions>
      </dependency>

      <!-- Sun and Javax Package Dependencies -->

      <dependency>
        <groupId>com.sun.jersey</groupId>
        <artifactId>jersey-core</artifactId>
        <version>${jersey-version}</version>
      </dependency>

      <dependency>
        <groupId>com.sun.jersey</groupId>
        <artifactId>jersey-json</artifactId>
        <version>${jersey-version}</version>
        <exclusions>
          <exclusion>
            <groupId>org.codehaus.jettison</groupId>
            <artifactId>jettison</artifactId>
          </exclusion>

          <exclusion>
            <groupId>org.codehaus.jackson</groupId>
            <artifactId>jackson-core-asl</artifactId>
          </exclusion>

          <exclusion>
            <groupId>org.codehaus.jackson</groupId>
            <artifactId>jackson-mapper-asl</artifactId>
          </exclusion>

          <exclusion>
            <groupId>org.codehaus.jackson</groupId>
            <artifactId>jackson-jaxrs</artifactId>
          </exclusion>

          <exclusion>
            <groupId>org.codehaus.jackson</groupId>
            <artifactId>jackson-xc</artifactId>
          </exclusion>

          <exclusion>
            <groupId>javax.activation</groupId>
            <artifactId>activation</artifactId>
          </exclusion>
        </exclusions>
      </dependency>

      <dependency>
        <groupId>com.sun.jersey</groupId>
        <artifactId>jersey-client</artifactId>
        <version>${jersey-version}</version>
      </dependency>

      <dependency>
        <groupId>com.sun.jersey</groupId>
        <artifactId>jersey-server</artifactId>
        <version>${jersey-version}</version>
      </dependency>

      <dependency>
        <groupId>com.sun.jersey</groupId>
        <artifactId>jersey-grizzly2</artifactId>
        <version>${jersey-version}</version>
      </dependency>

      <dependency>
        <groupId>org.glassfish.grizzly</groupId>
        <artifactId>grizzly-http-servlet-server</artifactId>
        <version>2.1.2</version>
      </dependency>

      <dependency>
        <groupId>com.sun.jersey.contribs</groupId>
        <artifactId>jersey-spring</artifactId>
        <version>${jersey-version}</version>
        <exclusions>
          <exclusion>
            <groupId>org.springframework</groupId>
            <artifactId>spring-aop</artifactId>
          </exclusion>

          <exclusion>
            <groupId>org.springframework</groupId>
            <artifactId>spring-core</artifactId>
          </exclusion>

          <exclusion>
            <groupId>org.springframework</groupId>
            <artifactId>spring</artifactId>
          </exclusion>

          <exclusion>
            <groupId>org.springframework</groupId>
            <artifactId>spring-beans</artifactId>
          </exclusion>

          <exclusion>
            <groupId>org.springframework</groupId>
            <artifactId>spring-context</artifactId>
          </exclusion>

          <exclusion>
            <groupId>org.springframework</groupId>
            <artifactId>spring-web</artifactId>
          </exclusion>
        </exclusions>
      </dependency>

      <dependency>
        <groupId>com.sun.jersey.contribs</groupId>
        <artifactId>jersey-multipart</artifactId>
        <version>${jersey-version}</version>
      </dependency>

      <dependency>
        <groupId>com.sun.jersey.contribs.jersey-oauth</groupId>
        <artifactId>oauth-signature</artifactId>
        <version>${jersey-version}</version>
      </dependency>

      <dependency>
        <groupId>com.sun.jersey.contribs.jersey-oauth</groupId>
        <artifactId>oauth-server</artifactId>
        <version>${jersey-version}</version>
      </dependency>

      <dependency>
        <groupId>com.sun.jersey.jersey-test-framework</groupId>
        <artifactId>jersey-test-framework-external</artifactId>
        <version>${jersey-version}</version>
      </dependency>

      <dependency>
        <groupId>com.sun.jersey.jersey-test-framework</groupId>
        <artifactId>jersey-test-framework-core</artifactId>
        <version>${jersey-version}</version>
      </dependency>

      <dependency>
        <groupId>com.sun.mail</groupId>
        <artifactId>javax.mail</artifactId>
        <version>1.4.4</version>
        <exclusions>
          <exclusion>
            <groupId>javax.activation</groupId>
            <artifactId>activation</artifactId>
          </exclusion>
        </exclusions>
      </dependency>

      <dependency>
        <groupId>javax.persistence</groupId>
        <artifactId>persistence-api</artifactId>
        <version>1.0</version>
      </dependency>

      <dependency>
        <groupId>javax.servlet</groupId>
        <artifactId>servlet-api</artifactId>
        <version>2.5</version>
      </dependency>

      <dependency>
        <groupId>javax.servlet</groupId>
        <artifactId>jstl</artifactId>
        <version>1.2</version>
      </dependency>

      <!-- Other Commercial Dependencies -->

      <dependency>
        <groupId>com.datastax.hector</groupId>
        <artifactId>hector-composite</artifactId>
        <version>0.8.0-rc1-SNAPSHOT</version>
      </dependency>

      <dependency>
        <groupId>com.fasterxml.uuid</groupId>
        <artifactId>java-uuid-generator</artifactId>
        <version>3.1.2</version>
        <exclusions>
          <exclusion>
            <groupId>log4j</groupId>
            <artifactId>log4j</artifactId>
          </exclusion>
        </exclusions>
      </dependency>

      <dependency>
        <groupId>com.hazelcast</groupId>
        <artifactId>hazelcast-all</artifactId>
        <version>1.9.3.1</version>
      </dependency>

      <dependency>
        <groupId>com.google.guava</groupId>
        <artifactId>guava</artifactId>
        <version>12.0</version>
      </dependency>

      <dependency>
        <groupId>com.yammer.metrics</groupId>
        <artifactId>metrics-annotation</artifactId>
        <version>${metrics-version}</version>
      </dependency>

      <dependency>
        <groupId>com.github.stephenc</groupId>
        <artifactId>jamm</artifactId>
        <version>0.2.5</version>
      </dependency>

      <!-- Third Party Non-Commercial Dependencies -->

      <dependency>
        <groupId>de.undercouch</groupId>
        <artifactId>bson4jackson</artifactId>
        <version>1.1.2</version>
        <exclusions>
          <exclusion>
            <groupId>org.codehaus.jackson</groupId>
            <artifactId>jackson-core-asl</artifactId>
          </exclusion>

          <exclusion>
            <groupId>org.codehaus.jackson</groupId>
            <artifactId>jackson-mapper-asl</artifactId>
          </exclusion>
        </exclusions>
      </dependency>

      <dependency>
        <groupId>org.usergrid</groupId>
        <artifactId>geocell</artifactId>
        <version>0.0.11</version>
        <exclusions>
          <exclusion>
            <groupId>commons-lang</groupId>
            <artifactId>commons-lang</artifactId>
          </exclusion>
        </exclusions>
      </dependency>

      <dependency>
        <!-- TODO T.N. try and remove this -->
        <groupId>javaee</groupId>
        <artifactId>javaee-api</artifactId>
        <version>5</version>
      </dependency>

      <dependency>
        <groupId>org.usergrid</groupId>
        <artifactId>hector-core</artifactId>
        <version>${hector-version}</version>
        <exclusions>
          <exclusion>
            <groupId>org.apache.cassandra</groupId>
            <artifactId>cassandra-thrift</artifactId>
          </exclusion>

          <exclusion>
            <groupId>commons-lang</groupId>
            <artifactId>commons-lang</artifactId>
          </exclusion>

          <exclusion>
            <groupId>org.slf4j</groupId>
            <artifactId>slf4j-api</artifactId>
          </exclusion>

          <exclusion>
            <groupId>com.google.guava</groupId>
            <artifactId>guava</artifactId>
          </exclusion>
        </exclusions>
      </dependency>

      <dependency>
        <groupId>org.hectorclient</groupId>
        <artifactId>hector-test</artifactId>
        <version>${hector-test-version}</version>
        <exclusions>
          <exclusion>
            <groupId>org.apache.cassandra</groupId>
            <artifactId>cassandra-all</artifactId>
          </exclusion>
        </exclusions>
      </dependency>

      <dependency>
        <groupId>org.hectorclient</groupId>
        <artifactId>hector-object-mapper</artifactId>
        <version>${hector-om-version}</version>
      </dependency>

      <dependency>
        <groupId>net.tanesha.recaptcha4j</groupId>
        <artifactId>recaptcha4j</artifactId>
        <version>0.0.8</version>
      </dependency>

      <dependency>
        <groupId>org.antlr</groupId>
        <artifactId>antlr-runtime</artifactId>
        <version>3.4</version>
      </dependency>

      <dependency>
        <groupId>org.codehaus.jackson</groupId>
        <artifactId>jackson-core-asl</artifactId>
        <version>${jackson-version}</version>
      </dependency>

      <dependency>
        <groupId>org.codehaus.jackson</groupId>
        <artifactId>jackson-jaxrs</artifactId>
        <version>${jackson-version}</version>
      </dependency>

      <dependency>
        <groupId>org.codehaus.jackson</groupId>
        <artifactId>jackson-mapper-asl</artifactId>
        <version>${jackson-version}</version>
      </dependency>

      <dependency>
        <groupId>org.codehaus.jackson</groupId>
        <artifactId>jackson-xc</artifactId>
        <version>${jackson-version}</version>
      </dependency>

      <dependency>
        <groupId>org.codehaus.jackson</groupId>
        <artifactId>jackson-smile</artifactId>
        <version>${jackson-version}</version>
      </dependency>

      <dependency>
        <groupId>org.codehaus.jettison</groupId>
        <artifactId>jettison</artifactId>
        <version>1.2</version>
      </dependency>

      <dependency>
        <groupId>org.jboss.netty</groupId>
        <artifactId>netty</artifactId>
        <version>3.2.7.Final</version>
      </dependency>

      <dependency>
        <groupId>org.jsoup</groupId>
        <artifactId>jsoup</artifactId>
        <version>1.6.0</version>
      </dependency>

      <dependency>
        <groupId>org.mongodb</groupId>
        <artifactId>mongo-java-driver</artifactId>
        <version>2.9.0</version>
      </dependency>

      <dependency>
        <groupId>org.python</groupId>
        <artifactId>jython</artifactId>
        <version>2.5.0</version>
      </dependency>

      <dependency>
        <groupId>org.springframework</groupId>
        <artifactId>spring-core</artifactId>
        <version>${org.springframework.version}</version>
        <exclusions>
          <exclusion>
            <artifactId>commons-logging</artifactId>
            <groupId>commons-logging</groupId>
          </exclusion>
        </exclusions>
      </dependency>

      <dependency>
        <groupId>org.springframework</groupId>
        <artifactId>spring-expression</artifactId>
        <version>${org.springframework.version}</version>
      </dependency>

      <dependency>
        <groupId>org.springframework</groupId>
        <artifactId>spring-beans</artifactId>
        <version>${org.springframework.version}</version>
      </dependency>

      <dependency>
        <groupId>org.springframework</groupId>
        <artifactId>spring-aop</artifactId>
        <version>${org.springframework.version}</version>
        <exclusions>
          <exclusion>
            <groupId>aopalliance</groupId>
            <artifactId>aopalliance</artifactId>
          </exclusion>
        </exclusions>
      </dependency>

      <dependency>
        <groupId>org.springframework</groupId>
        <artifactId>spring-context</artifactId>
        <version>${org.springframework.version}</version>
        <exclusions>
          <exclusion>
            <groupId>commons-logging</groupId>
            <artifactId>commons-logging</artifactId>
          </exclusion>
        </exclusions>
      </dependency>

      <dependency>
        <groupId>org.springframework</groupId>
        <artifactId>spring-context-support</artifactId>
        <version>${org.springframework.version}</version>
      </dependency>

      <dependency>
        <groupId>org.springframework</groupId>
        <artifactId>spring-jms</artifactId>
        <version>${org.springframework.version}</version>
      </dependency>

      <dependency>
        <groupId>org.springframework</groupId>
        <artifactId>spring-web</artifactId>
        <version>${org.springframework.version}</version>
        <exclusions>
          <exclusion>
            <groupId>aopalliance</groupId>
            <artifactId>aopalliance</artifactId>
          </exclusion>
        </exclusions>
      </dependency>

      <dependency>
        <groupId>org.springframework</groupId>
        <artifactId>spring-webmvc</artifactId>
        <version>${org.springframework.version}</version>
      </dependency>

      <dependency>
        <groupId>org.springframework</groupId>
        <artifactId>spring-test</artifactId>
        <version>${org.springframework.version}</version>
      </dependency>

      <dependency>
        <groupId>org.yaml</groupId>
        <artifactId>snakeyaml</artifactId>
        <version>${snakeyaml-version}</version>
      </dependency>

      <dependency>
        <groupId>com.yammer.metrics</groupId>
        <artifactId>metrics-core</artifactId>
        <version>${metrics-version}</version>
        <exclusions>
          <exclusion>
            <groupId>org.slf4j</groupId>
            <artifactId>slf4j-api</artifactId>
          </exclusion>
        </exclusions>
      </dependency>

      <dependency>
        <groupId>com.yammer.metrics</groupId>
        <artifactId>metrics-spring</artifactId>
        <version>${metrics-version}</version>
        <exclusions>
          <exclusion>
            <groupId>org.springframework</groupId>
            <artifactId>spring-core</artifactId>
          </exclusion>

          <exclusion>
            <groupId>org.springframework</groupId>
            <artifactId>spring-aop</artifactId>
          </exclusion>

          <exclusion>
            <groupId>org.springframework</groupId>
            <artifactId>spring-beans</artifactId>
          </exclusion>

          <exclusion>
            <groupId>org.springframework</groupId>
            <artifactId>spring-context-support</artifactId>
          </exclusion>
        </exclusions>
      </dependency>

      <dependency>
        <groupId>jline</groupId>
        <artifactId>jline</artifactId>
        <version>0.9.94</version>
      </dependency>

      <dependency>
        <groupId>org.eclipse.jetty.aggregate</groupId>
        <artifactId>jetty-server</artifactId>
        <version>${jetty.version}</version>
      </dependency>

      <dependency>
        <groupId>org.eclipse.jetty.aggregate</groupId>
        <artifactId>jetty-webapp</artifactId>
        <version>${jetty.version}</version>
      </dependency>

      <!-- Mock, Testing and Logging Dependencies -->

      <dependency>
        <groupId>org.jvnet.mock-javamail</groupId>
        <artifactId>mock-javamail</artifactId>
        <version>1.9</version>
      </dependency>

      <dependency>
        <groupId>org.mockito</groupId>
        <artifactId>mockito-all</artifactId>
        <version>1.9.5-rc1</version>
      </dependency>

      <dependency>
        <groupId>org.powermock</groupId>
        <artifactId>powermock-module-junit4</artifactId>
        <version>1.5</version>
      </dependency>

      <dependency>
        <groupId>org.powermock</groupId>
        <artifactId>powermock-module-junit4-rule-agent</artifactId>
        <version>1.5</version>
      </dependency>

      <dependency>
        <groupId>org.powermock</groupId>
        <artifactId>powermock-api-mockito</artifactId>
        <version>1.5</version>
      </dependency>

      <dependency>
        <groupId>junit</groupId>
        <artifactId>junit</artifactId>
        <version>${junit-version}</version>
      </dependency>

      <dependency>
        <groupId>log4j</groupId>
        <artifactId>log4j</artifactId>
        <version>${log4j-version}</version>
        <exclusions>
          <exclusion>
            <groupId>javax.jms</groupId>
            <artifactId>jms</artifactId>
          </exclusion>

          <exclusion>
            <groupId>com.sun.jdmk</groupId>
            <artifactId>jmxtools</artifactId>
          </exclusion>

          <exclusion>
            <groupId>com.sun.jmx</groupId>
            <artifactId>jmxri</artifactId>
          </exclusion>
        </exclusions>
      </dependency>

      <dependency>
        <groupId>org.perf4j</groupId>
        <artifactId>perf4j</artifactId>
        <version>0.9.12</version>
      </dependency>

      <dependency>
        <groupId>org.slf4j</groupId>
        <artifactId>slf4j-api</artifactId>
        <version>${slf4j-version}</version>
      </dependency>

      <dependency>
        <groupId>org.slf4j</groupId>
        <artifactId>slf4j-log4j12</artifactId>
        <version>${slf4j-version}</version>
        <exclusions>
          <exclusion>
            <groupId>log4j</groupId>
            <artifactId>log4j</artifactId>
          </exclusion>
        </exclusions>
      </dependency>

      <dependency>
        <groupId>org.slf4j</groupId>
        <artifactId>jcl-over-slf4j</artifactId>
        <version>${slf4j-version}</version>
      </dependency>

      <dependency>
        <groupId>org.slf4j</groupId>
        <artifactId>jul-to-slf4j</artifactId>
        <version>${slf4j-version}</version>
      </dependency>

      <dependency>
        <groupId>commons-logging</groupId>
        <artifactId>commons-logging</artifactId>
        <version>1.1.1</version>
      </dependency>

      <dependency>
        <groupId>junit</groupId>
        <artifactId>junit-dep</artifactId>
        <version>4.10</version>
      </dependency>

      <dependency>
        <groupId>eu.medsea.mimeutil</groupId>
        <artifactId>mime-util</artifactId>
        <version>2.1.3</version>
        <exclusions>
          <exclusion>
            <groupId>org.slf4j</groupId>
            <artifactId>slf4j-api</artifactId>
          </exclusion>

          <exclusion>
            <groupId>org.slf4j</groupId>
            <artifactId>slf4j-log4j12</artifactId>
          </exclusion>

          <exclusion>
            <groupId>log4j</groupId>
            <artifactId>log4j</artifactId>
          </exclusion>
        </exclusions>
      </dependency>

      <dependency>
        <groupId>org.jclouds</groupId>
        <artifactId>jclouds-blobstore</artifactId>
        <version>${jclouds.version}</version>
      </dependency>

      <dependency>
        <groupId>org.jclouds</groupId>
        <artifactId>jclouds-core</artifactId>
        <version>${jclouds.version}</version>
        <exclusions>
          <exclusion>
            <groupId>com.sun.jersey</groupId>
            <artifactId>jersey-core</artifactId>
          </exclusion>

          <exclusion>
            <groupId>com.google.guava</groupId>
            <artifactId>guava</artifactId>
          </exclusion>

          <exclusion>
            <groupId>aopalliance</groupId>
            <artifactId>aopalliance</artifactId>
          </exclusion>
        </exclusions>
      </dependency>

      <dependency>
        <groupId>aopalliance</groupId>
        <artifactId>aopalliance</artifactId>
        <version>1.0</version>
      </dependency>

      <dependency>
        <groupId>org.jclouds</groupId>
        <artifactId>jclouds-allblobstore</artifactId>
        <version>${jclouds.version}</version>
        <exclusions>
          <exclusion>
            <groupId>commons-io</groupId>
            <artifactId>commons-io</artifactId>
          </exclusion>
        </exclusions>
      </dependency>

      <dependency>
        <groupId>org.jclouds.driver</groupId>
        <artifactId>jclouds-netty</artifactId>
        <version>${jclouds.version}</version>
      </dependency>

      <dependency>
        <groupId>org.jclouds.driver</groupId>
        <artifactId>jclouds-apachehc</artifactId>
        <version>${jclouds.version}</version>
      </dependency>

      <dependency>
        <groupId>org.jclouds.driver</groupId>
        <artifactId>jclouds-log4j</artifactId>
        <version>${jclouds.version}</version>
      </dependency>

      <dependency>
        <groupId>org.jclouds.driver</groupId>
        <artifactId>jclouds-slf4j</artifactId>
        <version>${jclouds.version}</version>
        <exclusions>
          <exclusion>
            <groupId>org.slf4j</groupId>
            <artifactId>slf4j-api</artifactId>
          </exclusion>
        </exclusions>
      </dependency>

      <dependency>
        <groupId>org.usergrid</groupId>
        <artifactId>usergrid-java-client</artifactId>
        <version>0.0.3</version>
      </dependency>

      <dependency>
        <groupId>net.sf.opencsv</groupId>
        <artifactId>opencsv</artifactId>
        <version>2.3</version>
      </dependency>

      <dependency>
        <groupId>com.beust</groupId>
        <artifactId>jcommander</artifactId>
        <version>1.27</version>
      </dependency>

      <dependency>
        <groupId>org.apache.tomcat</groupId>
        <artifactId>jasper</artifactId>
        <version>${tomcat-version}</version>
        <exclusions>
          <exclusion>
            <artifactId>servlet-api</artifactId>
            <groupId>org.apache.tomcat</groupId>
          </exclusion>

          <exclusion>
            <groupId>org.apache.tomcat</groupId>
            <artifactId>juli</artifactId>
          </exclusion>
        </exclusions>
      </dependency>

      <dependency>
        <groupId>javax.servlet</groupId>
        <artifactId>javax.servlet-api</artifactId>
        <version>3.0.1</version>
      </dependency>

      <dependency>
        <groupId>com.apple</groupId>
        <artifactId>AppleJavaExtensions</artifactId>
        <version>1.5</version>
      </dependency>

      <dependency>
        <groupId>javax.annotation</groupId>
        <artifactId>jsr250-api</artifactId>
        <version>1.0</version>
      </dependency>

      <dependency>
        <groupId>javax.ws.rs</groupId>
        <artifactId>jsr311-api</artifactId>
        <version>1.1.1</version>
      </dependency>

      <dependency>
        <groupId>org.aspectj</groupId>
        <artifactId>aspectjweaver</artifactId>
        <version>1.6.12</version>
      </dependency>

      <dependency>
        <groupId>org.aspectj</groupId>
        <artifactId>aspectjrt</artifactId>
        <version>1.6.12</version>
      </dependency>

      <dependency>
        <groupId>cglib</groupId>
        <artifactId>cglib-nodep</artifactId>
        <version>2.2.2</version>
      </dependency>

      <dependency>
        <groupId>com.netflix.curator</groupId>
        <artifactId>curator-recipes</artifactId>
        <version>1.2.6</version>
        <exclusions>
          <exclusion>
            <groupId>com.google.guava</groupId>
            <artifactId>guava</artifactId>
          </exclusion>

          <exclusion>
            <groupId>org.apache.zookeeper</groupId>
            <artifactId>zookeeper</artifactId>
          </exclusion>

          <exclusion>
            <groupId>org.slf4j</groupId>
            <artifactId>slf4j-api</artifactId>
          </exclusion>
        </exclusions>
      </dependency>

      <dependency>
        <groupId>javax.activation</groupId>
        <artifactId>activation</artifactId>
        <version>1.1</version>
      </dependency>
    </dependencies>
  </dependencyManagement>

  <build>
    <pluginManagement>
      <plugins>
        <plugin>
          <groupId>org.antlr</groupId>
          <artifactId>antlr3-maven-plugin</artifactId>
          <version>3.4</version>
        </plugin>

        <plugin>
          <groupId>org.codehaus.mojo</groupId>
          <artifactId>antlr-maven-plugin</artifactId>
          <version>2.2</version>
        </plugin>

        <plugin>
          <groupId>org.apache.maven.plugins</groupId>
          <artifactId>maven-antrun-plugin</artifactId>
          <version>1.7</version>
        </plugin>

        <plugin>
          <groupId>org.apache.maven.plugins</groupId>
          <artifactId>maven-assembly-plugin</artifactId>
          <version>2.4</version>
        </plugin>

        <plugin>
          <groupId>org.apache.maven.plugins</groupId>
          <artifactId>maven-changes-plugin</artifactId>
          <version>2.6</version>
        </plugin>

        <plugin>
          <groupId>org.apache.maven.plugins</groupId>
          <artifactId>maven-checkstyle-plugin</artifactId>
          <version>2.10</version>
        </plugin>

        <plugin>
          <groupId>org.apache.maven.plugins</groupId>
          <artifactId>maven-clean-plugin</artifactId>
          <version>2.4.1</version>
        </plugin>

        <plugin>
          <groupId>org.apache.maven.plugins</groupId>
          <artifactId>maven-compiler-plugin</artifactId>
          <version>3.1</version>
          <configuration>
            <source>1.6</source>
            <target>1.6</target>
            <optimize>true</optimize>
            <showDeprecation>true</showDeprecation>
            <debug>true</debug>
            <encoding>ISO-8859-1</encoding>
            <showWarnings>true</showWarnings>
          </configuration>
        </plugin>

        <plugin>
          <groupId>org.apache.maven.plugins</groupId>
          <artifactId>maven-dependency-plugin</artifactId>
          <version>2.8</version>
        </plugin>

        <plugin>
          <groupId>org.apache.maven.plugins</groupId>
          <artifactId>maven-deploy-plugin</artifactId>
          <version>2.7</version>
          <inherited>true</inherited>
        </plugin>

        <plugin>
          <groupId>org.apache.maven.plugins</groupId>
          <artifactId>maven-docck-plugin</artifactId>
          <version>1.0</version>
        </plugin>

        <plugin>
          <groupId>org.apache.maven.plugins</groupId>
          <artifactId>maven-ear-plugin</artifactId>
          <version>2.6</version>
        </plugin>

        <plugin>
          <groupId>org.apache.maven.plugins</groupId>
          <artifactId>maven-eclipse-plugin</artifactId>
          <version>2.9</version>
          <inherited>true</inherited>
          <configuration>
            <downloadSources>true</downloadSources>
            <downloadJavadocs>true</downloadJavadocs>
          </configuration>
        </plugin>

        <plugin>
          <!--
            This plugin's configuration is used to store Eclipse m2e settings
            only. It has no influence on the Maven build itself.
            -->
          <groupId>org.eclipse.m2e</groupId>
          <artifactId>lifecycle-mapping</artifactId>
          <version>1.0.0</version>
          <configuration>
            <lifecycleMappingMetadata>
              <pluginExecutions>
                <pluginExecution>
                  <pluginExecutionFilter>
                    <groupId>
                      org.apache.maven.plugins
                    </groupId>
                    <artifactId>
                      maven-install-plugin
                    </artifactId>
                    <versionRange>
                      [2.3.1,)
                    </versionRange>
                    <goals>
                      <goal>install-file</goal>
                    </goals>
                  </pluginExecutionFilter>
                  <action>
                    <ignore/>
                  </action>
                </pluginExecution>

                <pluginExecution>
                  <pluginExecutionFilter>
                    <groupId>org.apache.maven.plugins</groupId>
                    <artifactId>maven-dependency-plugin</artifactId>
                    <versionRange>[2.0,)</versionRange>
                    <goals>
                      <goal>copy-dependencies</goal>
                    </goals>
                  </pluginExecutionFilter>
                  <action>
                    <ignore/>
                  </action>
                </pluginExecution>

                <pluginExecution>
                  <pluginExecutionFilter>
                    <groupId>
                      org.codehaus.mojo.jspc
                    </groupId>
                    <artifactId>
                      jspc-maven-plugin
                    </artifactId>
                    <versionRange>
                      [2.0-alpha-3,)
                    </versionRange>
                    <goals>
                      <goal>compile</goal>
                    </goals>
                  </pluginExecutionFilter>
                  <action>
                    <ignore/>
                  </action>
                </pluginExecution>

                <pluginExecution>
                  <pluginExecutionFilter>
                    <groupId>org.antlr</groupId>
                    <artifactId>
                      antlr3-maven-plugin
                    </artifactId>
                    <versionRange>
                      [3.1.3-1,)
                    </versionRange>
                    <goals>
                      <goal>antlr</goal>
                    </goals>
                  </pluginExecutionFilter>
                  <action>
                    <ignore/>
                  </action>
                </pluginExecution>
              </pluginExecutions>
            </lifecycleMappingMetadata>
          </configuration>
        </plugin>

        <plugin>
          <groupId>org.apache.maven.plugins</groupId>
          <artifactId>maven-ejb-plugin</artifactId>
          <version>2.3</version>
        </plugin>

        <plugin>
          <groupId>org.apache.maven.plugins</groupId>
          <artifactId>maven-enforcer-plugin</artifactId>
          <version>1.0.1</version>
        </plugin>

        <plugin>
          <groupId>org.apache.maven.plugins</groupId>
          <artifactId>maven-gpg-plugin</artifactId>
          <version>1.4</version>
        </plugin>

        <plugin>
          <groupId>org.apache.maven.plugins</groupId>
          <artifactId>maven-install-plugin</artifactId>
          <version>2.4</version>
        </plugin>

        <plugin>
          <groupId>org.apache.maven.plugins</groupId>
          <artifactId>maven-jar-plugin</artifactId>
          <version>2.4</version>
          <executions>
            <execution>
              <id>test-jar-execution</id>
              <phase>package</phase>
              <goals>
                <goal>test-jar</goal>
              </goals>
              <configuration>
              </configuration>
            </execution>
          </executions>
        </plugin>

        <plugin>
          <groupId>org.apache.maven.plugins</groupId>
          <artifactId>maven-javadoc-plugin</artifactId>
          <version>2.8</version>
        </plugin>

        <plugin>
          <groupId>org.apache.maven.plugins</groupId>
          <artifactId>maven-jxr-plugin</artifactId>
          <version>2.3</version>
        </plugin>

        <plugin>
          <groupId>org.apache.maven.plugins</groupId>
          <artifactId>maven-plugin-plugin</artifactId>
          <version>2.9</version>
        </plugin>

        <plugin>
          <groupId>org.apache.maven.plugins</groupId>
          <artifactId>maven-pmd-plugin</artifactId>
          <version>2.6</version>
        </plugin>

        <plugin>
          <groupId>org.apache.maven.plugins</groupId>
          <artifactId>maven-project-info-reports-plugin</artifactId>
          <version>2.4</version>
        </plugin>

        <plugin>
          <groupId>org.apache.maven.plugins</groupId>
          <artifactId>maven-release-plugin</artifactId>
          <version>2.4.1</version>
        </plugin>

        <plugin>
          <groupId>org.apache.maven.plugins</groupId>
          <artifactId>maven-remote-resources-plugin</artifactId>
          <version>1.2.1</version>
        </plugin>

        <plugin>
          <groupId>org.apache.maven.plugins</groupId>
          <artifactId>maven-resources-plugin</artifactId>
          <version>2.6</version>
        </plugin>

        <plugin>
          <groupId>org.apache.maven.plugins</groupId>
          <artifactId>maven-scm-plugin</artifactId>
          <version>1.5</version>
        </plugin>

        <plugin>
          <groupId>org.apache.maven.plugins</groupId>
          <artifactId>maven-shade-plugin</artifactId>
          <version>2.1</version>
        </plugin>

        <plugin>
          <groupId>org.apache.maven.plugins</groupId>
          <artifactId>maven-site-plugin</artifactId>
          <version>3.3</version>
        </plugin>

        <plugin>
          <groupId>org.apache.maven.plugins</groupId>
          <artifactId>maven-source-plugin</artifactId>
          <version>2.2.1</version>
        </plugin>

        <plugin>
          <groupId>org.apache.maven.plugins</groupId>
          <artifactId>maven-stage-plugin</artifactId>
          <version>1.0-alpha-2</version>
        </plugin>

        <plugin>
          <groupId>org.apache.maven.plugins</groupId>
          <artifactId>maven-surefire-report-plugin</artifactId>
          <version>2.15</version>
        </plugin>

        <plugin>
          <groupId>org.apache.maven.plugins</groupId>
          <artifactId>maven-surefire-plugin</artifactId>
          <version>2.15</version>
          <configuration>
            <argLine>-Xmx1024m</argLine>
          </configuration>
        </plugin>

        <plugin>
          <groupId>org.apache.maven.plugins</groupId>
          <artifactId>maven-war-plugin</artifactId>
          <version>2.1.1</version>
        </plugin>

        <plugin>
          <groupId>org.apache.geronimo.genesis.plugins</groupId>
          <artifactId>tools-maven-plugin</artifactId>
          <version>1.4</version>
        </plugin>

        <plugin>
          <groupId>org.apache.xbean</groupId>
          <artifactId>maven-xbean-plugin</artifactId>
          <version>3.8</version>
        </plugin>

        <plugin>
          <groupId>org.codehaus.modello</groupId>
          <artifactId>modello-maven-plugin</artifactId>
          <version>1.5</version>
        </plugin>

        <plugin>
          <groupId>org.codehaus.mojo</groupId>
          <artifactId>build-helper-maven-plugin</artifactId>
          <version>1.7</version>
        </plugin>

        <plugin>
          <groupId>org.codehaus.mojo</groupId>
          <artifactId>clirr-maven-plugin</artifactId>
          <version>2.3</version>
        </plugin>

        <plugin>
          <groupId>org.codehaus.mojo</groupId>
          <artifactId>cobertura-maven-plugin</artifactId>
          <version>2.5.1</version>
        </plugin>

        <plugin>
          <groupId>org.codehaus.mojo</groupId>
          <artifactId>dashboard-maven-plugin</artifactId>
          <version>1.0.0-beta-1</version>
        </plugin>

        <plugin>
          <groupId>org.codehaus.mojo</groupId>
          <artifactId>findbugs-maven-plugin</artifactId>
          <version>2.3.2</version>
          <configuration>
            <xmlOutput>false</xmlOutput>
          </configuration>
        </plugin>

        <plugin>
          <groupId>org.codehaus.mojo</groupId>
          <artifactId>javancss-maven-plugin</artifactId>
          <version>2.0</version>
        </plugin>

        <plugin>
          <groupId>org.codehaus.mojo</groupId>
          <artifactId>l10n-maven-plugin</artifactId>
          <version>1.0-alpha-2</version>
        </plugin>

        <plugin>
          <groupId>org.codehaus.mojo</groupId>
          <artifactId>taglist-maven-plugin</artifactId>
          <version>2.4</version>
          <configuration>
            <tags>
              <tag>TODO</tag>
              <tag>@todo</tag>
              <tag>@deprecated</tag>
              <tag>FIXME</tag>
            </tags>
          </configuration>
        </plugin>

        <plugin>
          <groupId>org.codehaus.mojo</groupId>
          <artifactId>versions-maven-plugin</artifactId>
          <version>1.2</version>
        </plugin>

        <plugin>
          <groupId>com.agilejava.docbkx</groupId>
          <artifactId>docbkx-maven-plugin</artifactId>
          <version>2.0.13</version>
        </plugin>

        <plugin>
          <groupId>org.codehaus.mojo</groupId>
          <artifactId>jdepend-maven-plugin</artifactId>
          <version>2.0-beta-2</version>
        </plugin>

        <plugin>
          <groupId>org.codehaus.mojo.jspc</groupId>
          <artifactId>jspc-maven-plugin</artifactId>
          <version>2.0-alpha-3</version>
          <configuration>
            <includeInProject>false</includeInProject>
            <webFragmentFile>${project.build.directory}/web-fragment.xml.txt</webFragmentFile>
          </configuration>
          <executions>
            <execution>
              <id>jspc</id>
              <goals>
                <goal>compile</goal>
              </goals>
            </execution>
          </executions>
          <dependencies>
            <dependency>
              <groupId>org.codehaus.mojo.jspc</groupId>
              <artifactId>jspc-compiler-tomcat6</artifactId>
              <version>2.0-alpha-3</version>
            </dependency>
          </dependencies>
        </plugin>
      </plugins>
    </pluginManagement>

    <plugins>
      <plugin>
        <groupId>org.apache.maven.plugins</groupId>
        <artifactId>maven-compiler-plugin</artifactId>
      </plugin>

      <plugin>
        <groupId>org.apache.maven.plugins</groupId>
        <artifactId>maven-jar-plugin</artifactId>
      </plugin>

      <plugin>
        <groupId>org.apache.maven.plugins</groupId>
        <artifactId>maven-surefire-plugin</artifactId>
      </plugin>

      <plugin>
        <groupId>org.codehaus.mojo</groupId>
        <artifactId>cobertura-maven-plugin</artifactId>
        <version>2.5.2</version>
        <configuration>
          <check/>

          <formats>
            <format>xml</format>
            <format>html</format>
          </formats>
          <aggregate>true</aggregate>
          <maxmem>2G</maxmem>
          <!-- this is 3rd party code, or code dont' deploy in the stack -->
          <instrumentation>
            <ignores>
              <ignore>com.jdotsoft.*</ignore>
              <ignore>org.usergrid.standalone.*</ignore>
              <ignore>org.usergrid.websocket.*</ignore>
              <ignore>org.usergrid.tools.*</ignore>
              <ignore>org.usergrid.mongo.*</ignore>
              <ignore>jsp.*</ignore>
            </ignores>
            <excludes>
              <exclude>com/jdotsoft/**</exclude>
              <exclude>org/usergrid/standalone/**</exclude>
              <exclude>org/usergrid/websocket/**</exclude>
              <exclude>org/usergrid/tools/**</exclude>
              <exclude>org/usergrid/mongo/**</exclude>
              <exclude>jsp/**</exclude>
            </excludes>
          </instrumentation>
        </configuration>
      </plugin>
    </plugins>
  </build>

  <reporting>
    <plugins>
      <plugin>
        <groupId>org.codehaus.mojo</groupId>
        <artifactId>cobertura-maven-plugin</artifactId>
        <version>2.5.2</version>
      </plugin>

      <plugin>
        <groupId>org.apache.maven.plugins</groupId>
        <artifactId>maven-javadoc-plugin</artifactId>
        <version>2.8</version>
      </plugin>
    </plugins>
  </reporting>

  <repositories>
    <repository>
      <id>usergrid-dependencies-snapshots</id>
      <name>Usergrid s3 dependencies snapshots repository</name>
      <url>https://usergrid-maven.s3.amazonaws.com/dependencies-snapshots</url>
      <snapshots>
        <enabled>true</enabled>
      </snapshots>
    </repository>

    <repository>
      <id>usergrid-dependencies</id>
      <name>Usergrid s3 dependencies repository</name>
      <url>https://usergrid-maven.s3.amazonaws.com/dependencies</url>
    </repository>

    <repository>
      <id>maven2-repository.dev.java.net</id>
      <name>Java.net Maven 2 Repository</name>
      <url>http://download.java.net/maven/2</url>
      <layout>default</layout>
    </repository>

    <repository>
      <id>repository-hector-dev.forge.cloudbees.com</id>
      <name>Hector Dev Snapshots</name>
      <url>https://repository-hector-dev.forge.cloudbees.com/snapshot/</url>
      <snapshots>
        <enabled>true</enabled>
      </snapshots>
    </repository>

    <repository>
      <id>codehaus</id>
      <name>codehaus</name>
      <url>http://repository.codehaus.org/</url>
    </repository>

    <repository>
      <id>nexus-snapshots</id>
      <name>Sonatype Nexus Snapshots</name>
      <url>http://oss.sonatype.org/content/repositories/snapshots</url>
      <snapshots>
        <enabled>true</enabled>
      </snapshots>
    </repository>

    <repository>
      <id>javageomodel-repo</id>
      <name>GeocellJava Repository</name>
      <url>http://javageomodel.googlecode.com/svn/repository</url>
    </repository>
  </repositories>

  <pluginRepositories>
    <pluginRepository>
      <id>maven2-repository.dev.java.net</id>
      <name>Java.net Repository for Maven</name>
      <url>http://download.java.net/maven/2</url>
      <layout>default</layout>
    </pluginRepository>
  </pluginRepositories>
>>>>>>> 21d2bef3

</project><|MERGE_RESOLUTION|>--- conflicted
+++ resolved
@@ -1,681 +1,4 @@
 <?xml version="1.0" encoding="UTF-8"?>
-<<<<<<< HEAD
-<project xmlns="http://maven.apache.org/POM/4.0.0" xmlns:xsi="http://www.w3.org/2001/XMLSchema-instance" xsi:schemaLocation="http://maven.apache.org/POM/4.0.0 http://maven.apache.org/maven-v4_0_0.xsd">
-	<modelVersion>4.0.0</modelVersion>
-	<properties>
-		<project.build.sourceEncoding>UTF-8</project.build.sourceEncoding>
-		<bundle.symbolicName>org.usergrid</bundle.symbolicName>
-		<bundle.namespace>org.usergrid</bundle.namespace>
-		<!-- <cassandra-javautils-version>1.1.6</cassandra-javautils-version> -->
-		<cassandra-version>1.1.6</cassandra-version>
-		<hector-om-version>2.0-01</hector-om-version>
-		<hector-version>1.1-2-1</hector-version>
-		<hector-test-version>1.1-2</hector-test-version>
-		<jackson-version>1.9.9</jackson-version>
-		<jersey-version>1.17</jersey-version>
-		<shiro-version>1.2.0</shiro-version>
-		<junit-version>4.10</junit-version>
-		<log4j-version>1.2.16</log4j-version>
-		<org.springframework.version>3.1.2.RELEASE</org.springframework.version>
-		<slf4j-version>1.6.1</slf4j-version>
-		<snakeyaml-version>1.8</snakeyaml-version>
-		<usergrid-custom-spring-properties>classpath:/usergrid-custom.properties</usergrid-custom-spring-properties>
-		<usergrid-custom-spring-test-properties>classpath:/usergrid-custom-test.properties</usergrid-custom-spring-test-properties>
-		<metrics-version>2.1.2</metrics-version>
-		<amber-version>0.22-incubating</amber-version>
-	</properties>
-
-	<parent>
-		<groupId>org.sonatype.oss</groupId>
-		<artifactId>oss-parent</artifactId>
-		<version>7</version>
-	</parent>
-	<groupId>org.usergrid</groupId>
-	<artifactId>usergrid</artifactId>
-	<version>0.0.28-SNAPSHOT</version>
-	<name>${bundle.symbolicName} [${bundle.namespace}]</name>
-	<description>Usergrid Project</description>
-	<packaging>pom</packaging>
-
-	<licenses>
-		<license>
-			<name>The Apache Software License, Version 2.0</name>
-			<url>http://www.apache.org/licenses/LICENSE-2.0.txt</url>
-			<distribution>repo</distribution>
-		</license>
-	</licenses>
-	<developers>
-		<developer>
-			<id>eanuff</id>
-			<name>Ed Anuff</name>
-		</developer>
-		<developer>
-			<id>tnine</id>
-			<name>Todd Nine</name>
-		</developer>
-		<developer>
-			<id>zznate</id>
-			<name>Nate McCall</name>
-		</developer>
-		<developer>
-			<id>scottganyo</id>
-			<name>Scott Ganyo</name>
-		</developer>
-		<developer>
-			<id>chakrayel</id>
-			<name>Chakra Yeleswarapu</name>
-		</developer>
-	</developers>
-	<scm>
-		<connection>scm:git:git@github.com:apigee/usergrid-stack-internal.git</connection>
-		<developerConnection>scm:git:git@github.com:apigee/usergrid-stack-internal.git</developerConnection>
-		<url>git@github.com:apigee/usergrid-stack-internal.git</url>
-	</scm>
-	<modules>
-		<module>config</module>
-		<module>core</module>
-		<module>services</module>
-		<module>tools</module>
-		<module>mongo-emulator</module>
-		<module>websocket</module>
-		<module>rest</module>
-		<module>standalone</module>
-		<module>launcher</module>
-		<module>count-common</module>
-		<module>count-batcher</module>
-		<module>count-inserter</module>
-		<module>test-utils</module>
-		<module>scheduler</module>
-		<!--Temporarily removed. This breaks master build <module>query-validator</module> -->
-	</modules>
-
-
-	<dependencyManagement>
-		<dependencies>
-			<dependency>
-				<groupId>commons-beanutils</groupId>
-				<artifactId>commons-beanutils</artifactId>
-				<version>1.8.3</version>
-				<type>jar</type>
-				<scope>compile</scope>
-			</dependency>
-			<dependency>
-				<groupId>commons-cli</groupId>
-				<artifactId>commons-cli</artifactId>
-				<version>1.2</version>
-			</dependency>
-			<dependency>
-				<groupId>commons-codec</groupId>
-				<artifactId>commons-codec</artifactId>
-				<version>1.4</version>
-			</dependency>
-			<dependency>
-				<groupId>commons-collections</groupId>
-				<artifactId>commons-collections</artifactId>
-				<version>3.2.1</version>
-				<type>jar</type>
-			</dependency>
-
-			<dependency>
-				<groupId>commons-lang</groupId>
-				<artifactId>commons-lang</artifactId>
-				<version>2.5</version>
-				<type>jar</type>
-			</dependency>
-			<dependency>
-				<groupId>commons-io</groupId>
-				<artifactId>commons-io</artifactId>
-				<version>2.4</version>
-			</dependency>
-			<dependency>
-				<groupId>com.datastax.hector</groupId>
-				<artifactId>hector-composite</artifactId>
-				<version>0.8.0-rc1-SNAPSHOT</version>
-			</dependency>
-			<dependency>
-				<groupId>com.fasterxml.uuid</groupId>
-				<artifactId>java-uuid-generator</artifactId>
-				<version>3.1.2</version>
-			</dependency>
-			<dependency>
-				<groupId>com.hazelcast</groupId>
-				<artifactId>hazelcast-all</artifactId>
-				<version>1.9.3.1</version>
-			</dependency>
-			<dependency>
-				<groupId>com.sun.jersey</groupId>
-				<artifactId>jersey-json</artifactId>
-				<version>${jersey-version}</version>
-			</dependency>
-			<dependency>
-				<groupId>com.sun.jersey</groupId>
-				<artifactId>jersey-client</artifactId>
-				<version>${jersey-version}</version>
-			</dependency>
-			<dependency>
-				<groupId>com.sun.jersey</groupId>
-				<artifactId>jersey-server</artifactId>
-				<version>${jersey-version}</version>
-			</dependency>
-			<dependency>
-				<groupId>com.sun.jersey</groupId>
-				<artifactId>jersey-grizzly2</artifactId>
-				<version>${jersey-version}</version>
-			</dependency>
-			<dependency>
-				<groupId>org.glassfish.grizzly</groupId>
-				<artifactId>grizzly-http-servlet-server</artifactId>
-				<version>2.1.2</version>
-			</dependency>
-			<dependency>
-				<groupId>com.sun.jersey.contribs</groupId>
-				<artifactId>jersey-spring</artifactId>
-				<version>${jersey-version}</version>
-				<exclusions>
-					<exclusion>
-						<groupId>org.springframework</groupId>
-						<artifactId>spring-aop</artifactId>
-					</exclusion>
-					<exclusion>
-						<groupId>org.springframework</groupId>
-						<artifactId>spring-core</artifactId>
-					</exclusion>
-					<exclusion>
-						<groupId>org.springframework</groupId>
-						<artifactId>spring</artifactId>
-					</exclusion>
-					<exclusion>
-						<groupId>org.springframework</groupId>
-						<artifactId>spring-beans</artifactId>
-					</exclusion>
-					<exclusion>
-						<groupId>org.springframework</groupId>
-						<artifactId>spring-context</artifactId>
-					</exclusion>
-					<exclusion>
-						<groupId>org.springframework</groupId>
-						<artifactId>spring-web</artifactId>
-					</exclusion>
-				</exclusions>
-			</dependency>
-			<dependency>
-				<groupId>com.sun.jersey.contribs</groupId>
-				<artifactId>jersey-multipart</artifactId>
-				<version>${jersey-version}</version>
-			</dependency>
-			<dependency>
-				<groupId>com.sun.jersey.contribs.jersey-oauth</groupId>
-				<artifactId>oauth-signature</artifactId>
-				<version>${jersey-version}</version>
-			</dependency>
-			<dependency>
-				<groupId>com.sun.jersey.contribs.jersey-oauth</groupId>
-				<artifactId>oauth-server</artifactId>
-				<version>${jersey-version}</version>
-			</dependency>
-			<dependency>
-				<groupId>com.sun.mail</groupId>
-				<artifactId>javax.mail</artifactId>
-				<version>1.4.4</version>
-			</dependency>
-			<dependency>
-				<groupId>org.jvnet.mock-javamail</groupId>
-				<artifactId>mock-javamail</artifactId>
-				<version>1.9</version>
-				<scope>test</scope>
-			</dependency>
-			<dependency>
-				<groupId>org.mockito</groupId>
-				<artifactId>mockito-all</artifactId>
-				<version>1.9.5-rc1</version>
-				<scope>test</scope>
-			</dependency>
-			<dependency>
-				<groupId>org.powermock</groupId>
-				<artifactId>powermock-module-junit4</artifactId>
-				<version>1.5</version>
-				<scope>test</scope>
-			</dependency>
-			<dependency>
-				<groupId>org.powermock</groupId>
-				<artifactId>powermock-module-junit4-rule-agent</artifactId>
-				<version>1.5</version>
-				<scope>test</scope>
-			</dependency>
-			<dependency>
-				<groupId>org.powermock</groupId>
-				<artifactId>powermock-api-mockito</artifactId>
-				<version>1.5</version>
-				<scope>test</scope>
-			</dependency>
-			<dependency>
-				<groupId>org.apache.servicemix.bundles</groupId>
-				<artifactId>org.apache.servicemix.bundles.saxon</artifactId>
-				<version>9.1.0.8_2</version>
-			</dependency>
-			<dependency>
-				<groupId>com.google.guava</groupId>
-				<artifactId>guava</artifactId>
-				<version>12.0</version>
-			</dependency>
-			<dependency>
-				<groupId>de.undercouch</groupId>
-				<artifactId>bson4jackson</artifactId>
-				<version>1.1.2</version>
-			</dependency>
-			<!-- TODO T.N. try and remove this -->
-			<dependency>
-				<groupId>javaee</groupId>
-				<artifactId>javaee-api</artifactId>
-				<version>5</version>
-				<scope>provided</scope>
-			</dependency>
-			<dependency>
-				<groupId>javax.persistence</groupId>
-				<artifactId>persistence-api</artifactId>
-				<version>1.0</version>
-			</dependency>
-			<dependency>
-				<groupId>javax.servlet</groupId>
-				<artifactId>servlet-api</artifactId>
-				<version>2.5</version>
-			</dependency>
-			<dependency>
-				<groupId>javax.servlet</groupId>
-				<artifactId>jstl</artifactId>
-				<version>1.2</version>
-			</dependency>
-			<dependency>
-				<groupId>junit</groupId>
-				<artifactId>junit</artifactId>
-				<version>${junit-version}</version>
-				<scope>test</scope>
-			</dependency>
-			<dependency>
-				<groupId>log4j</groupId>
-				<artifactId>log4j</artifactId>
-				<version>${log4j-version}</version>
-			</dependency>
-			<dependency>
-				<groupId>org.usergrid</groupId>
-				<artifactId>hector-core</artifactId>
-				<version>${hector-version}</version>
-			</dependency>
-			<dependency>
-				<groupId>org.hectorclient</groupId>
-				<artifactId>hector-test</artifactId>
-				<version>${hector-test-version}</version>
-			</dependency>
-			<dependency>
-				<groupId>org.hectorclient</groupId>
-				<artifactId>hector-object-mapper</artifactId>
-				<version>${hector-om-version}</version>
-			</dependency>
-			<dependency>
-				<groupId>net.tanesha.recaptcha4j</groupId>
-				<artifactId>recaptcha4j</artifactId>
-				<version>0.0.8</version>
-			</dependency>
-			<dependency>
-				<groupId>org.antlr</groupId>
-				<artifactId>antlr-runtime</artifactId>
-				<version>3.4</version>
-			</dependency>
-			<dependency>
-				<groupId>org.apache.activemq</groupId>
-				<artifactId>activemq-core</artifactId>
-				<version>5.5.0</version>
-				<optional>false</optional>
-			</dependency>
-			<dependency>
-				<groupId>org.apache.activemq</groupId>
-				<artifactId>activemq-spring</artifactId>
-				<version>5.5.0</version>
-				<optional>false</optional>
-			</dependency>
-			<dependency>
-				<groupId>org.apache.activemq</groupId>
-				<artifactId>activemq-pool</artifactId>
-				<version>5.5.0</version>
-				<optional>false</optional>
-			</dependency>
-			<dependency>
-				<groupId>org.apache.amber</groupId>
-				<artifactId>amber-oauth2-common</artifactId>
-				<version>${amber-version}</version>
-			</dependency>
-			<dependency>
-				<groupId>org.apache.amber</groupId>
-				<artifactId>amber-oauth2-authzserver</artifactId>
-				<version>${amber-version}</version>
-			</dependency>
-			<dependency>
-				<groupId>org.apache.amber</groupId>
-				<artifactId>amber-oauth2-resourceserver</artifactId>
-				<version>${amber-version}</version>
-			</dependency>
-			<dependency>
-				<groupId>org.apache.cassandra</groupId>
-				<artifactId>cassandra-all</artifactId>
-				<version>${cassandra-version}</version>
-				<scope>compile</scope>
-			</dependency>
-			<dependency>
-				<groupId>org.apache.lucene</groupId>
-				<artifactId>lucene-core</artifactId>
-				<version>3.0.3</version>
-			</dependency>
-			<dependency>
-				<groupId>org.apache.shiro</groupId>
-				<artifactId>shiro-core</artifactId>
-				<version>${shiro-version}</version>
-			</dependency>
-			<dependency>
-				<groupId>org.apache.shiro</groupId>
-				<artifactId>shiro-web</artifactId>
-				<version>${shiro-version}</version>
-			</dependency>
-			<dependency>
-				<groupId>org.apache.shiro</groupId>
-				<artifactId>shiro-spring</artifactId>
-				<version>${shiro-version}</version>
-			</dependency>
-			<dependency>
-				<groupId>org.apache.tomcat</groupId>
-				<artifactId>catalina</artifactId>
-				<version>6.0.29</version>
-				<scope>provided</scope>
-			</dependency>
-			<dependency>
-				<groupId>org.apache.xbean</groupId>
-				<artifactId>xbean-spring</artifactId>
-				<version>3.7</version>
-			</dependency>
-			<dependency>
-				<groupId>org.apache.zookeeper</groupId>
-				<artifactId>zookeeper</artifactId>
-				<version>3.4.5</version>
-			</dependency>
-			<dependency>
-				<groupId>org.codehaus.jackson</groupId>
-				<artifactId>jackson-core-asl</artifactId>
-				<version>${jackson-version}</version>
-			</dependency>
-			<dependency>
-				<groupId>org.codehaus.jackson</groupId>
-				<artifactId>jackson-jaxrs</artifactId>
-				<version>${jackson-version}</version>
-			</dependency>
-			<dependency>
-				<groupId>org.codehaus.jackson</groupId>
-				<artifactId>jackson-mapper-asl</artifactId>
-				<version>${jackson-version}</version>
-			</dependency>
-			<dependency>
-				<groupId>org.codehaus.jackson</groupId>
-				<artifactId>jackson-xc</artifactId>
-				<version>${jackson-version}</version>
-			</dependency>
-			<dependency>
-				<groupId>org.codehaus.jackson</groupId>
-				<artifactId>jackson-smile</artifactId>
-				<version>${jackson-version}</version>
-			</dependency>
-			<dependency>
-				<groupId>org.jboss.netty</groupId>
-				<artifactId>netty</artifactId>
-				<version>3.2.7.Final</version>
-				<scope>compile</scope>
-			</dependency>
-			<dependency>
-				<groupId>org.jsoup</groupId>
-				<artifactId>jsoup</artifactId>
-				<version>1.6.0</version>
-			</dependency>
-			<dependency>
-				<groupId>org.mongodb</groupId>
-				<artifactId>mongo-java-driver</artifactId>
-				<version>2.9.0</version>
-			</dependency>
-			<dependency>
-				<groupId>org.perf4j</groupId>
-				<artifactId>perf4j</artifactId>
-				<version>0.9.12</version>
-			</dependency>
-			<dependency>
-				<groupId>org.python</groupId>
-				<artifactId>jython</artifactId>
-				<version>2.5.0</version>
-			</dependency>
-
-			<dependency>
-				<groupId>org.slf4j</groupId>
-				<artifactId>slf4j-api</artifactId>
-				<version>${slf4j-version}</version>
-			</dependency>
-			<dependency>
-				<groupId>org.slf4j</groupId>
-				<artifactId>slf4j-log4j12</artifactId>
-				<version>${slf4j-version}</version>
-			</dependency>
-			<dependency>
-				<groupId>org.slf4j</groupId>
-				<artifactId>jcl-over-slf4j</artifactId>
-				<version>${slf4j-version}</version>
-			</dependency>
-			<dependency>
-				<groupId>org.slf4j</groupId>
-				<artifactId>jul-to-slf4j</artifactId>
-				<version>${slf4j-version}</version>
-			</dependency>
-			<dependency>
-				<groupId>commons-logging</groupId>
-				<artifactId>commons-logging</artifactId>
-				<version>1.1.1</version>
-				<scope>provided</scope>
-			</dependency>
-			<dependency>
-				<groupId>org.springframework</groupId>
-				<artifactId>spring-core</artifactId>
-				<version>${org.springframework.version}</version>
-			</dependency>
-			<dependency>
-				<groupId>org.springframework</groupId>
-				<artifactId>spring-expression</artifactId>
-				<version>${org.springframework.version}</version>
-			</dependency>
-			<dependency>
-				<groupId>org.springframework</groupId>
-				<artifactId>spring-beans</artifactId>
-				<version>${org.springframework.version}</version>
-			</dependency>
-			<dependency>
-				<groupId>org.springframework</groupId>
-				<artifactId>spring-aop</artifactId>
-				<version>${org.springframework.version}</version>
-			</dependency>
-			<dependency>
-				<groupId>org.springframework</groupId>
-				<artifactId>spring-context</artifactId>
-				<version>${org.springframework.version}</version>
-			</dependency>
-			<dependency>
-				<groupId>org.springframework</groupId>
-				<artifactId>spring-context-support</artifactId>
-				<version>${org.springframework.version}</version>
-			</dependency>
-			<dependency>
-				<groupId>org.springframework</groupId>
-				<artifactId>spring-jms</artifactId>
-				<version>${org.springframework.version}</version>
-			</dependency>
-			<dependency>
-				<groupId>org.springframework</groupId>
-				<artifactId>spring-web</artifactId>
-				<version>${org.springframework.version}</version>
-			</dependency>
-			<dependency>
-				<groupId>org.springframework</groupId>
-				<artifactId>spring-webmvc</artifactId>
-				<version>${org.springframework.version}</version>
-			</dependency>
-			<dependency>
-				<groupId>org.springframework</groupId>
-				<artifactId>spring-test</artifactId>
-				<version>${org.springframework.version}</version>
-				<scope>test</scope>
-			</dependency>
-			<dependency>
-				<groupId>org.yaml</groupId>
-				<artifactId>snakeyaml</artifactId>
-				<version>${snakeyaml-version}</version>
-			</dependency>
-			<dependency>
-				<groupId>com.yammer.metrics</groupId>
-				<artifactId>metrics-core</artifactId>
-				<version>${metrics-version}</version>
-			</dependency>
-			<dependency>
-				<groupId>com.yammer.metrics</groupId>
-				<artifactId>metrics-spring</artifactId>
-				<version>${metrics-version}</version>
-			</dependency>
-			<dependency>
-				<groupId>com.yammer.metrics</groupId>
-				<artifactId>metrics-annotation</artifactId>
-				<version>${metrics-version}</version>
-			</dependency>
-		</dependencies>
-	</dependencyManagement>
-
-	<build>
-		<plugins>
-			<plugin>
-				<groupId>org.apache.maven.plugins</groupId>
-				<artifactId>maven-compiler-plugin</artifactId>
-				<configuration>
-					<source>1.6</source>
-					<target>1.6</target>
-				</configuration>
-			</plugin>
-			<!-- always build test-jars if we have them -->
-			<plugin>
-				<groupId>org.apache.maven.plugins</groupId>
-				<artifactId>maven-jar-plugin</artifactId>
-				<executions>
-					<execution>
-						<goals>
-							<goal>test-jar</goal>
-						</goals>
-					</execution>
-				</executions>
-			</plugin>
-
-			<plugin>
-				<groupId>org.apache.maven.plugins</groupId>
-				<artifactId>maven-surefire-plugin</artifactId>
-				<version>2.15</version>
-			</plugin>
-			<plugin>
-				<groupId>org.codehaus.mojo</groupId>
-				<artifactId>cobertura-maven-plugin</artifactId>
-				<version>2.5.2</version>
-				<configuration>
-					<formats>
-						<format>xml</format>
-						<format>html</format>
-					</formats>
-					<aggregate>true</aggregate>
-					<maxmem>2G</maxmem>
-					<!-- this is 3rd party code, or code dont' deploy in the stack -->
-					<instrumentation>
-						<ignores>
-							<ignore>com.jdotsoft.*</ignore>
-							<ignore>org.usergrid.standalone.*</ignore>
-							<ignore>org.usergrid.websocket.*</ignore>
-							<ignore>org.usergrid.tools.*</ignore>
-							<ignore>org.usergrid.mongo.*</ignore>
-							<ignore>jsp.*</ignore>
-						</ignores>
-						<excludes>
-							<exclude>com/jdotsoft/**</exclude>
-							<exclude>org/usergrid/standalone/**</exclude>
-							<exclude>org/usergrid/websocket/**</exclude>
-							<exclude>org/usergrid/tools/**</exclude>
-							<exclude>org/usergrid/mongo/**</exclude>
-							<exclude>jsp/**</exclude>
-						</excludes>
-					</instrumentation>
-				</configuration>
-			</plugin>
-		</plugins>
-	</build>
-
-
-	<reporting>
-		<plugins>
-			<plugin>
-				<groupId>org.codehaus.mojo</groupId>
-				<artifactId>cobertura-maven-plugin</artifactId>
-				<version>2.5.2</version>
-			</plugin>
-
-		</plugins>
-	</reporting>
-
-	<repositories>
-		<repository>
-			<id>usergrid-dependencies-snapshots</id>
-			<name>Usergrid s3 dependencies snapshots repository</name>
-			<url>https://usergrid-maven.s3.amazonaws.com/dependencies-snapshots</url>
-			<snapshots>
-				<enabled>true</enabled>
-			</snapshots>
-		</repository>
-		<repository>
-			<id>usergrid-dependencies</id>
-			<name>Usergrid s3 dependencies repository</name>
-			<url>https://usergrid-maven.s3.amazonaws.com/dependencies</url>
-		</repository>
-		<repository>
-			<id>maven2-repository.dev.java.net</id>
-			<name>Java.net Maven 2 Repository</name>
-			<url>http://download.java.net/maven/2</url>
-			<layout>default</layout>
-		</repository>
-		<repository>
-			<id>repository-hector-dev.forge.cloudbees.com</id>
-			<name>Hector Dev Snapshots</name>
-			<url>https://repository-hector-dev.forge.cloudbees.com/snapshot/</url>
-			<snapshots>
-				<enabled>true</enabled>
-			</snapshots>
-		</repository>
-		<repository>
-			<id>codehaus</id>
-			<name>codehaus</name>
-			<url>http://repository.codehaus.org/</url>
-		</repository>
-		<repository>
-			<id>nexus-snapshots</id>
-			<name>Sonatype Nexus Snapshots</name>
-			<url>http://oss.sonatype.org/content/repositories/snapshots</url>
-			<snapshots>
-				<enabled>true</enabled>
-			</snapshots>
-		</repository>
-
-	</repositories>
-
-	<pluginRepositories>
-		<pluginRepository>
-			<id>maven2-repository.dev.java.net</id>
-			<name>Java.net Repository for Maven</name>
-			<url>http://download.java.net/maven/2</url>
-			<layout>default</layout>
-		</pluginRepository>
-	</pluginRepositories>
-=======
 <project xmlns="http://maven.apache.org/POM/4.0.0" xmlns:xsi="http://www.w3.org/2001/XMLSchema-instance"
          xsi:schemaLocation="http://maven.apache.org/POM/4.0.0 http://maven.apache.org/maven-v4_0_0.xsd">
   <modelVersion>4.0.0</modelVersion>
@@ -1342,17 +665,6 @@
         </exclusions>
       </dependency>
 
-      <dependency>
-        <groupId>org.usergrid</groupId>
-        <artifactId>geocell</artifactId>
-        <version>0.0.11</version>
-        <exclusions>
-          <exclusion>
-            <groupId>commons-lang</groupId>
-            <artifactId>commons-lang</artifactId>
-          </exclusion>
-        </exclusions>
-      </dependency>
 
       <dependency>
         <!-- TODO T.N. try and remove this -->
@@ -2499,11 +1811,6 @@
       </snapshots>
     </repository>
 
-    <repository>
-      <id>javageomodel-repo</id>
-      <name>GeocellJava Repository</name>
-      <url>http://javageomodel.googlecode.com/svn/repository</url>
-    </repository>
   </repositories>
 
   <pluginRepositories>
@@ -2514,6 +1821,5 @@
       <layout>default</layout>
     </pluginRepository>
   </pluginRepositories>
->>>>>>> 21d2bef3
 
 </project>