<?xml version="1.0" encoding="UTF-8"?>
<!--
    Licensed to the Apache Software Foundation (ASF) under one or more
    contributor license agreements.  See the NOTICE file distributed with
    this work for additional information regarding copyright ownership.
    The ASF licenses this file to You under the Apache License, Version 2.0
    (the "License"); you may not use this file except in compliance with
    the License.  You may obtain a copy of the License at

        http://www.apache.org/licenses/LICENSE-2.0

    Unless required by applicable law or agreed to in writing, software
    distributed under the License is distributed on an "AS IS" BASIS,
    WITHOUT WARRANTIES OR CONDITIONS OF ANY KIND, either express or implied.
    See the License for the specific language governing permissions and
    limitations under the License.
-->
<project xmlns="http://maven.apache.org/POM/4.0.0" xmlns:xsi="http://www.w3.org/2001/XMLSchema-instance"
         xsi:schemaLocation="http://maven.apache.org/POM/4.0.0 http://maven.apache.org/maven-v4_0_0.xsd">
  <modelVersion>4.0.0</modelVersion>
  <parent>
    <groupId>org.apache</groupId>
    <artifactId>apache</artifactId>
    <version>16</version>
    <relativePath></relativePath>
  </parent>

  <groupId>org.apache.usergrid</groupId>
  <artifactId>usergrid</artifactId>
<<<<<<< HEAD
  <version>2.0.0-SNAPSHOT</version>
=======
  <version>1.0.1-SNAPSHOT</version>
>>>>>>> 6d962b7f
  <name>Usergrid Parent</name>
  <description>Parent module for the Apache Usergrid Project</description>
  <packaging>pom</packaging>

    <properties>
      <!-- =================================================================== -->
      <!-- Properties: Deployment Setting Defaults                             -->
      <!-- =================================================================== -->
      <!-- NOTE: override from the CLI or settings.xml                 -->
      <!-- NOTE: add server credentials config via settings            -->
      <!-- NOTE: <settings>                                            -->
      <!-- NOTE:   <servers>                                           -->
      <!-- NOTE:     <server>                                          -->
      <!-- NOTE:       <id>usergrid.releases</id>                      -->
      <!-- NOTE:       <username>akarasulu</username>                  -->
      <!-- NOTE:       <password>*********</password>                  -->
      <!-- NOTE:     </server>                                         -->
      <!-- NOTE:     <server>                                          -->
      <!-- NOTE:       <id>usergrid.snapshots</id>                     -->
      <!-- NOTE:       <username>akarasulu</username>                  -->
      <!-- NOTE:       <password>*********</password>                  -->
      <!-- NOTE:     </server>                                         -->
      <!-- NOTE:   </servers>                                          -->
      <!-- NOTE:                                                       -->
      <!-- NOTE:   <profiles>                                          -->
      <!-- NOTE:     <profile>                                         -->
      <!-- NOTE:       <id>deployment</id>                             -->
      <!-- NOTE:       <properties>                                    -->
      <!-- NOTE:         <release.repository.url>                      -->
      <!-- NOTE:           https://to/your/custom/releases/repository  -->
      <!-- NOTE:         </release.repository.url>                     -->
      <!-- NOTE:         <snapshot.repository.url>                     -->
      <!-- NOTE:           https://to/your/custom/snapshots/repository -->
      <!-- NOTE:         </shapshot.repository.url>                    -->
      <!-- NOTE:       </properties>                                   -->
      <!-- NOTE:     </profile>                                        -->
      <!-- NOTE:   </profiles>                                         -->
      <!-- NOTE:                                                       -->
      <!-- NOTE:   <activeProfiles>                                    -->
      <!-- NOTE:     <activeProfile>deployment</activeProfile>         -->
      <!-- NOTE:   </activeProfiles>                                   -->
      <!-- NOTE: </settings>                                           -->

      <snapshot.repository.url>
        https://repository.apache.org/content/repositories/snapshots
      </snapshot.repository.url>
      <release.repository.url>
        https://repository.apache.org/service/local/staging/deploy/maven2
      </release.repository.url>

      <!-- =================================================================== -->
      <!-- Properties: General Settings -->
      <!-- =================================================================== -->

      <project.build.sourceEncoding>UTF-8</project.build.sourceEncoding>

      <!-- you can override these via MAVEN_OPTS -->
      <ug.heapmax>4096m</ug.heapmax>
      <ug.heapmin>2048m</ug.heapmin>
  	  <ug.argline>-Djava.awt.headless=true</ug.argline>

      <usergrid-custom-spring-properties>classpath:/usergrid-deployment.properties</usergrid-custom-spring-properties>
      <usergrid-custom-spring-test-properties>classpath:/usergrid-custom-test.properties</usergrid-custom-spring-test-properties>

      <!-- =================================================================== -->
      <!-- Properties: Dependency Settings -->
      <!-- =================================================================== -->

      <amber-version>0.22-incubating</amber-version>
      <cassandra-version>1.2.18</cassandra-version>
      <guava.version>18.0</guava.version>
      <guice.version>4.0-beta5</guice.version>
      <hector-om-version>3.0-03</hector-om-version>
      <hector-version>1.1-4</hector-version>
      <hector-test-version>1.1-4</hector-test-version>
      <jackson-version>1.9.9</jackson-version>
      <jackson-2-version>2.3.3</jackson-2-version>
      <jclouds.version>1.8.0</jclouds.version>
      <jersey-version>1.18.1</jersey-version>
      <junit-version>4.12</junit-version>
      <log4j-version>1.2.16</log4j-version>
      <org.springframework.version>3.1.2.RELEASE</org.springframework.version>
      <shiro-version>1.2.3</shiro-version>
      <slf4j-version>1.6.1</slf4j-version>
      <snakeyaml-version>1.8</snakeyaml-version>
      <tomcat-version>7.0.59</tomcat-version>
      <antlr.version>3.4</antlr.version>
      <tika.version>1.4</tika.version>
      <mockito.version>1.10.8</mockito.version>

      <!-- only use half the cores on the machine for testing -->
      <usergrid.it.parallel>methods</usergrid.it.parallel>
      <usergrid.it.reuseForks>true</usergrid.it.reuseForks>
      <usergrid.it.forkCount>1</usergrid.it.forkCount>
      <usergrid.it.threads>8</usergrid.it.threads>

      <metrics.version>3.0.0</metrics.version>
      <rx.version>0.19.6</rx.version>
        <surefire.plugin.artifactName>surefire-junit47</surefire.plugin.artifactName>
      <surefire.plugin.version>2.18.1</surefire.plugin.version>
      <powermock.version>1.6.1</powermock.version>

      <maven.build.timestamp.format>yyyy-MM-dd'T'HH-mm-ss'Z'</maven.build.timestamp.format>

    </properties>

  <licenses>
    <license>
      <name>The Apache Software License, Version 2.0</name>
      <url>http://www.apache.org/licenses/LICENSE-2.0.txt</url>
      <distribution>repo</distribution>
    </license>
  </licenses>

  <organization>
    <name>The Apache Software Foundation</name>
    <url>http://www.apache.org/</url>
  </organization>

  <issueManagement>
    <system>Jira</system>
    <url>https://issues.apache.org/jira/browse/USERGRID</url>
  </issueManagement>

  <developers>
    <developer>
      <id>eanuff</id>
      <name>Ed Anuff</name>
    </developer>
    <developer>
      <id>tnine</id>
      <name>Todd Nine</name>
    </developer>
    <developer>
      <id>zznate</id>
      <name>Nate McCall</name>
    </developer>
    <developer>
      <id>scottganyo</id>
      <name>Scott Ganyo</name>
    </developer>
    <developer>
      <id>chakrayel</id>
      <name>Chakra Yeleswarapu</name>
    </developer>
    <developer>
      <id>tonuquq</id>
      <name>Alex Karasulu</name>
    </developer>
    <developer>
      <id>snoopdave</id>
      <name>Dave Johnson</name>
    </developer>
  </developers>


  <distributionManagement>
    <!-- Versioned (non-snapshot) releases are published to this repository -->
    <repository>
      <id>usergrid.releases</id>
      <name>Usergrid Releases</name>
      <url>${release.repository.url}</url>
    </repository>

    <!-- Snapshots (not-releases) are published to this repository -->
    <snapshotRepository>
      <id>usergrid.snapshots</id>
      <name>Usergrid Snapshots</name>
      <url>${snapshot.repository.url}</url>
    </snapshotRepository>
  </distributionManagement>

  <modules>
    <module>build-tools</module>
    <module>test-utils</module>
    <module>config</module>
    <module>corepersistence</module>
    <module>core</module>
    <module>services</module>
    <module>rest</module>
    <!--
    <module>tools</module>
    <module>websocket</module>
    -->
    <!--
    Re-enable when we have a fix for the AppleJavaExtensions jar issue
    https://issues.apache.org/jira/browse/USERGRID-224
    <module>launcher</module>
    -->
    <module>mongo-emulator</module>
    <!--
    Re-enable when query-validator updated to work with Core Persistence.
    https://issues.apache.org/jira/browse/USERGRID-221
    <module>query-validator</module>
    -->
  </modules>

  <dependencyManagement>
    <dependencies>

      <!-- Apache Dependencies -->

      <dependency>
        <groupId>commons-beanutils</groupId>
        <artifactId>commons-beanutils</artifactId>
        <version>1.8.3</version>
        <exclusions>
          <exclusion>
            <artifactId>commons-logging</artifactId>
            <groupId>commons-logging</groupId>
          </exclusion>
        </exclusions>
      </dependency>

      <dependency>
        <groupId>commons-cli</groupId>
        <artifactId>commons-cli</artifactId>
        <version>1.2</version>
      </dependency>

      <dependency>
        <groupId>commons-codec</groupId>
        <artifactId>commons-codec</artifactId>
        <version>1.4</version>
      </dependency>

      <dependency>
        <groupId>commons-collections</groupId>
        <artifactId>commons-collections</artifactId>
        <version>3.2.1</version>
      </dependency>

      <dependency>
        <groupId>commons-lang</groupId>
        <artifactId>commons-lang</artifactId>
        <version>2.5</version>
      </dependency>

      <dependency>
        <groupId>commons-io</groupId>
        <artifactId>commons-io</artifactId>
        <version>2.4</version>
      </dependency>

      <dependency>
        <groupId>org.apache.activemq</groupId>
        <artifactId>activemq-core</artifactId>
        <version>5.5.0</version>
        <exclusions>
          <exclusion>
            <artifactId>commons-logging</artifactId>
            <groupId>commons-logging</groupId>
          </exclusion>
        </exclusions>
      </dependency>

      <dependency>
        <groupId>org.apache.httpcomponents</groupId>
        <artifactId>httpclient</artifactId>
        <version>4.2</version>
        <exclusions>
          <exclusion>
            <groupId>commons-codec</groupId>
            <artifactId>commons-codec</artifactId>
          </exclusion>
        </exclusions>
      </dependency>

      <dependency>
        <groupId>org.apache.activemq</groupId>
        <artifactId>activemq-spring</artifactId>
        <version>5.5.0</version>
      </dependency>

      <dependency>
        <groupId>org.apache.activemq</groupId>
        <artifactId>activemq-pool</artifactId>
        <version>5.5.0</version>
      </dependency>

      <dependency>
        <groupId>org.apache.amber</groupId>
        <artifactId>amber-oauth2-common</artifactId>
        <version>${amber-version}</version>
        <exclusions>
          <exclusion>
            <groupId>org.codehaus.jettison</groupId>
            <artifactId>jettison</artifactId>
          </exclusion>

          <exclusion>
            <groupId>org.slf4j</groupId>
            <artifactId>slf4j-api</artifactId>
          </exclusion>
        </exclusions>
      </dependency>

      <dependency>
        <groupId>org.apache.amber</groupId>
        <artifactId>amber-oauth2-authzserver</artifactId>
        <version>${amber-version}</version>
        <exclusions>
          <exclusion>
            <groupId>org.codehaus.jettison</groupId>
            <artifactId>jettison</artifactId>
          </exclusion>

          <exclusion>
            <groupId>org.slf4j</groupId>
            <artifactId>slf4j-api</artifactId>
          </exclusion>
        </exclusions>
      </dependency>

      <dependency>
        <groupId>org.apache.amber</groupId>
        <artifactId>amber-oauth2-resourceserver</artifactId>
        <version>${amber-version}</version>
        <exclusions>
          <exclusion>
            <groupId>org.slf4j</groupId>
            <artifactId>slf4j-api</artifactId>
          </exclusion>
        </exclusions>
      </dependency>

      <dependency>
        <groupId>org.apache.cassandra</groupId>
        <artifactId>cassandra-all</artifactId>
        <version>${cassandra-version}</version>

        <exclusions>
          <exclusion>
            <groupId>org.antlr</groupId>
            <artifactId>antlr-runtime</artifactId>
          </exclusion>
          <exclusion>
            <groupId>org.apache.httpcomponents</groupId>
            <artifactId>httpclient</artifactId>
          </exclusion>
          <exclusion>
            <groupId>org.apache.httpcomponents</groupId>
            <artifactId>httpcore</artifactId>
          </exclusion>
          <exclusion>
            <groupId>org.apache.httpcomponents</groupId>
            <artifactId>httpcomponents-client</artifactId>
          </exclusion>
          <exclusion>
            <groupId>org.apache.httpcomponents</groupId>
            <artifactId>httpcomponents-core</artifactId>
          </exclusion>
          <exclusion>
            <groupId>jline</groupId>
            <artifactId>jline</artifactId>
          </exclusion>

          <exclusion>
            <artifactId>servlet-api</artifactId>
            <groupId>javax.servlet</groupId>
          </exclusion>

          <exclusion>
            <groupId>org.mortbay.jetty</groupId>
            <artifactId>servlet-api</artifactId>
          </exclusion>

          <exclusion>
            <artifactId>commons-logging</artifactId>
            <groupId>commons-logging</groupId>
          </exclusion>

          <exclusion>
            <artifactId>commons-codec</artifactId>
            <groupId>commons-codec</groupId>
          </exclusion>

          <exclusion>
            <artifactId>commons-lang</artifactId>
            <groupId>commons-lang</groupId>
          </exclusion>

          <exclusion>
            <artifactId>commons-cli</artifactId>
            <groupId>commons-cli</groupId>
          </exclusion>

          <exclusion>
            <artifactId>slf4j-api</artifactId>
            <groupId>org.slf4j</groupId>
          </exclusion>

          <exclusion>
            <groupId>org.slf4j</groupId>
            <artifactId>slf4j-log4j12</artifactId>
          </exclusion>

          <exclusion>
            <groupId>log4j</groupId>
            <artifactId>log4j</artifactId>
          </exclusion>

          <exclusion>
            <artifactId>cassandra-thrift</artifactId>
            <groupId>org.apache.cassandra</groupId>
          </exclusion>

          <exclusion>
            <groupId>org.apache.httpcomponents</groupId>
            <artifactId>httpclient</artifactId>
          </exclusion>

          <exclusion>
            <groupId>com.google.guava</groupId>
            <artifactId>guava</artifactId>
          </exclusion>

          <exclusion>
            <groupId>org.yaml</groupId>
            <artifactId>snakeyaml</artifactId>
          </exclusion>

          <exclusion>
            <groupId>com.yammer.metrics</groupId>
            <artifactId>metrics-core</artifactId>
          </exclusion>

          <exclusion>
            <groupId>org.apache.thrift</groupId>
            <artifactId>libthrift</artifactId>
          </exclusion>

          <exclusion>
            <groupId>org.codehaus.jackson</groupId>
            <artifactId>jackson-core-asl</artifactId>
          </exclusion>

          <exclusion>
            <groupId>org.codehaus.jackson</groupId>
            <artifactId>jackson-mapper-asl</artifactId>
          </exclusion>

          <exclusion>
                   <artifactId>snappy-java</artifactId>
                   <groupId>org.xerial.snappy</groupId>
            </exclusion>
        </exclusions>
      </dependency>

      <dependency>
        <groupId>org.apache.cassandra</groupId>
        <artifactId>cassandra-thrift</artifactId>
        <version>${cassandra-version}</version>
        <exclusions>
          <exclusion>
            <groupId>commons-lang</groupId>
            <artifactId>commons-lang</artifactId>
          </exclusion>

          <exclusion>
            <groupId>org.slf4j</groupId>
            <artifactId>slf4j-api</artifactId>
          </exclusion>


          <exclusion>
            <artifactId>servlet-api</artifactId>
            <groupId>javax.servlet</groupId>
          </exclusion>

          <exclusion>
            <groupId>org.mortbay.jetty</groupId>
            <artifactId>servlet-api</artifactId>
          </exclusion>

        </exclusions>
      </dependency>

      <dependency>
        <groupId>org.apache.shiro</groupId>
        <artifactId>shiro-core</artifactId>
        <version>${shiro-version}</version>
        <exclusions>
          <exclusion>
            <groupId>commons-beanutils</groupId>
            <artifactId>commons-beanutils</artifactId>
          </exclusion>

          <exclusion>
            <groupId>org.slf4j</groupId>
            <artifactId>slf4j-api</artifactId>
          </exclusion>
        </exclusions>
      </dependency>

      <dependency>
        <groupId>org.apache.shiro</groupId>
        <artifactId>shiro-web</artifactId>
        <version>${shiro-version}</version>
      </dependency>

      <dependency>
        <groupId>org.apache.shiro</groupId>
        <artifactId>shiro-spring</artifactId>
        <version>${shiro-version}</version>
      </dependency>

      <dependency>
        <groupId>org.apache.tomcat</groupId>
        <artifactId>tomcat-catalina</artifactId>
        <version>${tomcat-version}</version>
      </dependency>

      <dependency>
        <groupId>org.apache.xbean</groupId>
        <artifactId>xbean-spring</artifactId>
        <version>3.7</version>
        <exclusions>
          <exclusion>
            <artifactId>commons-logging</artifactId>
            <groupId>commons-logging</groupId>
          </exclusion>
        </exclusions>
      </dependency>

      <dependency>
        <groupId>org.apache.zookeeper</groupId>
        <artifactId>zookeeper</artifactId>
        <version>3.4.5</version>
        <exclusions>
          <exclusion>
            <groupId>jline</groupId>
            <artifactId>jline</artifactId>
          </exclusion>

          <exclusion>
            <groupId>org.jboss.netty</groupId>
            <artifactId>netty</artifactId>
          </exclusion>

          <exclusion>
            <groupId>org.slf4j</groupId>
            <artifactId>slf4j-api</artifactId>
          </exclusion>

          <exclusion>
            <groupId>org.slf4j</groupId>
            <artifactId>slf4j-log4j12</artifactId>
          </exclusion>

          <exclusion>
            <groupId>log4j</groupId>
            <artifactId>log4j</artifactId>
          </exclusion>
        </exclusions>
      </dependency>

      <!-- Sun and Javax Package Dependencies -->

      <dependency>
        <groupId>com.sun.jersey</groupId>
        <artifactId>jersey-core</artifactId>
        <version>${jersey-version}</version>
      </dependency>

      <dependency>
        <groupId>com.sun.jersey</groupId>
        <artifactId>jersey-json</artifactId>
        <version>${jersey-version}</version>
        <exclusions>
          <exclusion>
            <groupId>org.codehaus.jettison</groupId>
            <artifactId>jettison</artifactId>
          </exclusion>

          <exclusion>
            <groupId>org.codehaus.jackson</groupId>
            <artifactId>jackson-core-asl</artifactId>
          </exclusion>

          <exclusion>
            <groupId>org.codehaus.jackson</groupId>
            <artifactId>jackson-mapper-asl</artifactId>
          </exclusion>

          <exclusion>
            <groupId>org.codehaus.jackson</groupId>
            <artifactId>jackson-jaxrs</artifactId>
          </exclusion>

          <exclusion>
            <groupId>org.codehaus.jackson</groupId>
            <artifactId>jackson-xc</artifactId>
          </exclusion>

          <exclusion>
            <groupId>javax.activation</groupId>
            <artifactId>activation</artifactId>
          </exclusion>
        </exclusions>
      </dependency>

      <dependency>
        <groupId>com.sun.jersey</groupId>
        <artifactId>jersey-client</artifactId>
        <version>${jersey-version}</version>
      </dependency>

      <dependency>
        <groupId>com.sun.jersey</groupId>
        <artifactId>jersey-server</artifactId>
        <version>${jersey-version}</version>
      </dependency>

      <dependency>
        <groupId>com.sun.jersey</groupId>
        <artifactId>jersey-grizzly2</artifactId>
        <version>${jersey-version}</version>
      </dependency>

      <dependency>
        <groupId>org.glassfish.grizzly</groupId>
        <artifactId>grizzly-http-servlet-server</artifactId>
        <version>2.1.2</version>
      </dependency>

      <dependency>
        <groupId>com.sun.jersey.contribs</groupId>
        <artifactId>jersey-spring</artifactId>
        <version>${jersey-version}</version>
        <exclusions>
          <exclusion>
            <groupId>org.springframework</groupId>
            <artifactId>spring-aop</artifactId>
          </exclusion>

          <exclusion>
            <groupId>org.springframework</groupId>
            <artifactId>spring-core</artifactId>
          </exclusion>

          <exclusion>
            <groupId>org.springframework</groupId>
            <artifactId>spring</artifactId>
          </exclusion>

          <exclusion>
            <groupId>org.springframework</groupId>
            <artifactId>spring-beans</artifactId>
          </exclusion>

          <exclusion>
            <groupId>org.springframework</groupId>
            <artifactId>spring-context</artifactId>
          </exclusion>

          <exclusion>
            <groupId>org.springframework</groupId>
            <artifactId>spring-web</artifactId>
          </exclusion>
        </exclusions>
      </dependency>

      <dependency>
        <groupId>com.sun.jersey.contribs</groupId>
        <artifactId>jersey-multipart</artifactId>
        <version>${jersey-version}</version>
      </dependency>

      <dependency>
        <groupId>com.sun.jersey.contribs.jersey-oauth</groupId>
        <artifactId>oauth-signature</artifactId>
        <version>${jersey-version}</version>
      </dependency>

      <dependency>
        <groupId>com.sun.jersey.contribs.jersey-oauth</groupId>
        <artifactId>oauth-server</artifactId>
        <version>${jersey-version}</version>
      </dependency>

      <dependency>
        <groupId>com.sun.jersey.jersey-test-framework</groupId>
        <artifactId>jersey-test-framework-external</artifactId>
        <version>${jersey-version}</version>
      </dependency>

      <dependency>
        <groupId>com.sun.jersey.jersey-test-framework</groupId>
        <artifactId>jersey-test-framework-core</artifactId>
        <version>${jersey-version}</version>
      </dependency>

      <dependency>
        <groupId>com.sun.mail</groupId>
        <artifactId>javax.mail</artifactId>
        <version>1.4.4</version>
        <exclusions>
          <exclusion>
            <groupId>javax.activation</groupId>
            <artifactId>activation</artifactId>
          </exclusion>
        </exclusions>
      </dependency>

      <dependency>
        <groupId>javax.persistence</groupId>
        <artifactId>persistence-api</artifactId>
        <version>1.0</version>
      </dependency>

      <dependency>
          <groupId>javax.servlet</groupId>
          <artifactId>javax.servlet-api</artifactId>
          <version>3.0.1</version>
      </dependency>

      <dependency>
        <groupId>javax.servlet</groupId>
        <artifactId>jstl</artifactId>
        <version>1.2</version>
      </dependency>

      <!-- the core, which includes Streaming API, shared low-level abstractions (but NOT data-binding) -->
      <dependency>
        <groupId>com.fasterxml.jackson.core</groupId>
        <artifactId>jackson-core</artifactId>
        <version>${jackson-2-version}</version>
      </dependency>

      <!-- Just the annotations; use this dependency if you want to attach annotations
           to classes without connecting them to the code. -->
      <dependency>
        <groupId>com.fasterxml.jackson.core</groupId>
        <artifactId>jackson-annotations</artifactId>
        <version>${jackson-2-version}</version>
      </dependency>

      <!-- databinding; ObjectMapper, JsonNode and related classes are here -->
      <dependency>
        <groupId>com.fasterxml.jackson.core</groupId>
        <artifactId>jackson-databind</artifactId>
        <version>${jackson-2-version}</version>
      </dependency>

      <!-- smile (binary JSON). Other artifacts in this group do other formats. -->
      <dependency>
        <groupId>com.fasterxml.jackson.dataformat</groupId>
        <artifactId>jackson-dataformat-smile</artifactId>
        <version>${jackson-2-version}</version>
      </dependency>
      <!-- JAX-RS provider -->
      <dependency>
        <groupId>com.fasterxml.jackson.jaxrs</groupId>
        <artifactId>jackson-jaxrs-json-provider</artifactId>
        <version>${jackson-2-version}</version>
      </dependency>
      <!-- Support for JAX-B annotations as additional configuration -->
      <dependency>
        <groupId>com.fasterxml.jackson.module</groupId>
        <artifactId>jackson-module-jaxb-annotations</artifactId>
        <version>${jackson-2-version}</version>
      </dependency>

      <!-- Other Commercial Dependencies -->

      <dependency>
        <groupId>com.datastax.hector</groupId>
        <artifactId>hector-composite</artifactId>
        <version>0.8.0-rc1-SNAPSHOT</version>
      </dependency>

      <dependency>
        <groupId>com.fasterxml.uuid</groupId>
        <artifactId>java-uuid-generator</artifactId>
        <version>3.1.2</version>
        <exclusions>
          <exclusion>
            <groupId>log4j</groupId>
            <artifactId>log4j</artifactId>
          </exclusion>
        </exclusions>
      </dependency>

      <dependency>
        <groupId>com.hazelcast</groupId>
        <artifactId>hazelcast-all</artifactId>
        <version>1.9.3.1</version>
      </dependency>

      <dependency>
        <groupId>com.google.guava</groupId>
        <artifactId>guava</artifactId>
        <version>${guava.version}</version>
      </dependency>

      <dependency>
        <groupId>com.github.stephenc</groupId>
        <artifactId>jamm</artifactId>
        <version>0.2.5</version>
      </dependency>

      <!-- Third Party Non-Commercial Dependencies -->

      <dependency>
        <groupId>de.undercouch</groupId>
        <artifactId>bson4jackson</artifactId>
        <version>1.1.2</version>
        <exclusions>
          <exclusion>
            <groupId>org.codehaus.jackson</groupId>
            <artifactId>jackson-core-asl</artifactId>
          </exclusion>

          <exclusion>
            <groupId>org.codehaus.jackson</groupId>
            <artifactId>jackson-mapper-asl</artifactId>
          </exclusion>
        </exclusions>
      </dependency>

      <dependency>
        <!-- TODO T.N. try and remove this -->
        <groupId>javaee</groupId>
        <artifactId>javaee-api</artifactId>
        <version>5</version>
      </dependency>

      <dependency>
        <groupId>org.hectorclient</groupId>
        <artifactId>hector-core</artifactId>
        <version>${hector-version}</version>
        <exclusions>
          <exclusion>
            <groupId>org.apache.cassandra</groupId>
            <artifactId>cassandra-thrift</artifactId>
          </exclusion>

          <exclusion>
            <groupId>commons-lang</groupId>
            <artifactId>commons-lang</artifactId>
          </exclusion>

          <exclusion>
            <groupId>org.slf4j</groupId>
            <artifactId>slf4j-api</artifactId>
          </exclusion>

          <exclusion>
            <groupId>com.google.guava</groupId>
            <artifactId>guava</artifactId>
          </exclusion>
        </exclusions>
      </dependency>

      <dependency>
        <groupId>org.hectorclient</groupId>
        <artifactId>hector-test</artifactId>
        <version>${hector-test-version}</version>
        <exclusions>
          <exclusion>
            <groupId>org.apache.cassandra</groupId>
            <artifactId>cassandra-all</artifactId>
          </exclusion>
        </exclusions>
      </dependency>

      <dependency>
        <groupId>org.hectorclient</groupId>
        <artifactId>hector-object-mapper</artifactId>
        <version>${hector-om-version}</version>
      </dependency>

      <dependency>
        <groupId>com.google.code.maven-play-plugin.net.tanesha.recaptcha4j</groupId>
        <artifactId>recaptcha4j</artifactId>
        <version>0.0.8</version>
      </dependency>

      <dependency>
        <groupId>org.antlr</groupId>
        <artifactId>antlr-runtime</artifactId>
        <version>${antlr.version}</version>
      </dependency>

      <dependency>
        <groupId>org.codehaus.jackson</groupId>
        <artifactId>jackson-core-asl</artifactId>
        <version>${jackson-version}</version>
      </dependency>

      <dependency>
        <groupId>org.codehaus.jackson</groupId>
        <artifactId>jackson-jaxrs</artifactId>
        <version>${jackson-version}</version>
      </dependency>

      <dependency>
        <groupId>org.codehaus.jackson</groupId>
        <artifactId>jackson-mapper-asl</artifactId>
        <version>${jackson-version}</version>
      </dependency>

      <dependency>
        <groupId>org.codehaus.jackson</groupId>
        <artifactId>jackson-smile</artifactId>
        <version>${jackson-version}</version>
      </dependency>

        <dependency>
          <groupId>org.codehaus.jackson</groupId>
          <artifactId>jackson-xc</artifactId>
          <version>${jackson-version}</version>
        </dependency>


      <dependency>
        <groupId>org.codehaus.jettison</groupId>
        <artifactId>jettison</artifactId>
        <version>1.2</version>
      </dependency>

      <dependency>
        <groupId>org.jboss.netty</groupId>
        <artifactId>netty</artifactId>
        <version>3.2.7.Final</version>
      </dependency>

      <dependency>
        <groupId>org.jsoup</groupId>
        <artifactId>jsoup</artifactId>
        <version>1.6.0</version>
      </dependency>

      <dependency>
        <groupId>org.mongodb</groupId>
        <artifactId>mongo-java-driver</artifactId>
        <version>2.9.0</version>
      </dependency>

      <dependency>
        <groupId>org.python</groupId>
        <artifactId>jython</artifactId>
        <version>2.5.0</version>
      </dependency>

      <dependency>
        <groupId>org.springframework</groupId>
        <artifactId>spring-core</artifactId>
        <version>${org.springframework.version}</version>
        <exclusions>
          <exclusion>
            <artifactId>commons-logging</artifactId>
            <groupId>commons-logging</groupId>
          </exclusion>
        </exclusions>
      </dependency>


      <dependency>
        <groupId>org.springframework</groupId>
        <artifactId>spring-expression</artifactId>
        <version>${org.springframework.version}</version>
      </dependency>

      <dependency>
        <groupId>org.springframework</groupId>
        <artifactId>spring-beans</artifactId>
        <version>${org.springframework.version}</version>
      </dependency>

      <dependency>
        <groupId>org.springframework</groupId>
        <artifactId>spring-aop</artifactId>
        <version>${org.springframework.version}</version>
        <exclusions>
          <exclusion>
            <groupId>aopalliance</groupId>
            <artifactId>aopalliance</artifactId>
          </exclusion>
        </exclusions>
      </dependency>

      <dependency>
        <groupId>org.springframework</groupId>
        <artifactId>spring-context</artifactId>
        <version>${org.springframework.version}</version>
        <exclusions>
          <exclusion>
            <groupId>commons-logging</groupId>
            <artifactId>commons-logging</artifactId>
          </exclusion>
        </exclusions>
      </dependency>

      <dependency>
        <groupId>org.springframework</groupId>
        <artifactId>spring-context-support</artifactId>
        <version>${org.springframework.version}</version>
      </dependency>

      <dependency>
        <groupId>org.springframework</groupId>
        <artifactId>spring-jms</artifactId>
        <version>${org.springframework.version}</version>
      </dependency>

      <dependency>
        <groupId>org.springframework</groupId>
        <artifactId>spring-web</artifactId>
        <version>${org.springframework.version}</version>
        <exclusions>
          <exclusion>
            <groupId>aopalliance</groupId>
            <artifactId>aopalliance</artifactId>
          </exclusion>
        </exclusions>
      </dependency>

      <dependency>
        <groupId>org.springframework</groupId>
        <artifactId>spring-webmvc</artifactId>
        <version>${org.springframework.version}</version>
      </dependency>

      <dependency>
        <groupId>org.springframework</groupId>
        <artifactId>spring-test</artifactId>
        <version>${org.springframework.version}</version>
      </dependency>

      <dependency>
        <groupId>org.yaml</groupId>
        <artifactId>snakeyaml</artifactId>
        <version>${snakeyaml-version}</version>
      </dependency>




      <dependency>
        <groupId>jline</groupId>
        <artifactId>jline</artifactId>
        <version>0.9.94</version>
      </dependency>



      <dependency>
         <groupId>org.apache.tika</groupId>
         <artifactId>tika-core</artifactId>
          <version>${tika.version}</version>
      </dependency>

      <!-- Mock, Testing and Logging Dependencies -->
      <dependency>
        <groupId>org.apache.tomcat.embed</groupId>
        <artifactId>tomcat-embed-core</artifactId>
        <version>${tomcat-version}</version>
      </dependency>

      <dependency>
        <groupId>org.apache.tomcat.embed</groupId>
        <artifactId>tomcat-embed-logging-juli</artifactId>
        <version>${tomcat-version}</version>
      </dependency>

      <dependency>
        <groupId>org.apache.tomcat.embed</groupId>
        <artifactId>tomcat-embed-jasper</artifactId>
        <version>${tomcat-version}</version>
      </dependency>

      <dependency>
        <groupId>org.apache.tomcat</groupId>
        <artifactId>tomcat-jasper</artifactId>
        <version>${tomcat-version}</version>
      </dependency>

      <dependency>
        <groupId>org.apache.tomcat</groupId>
        <artifactId>tomcat-jasper-el</artifactId>
        <version>${tomcat-version}</version>
      </dependency>

      <dependency>
        <groupId>org.apache.tomcat</groupId>
        <artifactId>tomcat-servlet-api</artifactId>
        <version>${tomcat-version}</version>
      </dependency>

      <dependency>
        <groupId>org.apache.tomcat</groupId>
        <artifactId>tomcat-jsp-api</artifactId>
        <scope>test</scope>
        <version>${tomcat-version}</version>
      </dependency>

      <dependency>
        <groupId>org.jvnet.mock-javamail</groupId>
        <artifactId>mock-javamail</artifactId>
        <version>1.9</version>
      </dependency>

        <!-- note that right now, we can't advance beyon 1.10.8 until this issue is fixed
        https://code.google.com/p/powermock/issues/detail?id=524-->
      <dependency>
        <groupId>org.mockito</groupId>
        <artifactId>mockito-all</artifactId>
        <version>1.10.8</version>
      </dependency>

      <dependency>
        <groupId>org.powermock</groupId>
        <artifactId>powermock-module-junit4</artifactId>
        <version>${powermock.version}</version>
      </dependency>

      <dependency>
        <groupId>org.powermock</groupId>
        <artifactId>powermock-module-junit4-rule-agent</artifactId>
        <version>${powermock.version}</version>
      </dependency>

      <dependency>
        <groupId>org.powermock</groupId>
        <artifactId>powermock-api-mockito</artifactId>
        <version>${powermock.version}</version>
      </dependency>

      <dependency>
        <groupId>junit</groupId>
        <artifactId>junit</artifactId>
        <version>${junit-version}</version>
      </dependency>

      <dependency>
        <groupId>log4j</groupId>
        <artifactId>log4j</artifactId>
        <version>${log4j-version}</version>
        <exclusions>
          <exclusion>
            <groupId>javax.jms</groupId>
            <artifactId>jms</artifactId>
          </exclusion>

          <exclusion>
            <groupId>com.sun.jdmk</groupId>
            <artifactId>jmxtools</artifactId>
          </exclusion>

          <exclusion>
            <groupId>com.sun.jmx</groupId>
            <artifactId>jmxri</artifactId>
          </exclusion>
        </exclusions>
      </dependency>

      <dependency>
        <groupId>org.perf4j</groupId>
        <artifactId>perf4j</artifactId>
        <version>0.9.12</version>
      </dependency>

      <dependency>
        <groupId>org.slf4j</groupId>
        <artifactId>slf4j-api</artifactId>
        <version>${slf4j-version}</version>
      </dependency>

      <dependency>
        <groupId>org.slf4j</groupId>
        <artifactId>slf4j-log4j12</artifactId>
        <version>${slf4j-version}</version>
        <exclusions>
          <exclusion>
            <groupId>log4j</groupId>
            <artifactId>log4j</artifactId>
          </exclusion>
        </exclusions>
      </dependency>

      <dependency>
        <groupId>org.slf4j</groupId>
        <artifactId>jcl-over-slf4j</artifactId>
        <version>${slf4j-version}</version>
      </dependency>

      <dependency>
        <groupId>org.slf4j</groupId>
        <artifactId>jul-to-slf4j</artifactId>
        <version>${slf4j-version}</version>
      </dependency>

      <dependency>
        <groupId>commons-logging</groupId>
        <artifactId>commons-logging</artifactId>
        <version>1.1.1</version>
      </dependency>

      <dependency>
        <groupId>junit</groupId>
        <artifactId>junit-dep</artifactId>
        <version>4.10</version>
      </dependency>

      <dependency>
        <groupId>org.apache.jclouds</groupId>
        <artifactId>jclouds-blobstore</artifactId>
        <version>${jclouds.version}</version>
      </dependency>

      <dependency>
        <groupId>org.apache.jclouds</groupId>
        <artifactId>jclouds-core</artifactId>
        <version>${jclouds.version}</version>
        <exclusions>
          <exclusion>
            <groupId>com.sun.jersey</groupId>
            <artifactId>jersey-core</artifactId>
          </exclusion>

          <exclusion>
            <groupId>com.google.guava</groupId>
            <artifactId>guava</artifactId>
          </exclusion>

          <exclusion>
            <groupId>aopalliance</groupId>
            <artifactId>aopalliance</artifactId>
          </exclusion>
        </exclusions>
      </dependency>

      <dependency>
        <groupId>aopalliance</groupId>
        <artifactId>aopalliance</artifactId>
        <version>1.0</version>
      </dependency>

      <dependency>
        <groupId>org.apache.jclouds</groupId>
        <artifactId>jclouds-allblobstore</artifactId>
        <version>${jclouds.version}</version>
        <exclusions>
          <exclusion>
            <groupId>commons-io</groupId>
            <artifactId>commons-io</artifactId>
          </exclusion>
        </exclusions>
      </dependency>

      <dependency>
        <groupId>org.apache.jclouds.driver</groupId>
        <artifactId>jclouds-netty</artifactId>
        <version>${jclouds.version}</version>
      </dependency>

      <dependency>
        <groupId>org.apache.jclouds.driver</groupId>
        <artifactId>jclouds-apachehc</artifactId>
        <version>${jclouds.version}</version>
      </dependency>

      <dependency>
        <groupId>org.apache.jclouds.driver</groupId>
        <artifactId>jclouds-log4j</artifactId>
        <version>${jclouds.version}</version>
      </dependency>

      <dependency>
        <groupId>org.apache.jclouds.driver</groupId>
        <artifactId>jclouds-slf4j</artifactId>
        <version>${jclouds.version}</version>
        <exclusions>
          <exclusion>
            <groupId>org.slf4j</groupId>
            <artifactId>slf4j-api</artifactId>
          </exclusion>
        </exclusions>
      </dependency>

      <dependency>
        <groupId>org.apache.usergrid</groupId>
        <artifactId>usergrid-java-client</artifactId>
        <version>0.0.10-SNAPSHOT</version>
      </dependency>

      <dependency>
        <groupId>net.sf.opencsv</groupId>
        <artifactId>opencsv</artifactId>
        <version>2.3</version>
      </dependency>

      <dependency>
        <groupId>com.beust</groupId>
        <artifactId>jcommander</artifactId>
        <version>1.27</version>
      </dependency>

      <dependency>
        <groupId>org.mindrot</groupId>
        <artifactId>jbcrypt</artifactId>
        <version>0.3m</version>
      </dependency>

      <dependency>
        <groupId>com.apple</groupId>
        <artifactId>AppleJavaExtensions</artifactId>
        <!-- from local-depedendencies -->
        <version>1.4</version>
      </dependency>

      <dependency>
        <groupId>javax.annotation</groupId>
        <artifactId>jsr250-api</artifactId>
        <version>1.0</version>
      </dependency>

      <dependency>
        <groupId>javax.ws.rs</groupId>
        <artifactId>jsr311-api</artifactId>
        <version>1.1.1</version>
      </dependency>

      <dependency>
        <groupId>org.aspectj</groupId>
        <artifactId>aspectjweaver</artifactId>
        <version>1.6.12</version>
      </dependency>

      <dependency>
        <groupId>org.aspectj</groupId>
        <artifactId>aspectjrt</artifactId>
        <version>1.6.12</version>
      </dependency>

      <dependency>
        <groupId>cglib</groupId>
        <artifactId>cglib-nodep</artifactId>
        <version>2.2.2</version>
      </dependency>

      <dependency>
        <groupId>com.netflix.curator</groupId>
        <artifactId>curator-recipes</artifactId>
        <version>1.2.6</version>
        <exclusions>
          <exclusion>
            <groupId>com.google.guava</groupId>
            <artifactId>guava</artifactId>
          </exclusion>

          <exclusion>
            <groupId>org.apache.zookeeper</groupId>
            <artifactId>zookeeper</artifactId>
          </exclusion>

          <exclusion>
            <groupId>org.slf4j</groupId>
            <artifactId>slf4j-api</artifactId>
          </exclusion>
        </exclusions>
      </dependency>

      <dependency>
        <groupId>javax.activation</groupId>
        <artifactId>activation</artifactId>
        <version>1.1</version>
      </dependency>

      <dependency>
        <groupId>com.relayrides</groupId>
        <artifactId>pushy</artifactId>
        <!-- The sha in the version is the git commit used in this build.  Check out the pushy source, then this commit to build the library locally -->
        <version>0.4</version>
      </dependency>

      <dependency>
          <groupId>com.ganyo</groupId>
          <artifactId>gcm-server</artifactId>
          <version>1.0.2</version>
      </dependency>

    </dependencies>

  </dependencyManagement>

  <dependencies>
    <dependency>
      <groupId>org.slf4j</groupId>
      <artifactId>slf4j-api</artifactId>
    </dependency>
  </dependencies>

  <build>

    <plugins>


                <!--
                        <plugin>
                          <groupId>com.structure101.java</groupId>
                          <artifactId>maven-structure101-plugin</artifactId>
                          <version>1.1</version>
                        </plugin>
                -->


                <plugin>
                  <groupId>org.apache.maven.plugins</groupId>
                  <artifactId>maven-jar-plugin</artifactId>
                  <version>2.5</version>
                  <executions>
                    <execution>
                      <id>test-jar-execution</id>
                      <phase>package</phase>
                      <goals>
                        <goal>test-jar</goal>
                      </goals>
                      <configuration>
                      </configuration>
                    </execution>
                  </executions>
                </plugin>

                  <plugin>
                      <groupId>org.apache.maven.plugins</groupId>
                      <artifactId>maven-surefire-plugin</artifactId>
                      <version>${surefire.plugin.version}</version>
                      <configuration>
                          <parallel>${usergrid.it.parallel}</parallel>
                          <forkCount>${usergrid.it.forkCount}</forkCount>
                          <reuseForks>${usergrid.it.reuseForks}</reuseForks>
                          <threadCount>${usergrid.it.forkCount}</threadCount>
                          <argLine>-Xmx${ug.heapmax} -Xms${ug.heapmin}  -javaagent:${settings.localRepository}/com/github/stephenc/jamm/0.2.5/jamm-0.2.5.jar ${ug.argline}</argLine>
                          <testFailureIgnore>false</testFailureIgnore>
                      </configuration>

                      <!-- TODO, we may need an exclusion.  Appears to be a classloader bug
                      http://stackoverflow.com/questions/27225140/intermittent-noclassdeffounderror-when-running-a-maven-surefire-build-in-jenkins
                      -->
                      <dependencies>
                          <dependency>
                              <groupId>org.apache.maven.surefire</groupId>
                              <artifactId>surefire-junit47</artifactId>
                              <version>${surefire.plugin.version}</version>

                              <!--<exclusions>-->
                                  <!--<exclusion>-->
                                      <!--<groupId>org.apache.maven.surfire</groupId>-->
                                      <!--<artifactId>common-junit3</artifactId>-->
                                  <!--</exclusion>-->
                              <!--</exclusions>-->
                          </dependency>
                          <!-- override plex utils, otherwise bug from above SO post happens-->
                          <dependency>
                              <groupId>org.codehaus.plexus</groupId>
                              <artifactId>plexus-utils</artifactId>
                              <version>3.0.21</version>
                          </dependency>
                      </dependencies>
                  </plugin>


        <plugin>
            <groupId>org.apache.rat</groupId>
            <artifactId>apache-rat-plugin</artifactId>
            <executions>
                <execution>
                    <phase>verify</phase>
                    <goals>
                        <goal>check</goal>
                    </goals>
                </execution>
            </executions>
            <configuration>
                <excludes>

                    <exclude>**/README.md</exclude>
                    <exclude>**/CHANGES.txt</exclude>
                    <exclude>**/*.json</exclude>
                    <exclude>**/*.log</exclude>
                    <exclude>**/*.md5</exclude>

                    <!-- git and IDE project files -->
                    <exclude>**/.git/**</exclude>
                    <exclude>**/.gitignore</exclude>
                    <exclude>**/.idea/**</exclude>
                    <exclude>**/*.iml</exclude>
                    <exclude>**/*.log</exclude>
                    <exclude>**/nbactions.xml</exclude>
                    <exclude>**/nb-configuration.xml</exclude>
                    <exclude>**/.classpath/**</exclude>
                    <exclude>**/.project</exclude>
                    <exclude>**/.settings/**</exclude>

                    <!-- temporary build files -->
                    <exclude>**/logs/**</exclude>
                    <exclude>**/docs/**</exclude>
                    <exclude>**/tmp/**</exclude>
                    <exclude>**/target/**</exclude>
                    <exclude>**/antlr3/**</exclude>
                    <exclude>**/META-INF/**</exclude>
                    <exclude>**/dependency-reduced-pom.xml</exclude>
                    <exclude>**/**QueryFilter.tokens</exclude>
                    <exclude>**/**QueryFilterLexer.java</exclude>
                    <exclude>**/**QueryFilterParser.java</exclude>
                    <exclude>**/**.conf</exclude>
                    <exclude>**/**.csv</exclude>
                    <exclude>**/aws.properties</exclude>
                    <exclude>**/tempExport*</exclude>
                    <exclude>loadtests/loadtest_setup.sh</exclude>
		    <exclude>loadtests/gatling/user-files/request-bodies/**</exclude>

                    <!-- other -->
                    <exclude>**/catalina_base/**</exclude>
                    <exclude>**/m2/**</exclude>
                    <exclude>**/*.asc</exclude>
                    <exclude>**/dummy.txt</exclude>
		    <exclude>**/cloudbees.xml</exclude>
		    <exclude>**/catalina_base/**</exclude>
                    <exlude>loadtests/gatling/lib/**</exlude>
                    <exlude>loadtests/gatling/user-files/**</exlude>

                </excludes>
            </configuration>

        </plugin>

      <plugin>
        <groupId>org.apache.maven.plugins</groupId>
        <artifactId>maven-compiler-plugin</artifactId>
        <configuration>
          <source>1.7</source>
          <target>1.7</target>
          <optimize>true</optimize>
          <showDeprecation>true</showDeprecation>
          <debug>true</debug>
          <encoding>UTF-8</encoding>
          <showWarnings>true</showWarnings>
        </configuration>
      </plugin>


      <plugin>
        <groupId>org.apache.maven.plugins</groupId>
        <artifactId>maven-enforcer-plugin</artifactId>
        <executions>
          <execution>
            <id>enforce-java</id>
            <goals>
              <goal>enforce</goal>
            </goals>
            <configuration>
              <rules>
                <requireJavaVersion>
                  <version>1.7.0</version>
                </requireJavaVersion>
                <requireMavenVersion>
                  <version>[3.0,)</version>
                </requireMavenVersion>
              </rules>
            </configuration>
          </execution>
        </executions>
      </plugin>

      <plugin>
        <groupId>org.apache.maven.plugins</groupId>
        <artifactId>maven-checkstyle-plugin</artifactId>
        <configuration>
          <configLocation>usergrid/checkstyle.xml</configLocation>
        </configuration>
        <dependencies>
          <dependency>
            <groupId>${project.groupId}</groupId>
            <artifactId>build-tools</artifactId>
            <version>${project.version}</version>
          </dependency>
        </dependencies>
      </plugin>
    </plugins>
  </build>

  <reporting>
    <plugins>

      <plugin>
        <groupId>org.apache.maven.plugins</groupId>
        <artifactId>maven-checkstyle-plugin</artifactId>
        <version>2.10</version>
        <configuration>
          <configLocation>usergrid/checkstyle.xml</configLocation>
          <headerLocation>usergrid/checkstyle.header</headerLocation>
        </configuration>
      </plugin>
    </plugins>
  </reporting>


    <!--<repositories>-->
        <!--<repository>-->
            <!--<id>local-dependencies</id>-->
            <!--<name>local-depedendencies</name>-->
            <!--<url>file://${project.basedir}/../m2/repository</url>-->
        <!--</repository>-->
    <!--</repositories>-->

    <scm>
    	<url>https://git-wip-us.apache.org/repos/asf/incubator-usergrid.git</url>
    	<connection>scm:git:http://git-wip-us.apache.org/repos/asf/incubator-usergrid.git</connection>
    	<tag>HEAD</tag>
    	<developerConnection>scm:git:https://git-wip-us.apache.org/repos/asf/incubator-usergrid.git</developerConnection>
    </scm>

</project>
<|MERGE_RESOLUTION|>--- conflicted
+++ resolved
@@ -27,11 +27,7 @@
 
   <groupId>org.apache.usergrid</groupId>
   <artifactId>usergrid</artifactId>
-<<<<<<< HEAD
   <version>2.0.0-SNAPSHOT</version>
-=======
-  <version>1.0.1-SNAPSHOT</version>
->>>>>>> 6d962b7f
   <name>Usergrid Parent</name>
   <description>Parent module for the Apache Usergrid Project</description>
   <packaging>pom</packaging>
