<?xml version="1.0" encoding="UTF-8"?>
<project xmlns="http://maven.apache.org/POM/4.0.0" xmlns:xsi="http://www.w3.org/2001/XMLSchema-instance"
         xsi:schemaLocation="http://maven.apache.org/POM/4.0.0 http://maven.apache.org/maven-v4_0_0.xsd">
  <modelVersion>4.0.0</modelVersion>
  <parent>
    <groupId>org.sonatype.oss</groupId>
    <artifactId>oss-parent</artifactId>
    <version>7</version>
    <relativePath></relativePath>
  </parent>

  <groupId>org.usergrid</groupId>
  <artifactId>usergrid</artifactId>
  <version>0.0.28-SNAPSHOT</version>
  <name>Usergrid Parent</name>
  <description>Usergrid Project</description>
  <packaging>pom</packaging>

  <properties>
    <!-- =================================================================== -->
    <!-- Properties: Deployment Setting Defaults                             -->
    <!-- =================================================================== -->
       <!-- NOTE: override from the CLI or settings.xml                 -->
       <!-- NOTE: add server credentials config via settings            -->
       <!-- NOTE: <settings>                                            -->
       <!-- NOTE:   <servers>                                           -->
       <!-- NOTE:     <server>                                          -->
       <!-- NOTE:       <id>usergrid.releases</id>                      -->
       <!-- NOTE:       <username>akarasulu</username>                  -->
       <!-- NOTE:       <password>*********</password>                  -->
       <!-- NOTE:     </server>                                         -->
       <!-- NOTE:     <server>                                          -->
       <!-- NOTE:       <id>usergrid.snapshots</id>                     -->
       <!-- NOTE:       <username>akarasulu</username>                  -->
       <!-- NOTE:       <password>*********</password>                  -->
       <!-- NOTE:     </server>                                         -->
       <!-- NOTE:   </servers>                                          -->
       <!-- NOTE:                                                       -->
       <!-- NOTE:   <profiles>                                          -->
       <!-- NOTE:     <profile>                                         -->
       <!-- NOTE:       <id>deployment</id>                             -->
       <!-- NOTE:       <properties>                                    -->
       <!-- NOTE:         <release.repository.url>                      -->
       <!-- NOTE:           https://to/your/custom/releases/repository  -->
       <!-- NOTE:         </release.repository.url>                     -->
       <!-- NOTE:         <snapshot.repository.url>                     -->
       <!-- NOTE:           https://to/your/custom/snapshots/repository -->
       <!-- NOTE:         </shapshot.repository.url>                    -->
       <!-- NOTE:       </properties>                                   -->
       <!-- NOTE:     </profile>                                        -->
       <!-- NOTE:   </profiles>                                         -->
       <!-- NOTE:                                                       -->
       <!-- NOTE:   <activeProfiles>                                    -->
       <!-- NOTE:     <activeProfile>deployment</activeProfile>         -->
       <!-- NOTE:   </activeProfiles>                                   -->
       <!-- NOTE: </settings>                                           -->

    <snapshot.repository.url>
      https://repository.apache.org/content/repositories/snapshots
    </snapshot.repository.url>
    <release.repository.url>
      https://repository.apache.org/service/local/staging/deploy/maven2
    </release.repository.url>
    
    <!-- =================================================================== -->
    <!-- Properties: General Settings -->
    <!-- =================================================================== -->
    <project.build.sourceEncoding>UTF-8</project.build.sourceEncoding>

<<<<<<< HEAD
    <!-- Structure101 Settings -->
    <structure101repository>target</structure101repository>
    <project>usergrid</project>
    <structure101Disabled>false</structure101Disabled>
    <architecture-analysis>all</architecture-analysis>

=======
    <!-- =================================================================== -->
    <!-- Properties: Dependency Settings -->
    <!-- =================================================================== -->
>>>>>>> d1c58a58
    <amber-version>0.22-incubating</amber-version>
    <cassandra-version>1.1.6</cassandra-version>
    <hector-om-version>2.0-01</hector-om-version>
    <hector-version>1.1-2-1</hector-version>
    <hector-test-version>1.1-2</hector-test-version>
    <jackson-version>1.9.9</jackson-version>
    <jclouds.version>1.5.0-beta.3</jclouds.version>
    <jersey-version>1.17</jersey-version>
    <jetty.version>8.1.8.v20121106</jetty.version>
    <junit-version>4.11</junit-version>
    <log4j-version>1.2.16</log4j-version>
    <metrics-version>2.1.2</metrics-version>
    <org.springframework.version>3.1.2.RELEASE</org.springframework.version>
    <shiro-version>1.2.0</shiro-version>
    <slf4j-version>1.6.1</slf4j-version>
    <snakeyaml-version>1.8</snakeyaml-version>
    <tomcat-version>6.0.33</tomcat-version>
    <usergrid-custom-spring-properties>classpath:/usergrid-custom.properties</usergrid-custom-spring-properties>
    <usergrid-custom-spring-test-properties>classpath:/usergrid-custom-test.properties
    </usergrid-custom-spring-test-properties>
    <antlr.version>3.4</antlr.version>
  </properties>

  <licenses>
    <license>
      <name>The Apache Software License, Version 2.0</name>
      <url>http://www.apache.org/licenses/LICENSE-2.0.txt</url>
      <distribution>repo</distribution>
    </license>
  </licenses>

  <developers>
    <developer>
      <id>eanuff</id>
      <name>Ed Anuff</name>
    </developer>
    <developer>
      <id>tnine</id>
      <name>Todd Nine</name>
    </developer>
    <developer>
      <id>zznate</id>
      <name>Nate McCall</name>
    </developer>
    <developer>
      <id>scottganyo</id>
      <name>Scott Ganyo</name>
    </developer>
    <developer>
      <id>chakrayel</id>
      <name>Chakra Yeleswarapu</name>
    </developer>
    <developer>
      <id>tonuquq</id>
      <name>Alex Karasulu</name>
    </developer>
  </developers>

  <scm>
    <connection>scm:git:git@github.com:apigee/usergrid-stack-internal.git</connection>
    <developerConnection>scm:git:git@github.com:apigee/usergrid-stack-internal.git</developerConnection>
    <url>git@github.com:apigee/usergrid-stack-internal.git</url>
  </scm>

  <distributionManagement>
    <!-- Versioned (non-snapshot) releases are published to this repository -->
    <repository>
      <id>usergrid.releases</id>
      <name>Usergrid Releases</name>
      <url>${release.repository.url}</url>
    </repository>

    <!-- Snapshots (not-releases) are published to this repository -->
    <snapshotRepository>
      <id>usergrid.snapshots</id>
      <name>Usergrid Snapshots</name>
      <url>${snapshot.repository.url}</url>
    </snapshotRepository>
  </distributionManagement>

  <modules>
    <module>config</module>
    <module>core</module>
    <module>services</module>
    <module>tools</module>
    <module>mongo-emulator</module>
    <module>websocket</module>
    <module>rest</module>
    <module>standalone</module>
    <module>launcher</module>
    <module>count-common</module>
    <module>count-batcher</module>
    <module>count-inserter</module>
    <module>test-utils</module>
    <module>scheduler</module>
    <module>build-tools</module>
    <!--Temporarily removed. This breaks master build <module>query-validator</module> -->
  </modules>


  <dependencyManagement>
    <dependencies>

      <!-- Apache Dependencies -->

      <dependency>
        <groupId>commons-beanutils</groupId>
        <artifactId>commons-beanutils</artifactId>
        <version>1.8.3</version>
        <exclusions>
          <exclusion>
            <artifactId>commons-logging</artifactId>
            <groupId>commons-logging</groupId>
          </exclusion>
        </exclusions>
      </dependency>

      <dependency>
        <groupId>commons-cli</groupId>
        <artifactId>commons-cli</artifactId>
        <version>1.2</version>
      </dependency>

      <dependency>
        <groupId>commons-codec</groupId>
        <artifactId>commons-codec</artifactId>
        <version>1.4</version>
      </dependency>

      <dependency>
        <groupId>commons-collections</groupId>
        <artifactId>commons-collections</artifactId>
        <version>3.2.1</version>
      </dependency>

      <dependency>
        <groupId>commons-lang</groupId>
        <artifactId>commons-lang</artifactId>
        <version>2.5</version>
      </dependency>

      <dependency>
        <groupId>commons-io</groupId>
        <artifactId>commons-io</artifactId>
        <version>2.4</version>
      </dependency>

      <dependency>
        <groupId>org.apache.activemq</groupId>
        <artifactId>activemq-core</artifactId>
        <version>5.5.0</version>
        <exclusions>
          <exclusion>
            <artifactId>commons-logging</artifactId>
            <groupId>commons-logging</groupId>
          </exclusion>
        </exclusions>
      </dependency>

      <dependency>
        <groupId>org.apache.httpcomponents</groupId>
        <artifactId>httpclient</artifactId>
        <version>4.1.3</version>
        <exclusions>
          <exclusion>
            <groupId>commons-codec</groupId>
            <artifactId>commons-codec</artifactId>
          </exclusion>
        </exclusions>
      </dependency>

      <dependency>
        <groupId>org.apache.activemq</groupId>
        <artifactId>activemq-spring</artifactId>
        <version>5.5.0</version>
      </dependency>

      <dependency>
        <groupId>org.apache.activemq</groupId>
        <artifactId>activemq-pool</artifactId>
        <version>5.5.0</version>
      </dependency>

      <dependency>
        <groupId>org.apache.amber</groupId>
        <artifactId>amber-oauth2-common</artifactId>
        <version>${amber-version}</version>
        <exclusions>
          <exclusion>
            <groupId>org.codehaus.jettison</groupId>
            <artifactId>jettison</artifactId>
          </exclusion>

          <exclusion>
            <groupId>org.slf4j</groupId>
            <artifactId>slf4j-api</artifactId>
          </exclusion>
        </exclusions>
      </dependency>

      <dependency>
        <groupId>org.apache.amber</groupId>
        <artifactId>amber-oauth2-authzserver</artifactId>
        <version>${amber-version}</version>
        <exclusions>
          <exclusion>
            <groupId>org.codehaus.jettison</groupId>
            <artifactId>jettison</artifactId>
          </exclusion>

          <exclusion>
            <groupId>org.slf4j</groupId>
            <artifactId>slf4j-api</artifactId>
          </exclusion>
        </exclusions>
      </dependency>

      <dependency>
        <groupId>org.apache.amber</groupId>
        <artifactId>amber-oauth2-resourceserver</artifactId>
        <version>${amber-version}</version>
        <exclusions>
          <exclusion>
            <groupId>org.slf4j</groupId>
            <artifactId>slf4j-api</artifactId>
          </exclusion>
        </exclusions>
      </dependency>

      <dependency>
        <groupId>org.apache.cassandra</groupId>
        <artifactId>cassandra-all</artifactId>
        <version>${cassandra-version}</version>

        <exclusions>
          <exclusion>
            <groupId>org.antlr</groupId>
            <artifactId>antlr-runtime</artifactId>
          </exclusion>

          <exclusion>
            <groupId>jline</groupId>
            <artifactId>jline</artifactId>
          </exclusion>

          <exclusion>
            <artifactId>servlet-api</artifactId>
            <groupId>javax.servlet</groupId>
          </exclusion>

          <exclusion>
            <groupId>org.mortbay.jetty</groupId>
            <artifactId>servlet-api</artifactId>
          </exclusion>

          <exclusion>
            <artifactId>commons-logging</artifactId>
            <groupId>commons-logging</groupId>
          </exclusion>

          <exclusion>
            <artifactId>commons-codec</artifactId>
            <groupId>commons-codec</groupId>
          </exclusion>

          <exclusion>
            <artifactId>commons-lang</artifactId>
            <groupId>commons-lang</groupId>
          </exclusion>

          <exclusion>
            <artifactId>commons-cli</artifactId>
            <groupId>commons-cli</groupId>
          </exclusion>

          <exclusion>
            <artifactId>slf4j-api</artifactId>
            <groupId>org.slf4j</groupId>
          </exclusion>

          <exclusion>
            <groupId>org.slf4j</groupId>
            <artifactId>slf4j-log4j12</artifactId>
          </exclusion>

          <exclusion>
            <groupId>log4j</groupId>
            <artifactId>log4j</artifactId>
          </exclusion>

          <exclusion>
            <artifactId>cassandra-thrift</artifactId>
            <groupId>org.apache.cassandra</groupId>
          </exclusion>

          <exclusion>
            <groupId>org.apache.httpcomponents</groupId>
            <artifactId>httpclient</artifactId>
          </exclusion>

          <exclusion>
            <groupId>com.google.guava</groupId>
            <artifactId>guava</artifactId>
          </exclusion>

          <exclusion>
            <groupId>org.yaml</groupId>
            <artifactId>snakeyaml</artifactId>
          </exclusion>

          <exclusion>
            <groupId>com.yammer.metrics</groupId>
            <artifactId>metrics-core</artifactId>
          </exclusion>

          <exclusion>
            <groupId>org.apache.thrift</groupId>
            <artifactId>libthrift</artifactId>
          </exclusion>

          <exclusion>
            <groupId>org.codehaus.jackson</groupId>
            <artifactId>jackson-core-asl</artifactId>
          </exclusion>

          <exclusion>
            <groupId>org.codehaus.jackson</groupId>
            <artifactId>jackson-mapper-asl</artifactId>
          </exclusion>
        </exclusions>
      </dependency>

      <dependency>
        <groupId>org.apache.lucene</groupId>
        <artifactId>lucene-core</artifactId>
        <version>3.0.3</version>
      </dependency>

      <dependency>
        <groupId>org.apache.cassandra</groupId>
        <artifactId>cassandra-thrift</artifactId>
        <version>${cassandra-version}</version>
        <exclusions>
          <exclusion>
            <groupId>commons-lang</groupId>
            <artifactId>commons-lang</artifactId>
          </exclusion>

          <exclusion>
            <groupId>org.slf4j</groupId>
            <artifactId>slf4j-api</artifactId>
          </exclusion>
        </exclusions>
      </dependency>

      <dependency>
        <groupId>org.apache.shiro</groupId>
        <artifactId>shiro-core</artifactId>
        <version>${shiro-version}</version>
        <exclusions>
          <exclusion>
            <groupId>commons-beanutils</groupId>
            <artifactId>commons-beanutils</artifactId>
          </exclusion>

          <exclusion>
            <groupId>org.slf4j</groupId>
            <artifactId>slf4j-api</artifactId>
          </exclusion>
        </exclusions>
      </dependency>

      <dependency>
        <groupId>org.apache.shiro</groupId>
        <artifactId>shiro-web</artifactId>
        <version>${shiro-version}</version>
      </dependency>

      <dependency>
        <groupId>org.apache.shiro</groupId>
        <artifactId>shiro-spring</artifactId>
        <version>${shiro-version}</version>
      </dependency>

      <dependency>
        <groupId>org.apache.tomcat</groupId>
        <artifactId>catalina</artifactId>
        <version>6.0.29</version>
      </dependency>

      <dependency>
        <groupId>org.apache.tomcat</groupId>
        <artifactId>juli</artifactId>
        <version>6.0.29</version>
      </dependency>

      <dependency>
        <groupId>org.apache.xbean</groupId>
        <artifactId>xbean-spring</artifactId>
        <version>3.7</version>
        <exclusions>
          <exclusion>
            <artifactId>commons-logging</artifactId>
            <groupId>commons-logging</groupId>
          </exclusion>
        </exclusions>
      </dependency>

      <dependency>
        <groupId>org.apache.zookeeper</groupId>
        <artifactId>zookeeper</artifactId>
        <version>3.4.5</version>
        <exclusions>
          <exclusion>
            <groupId>jline</groupId>
            <artifactId>jline</artifactId>
          </exclusion>

          <exclusion>
            <groupId>org.jboss.netty</groupId>
            <artifactId>netty</artifactId>
          </exclusion>

          <exclusion>
            <groupId>org.slf4j</groupId>
            <artifactId>slf4j-api</artifactId>
          </exclusion>

          <exclusion>
            <groupId>org.slf4j</groupId>
            <artifactId>slf4j-log4j12</artifactId>
          </exclusion>

          <exclusion>
            <groupId>log4j</groupId>
            <artifactId>log4j</artifactId>
          </exclusion>
        </exclusions>
      </dependency>

      <!-- Sun and Javax Package Dependencies -->

      <dependency>
        <groupId>com.sun.jersey</groupId>
        <artifactId>jersey-core</artifactId>
        <version>${jersey-version}</version>
      </dependency>

      <dependency>
        <groupId>com.sun.jersey</groupId>
        <artifactId>jersey-json</artifactId>
        <version>${jersey-version}</version>
        <exclusions>
          <exclusion>
            <groupId>org.codehaus.jettison</groupId>
            <artifactId>jettison</artifactId>
          </exclusion>

          <exclusion>
            <groupId>org.codehaus.jackson</groupId>
            <artifactId>jackson-core-asl</artifactId>
          </exclusion>

          <exclusion>
            <groupId>org.codehaus.jackson</groupId>
            <artifactId>jackson-mapper-asl</artifactId>
          </exclusion>

          <exclusion>
            <groupId>org.codehaus.jackson</groupId>
            <artifactId>jackson-jaxrs</artifactId>
          </exclusion>

          <exclusion>
            <groupId>org.codehaus.jackson</groupId>
            <artifactId>jackson-xc</artifactId>
          </exclusion>

          <exclusion>
            <groupId>javax.activation</groupId>
            <artifactId>activation</artifactId>
          </exclusion>
        </exclusions>
      </dependency>

      <dependency>
        <groupId>com.sun.jersey</groupId>
        <artifactId>jersey-client</artifactId>
        <version>${jersey-version}</version>
      </dependency>

      <dependency>
        <groupId>com.sun.jersey</groupId>
        <artifactId>jersey-server</artifactId>
        <version>${jersey-version}</version>
      </dependency>

      <dependency>
        <groupId>com.sun.jersey</groupId>
        <artifactId>jersey-grizzly2</artifactId>
        <version>${jersey-version}</version>
      </dependency>

      <dependency>
        <groupId>org.glassfish.grizzly</groupId>
        <artifactId>grizzly-http-servlet-server</artifactId>
        <version>2.1.2</version>
      </dependency>

      <dependency>
        <groupId>com.sun.jersey.contribs</groupId>
        <artifactId>jersey-spring</artifactId>
        <version>${jersey-version}</version>
        <exclusions>
          <exclusion>
            <groupId>org.springframework</groupId>
            <artifactId>spring-aop</artifactId>
          </exclusion>

          <exclusion>
            <groupId>org.springframework</groupId>
            <artifactId>spring-core</artifactId>
          </exclusion>

          <exclusion>
            <groupId>org.springframework</groupId>
            <artifactId>spring</artifactId>
          </exclusion>

          <exclusion>
            <groupId>org.springframework</groupId>
            <artifactId>spring-beans</artifactId>
          </exclusion>

          <exclusion>
            <groupId>org.springframework</groupId>
            <artifactId>spring-context</artifactId>
          </exclusion>

          <exclusion>
            <groupId>org.springframework</groupId>
            <artifactId>spring-web</artifactId>
          </exclusion>
        </exclusions>
      </dependency>

      <dependency>
        <groupId>com.sun.jersey.contribs</groupId>
        <artifactId>jersey-multipart</artifactId>
        <version>${jersey-version}</version>
      </dependency>

      <dependency>
        <groupId>com.sun.jersey.contribs.jersey-oauth</groupId>
        <artifactId>oauth-signature</artifactId>
        <version>${jersey-version}</version>
      </dependency>

      <dependency>
        <groupId>com.sun.jersey.contribs.jersey-oauth</groupId>
        <artifactId>oauth-server</artifactId>
        <version>${jersey-version}</version>
      </dependency>

      <dependency>
        <groupId>com.sun.jersey.jersey-test-framework</groupId>
        <artifactId>jersey-test-framework-external</artifactId>
        <version>${jersey-version}</version>
      </dependency>

      <dependency>
        <groupId>com.sun.jersey.jersey-test-framework</groupId>
        <artifactId>jersey-test-framework-core</artifactId>
        <version>${jersey-version}</version>
      </dependency>

      <dependency>
        <groupId>com.sun.mail</groupId>
        <artifactId>javax.mail</artifactId>
        <version>1.4.4</version>
        <exclusions>
          <exclusion>
            <groupId>javax.activation</groupId>
            <artifactId>activation</artifactId>
          </exclusion>
        </exclusions>
      </dependency>

      <dependency>
        <groupId>javax.persistence</groupId>
        <artifactId>persistence-api</artifactId>
        <version>1.0</version>
      </dependency>

      <dependency>
        <groupId>javax.servlet</groupId>
        <artifactId>servlet-api</artifactId>
        <version>2.5</version>
      </dependency>

      <dependency>
        <groupId>javax.servlet</groupId>
        <artifactId>jstl</artifactId>
        <version>1.2</version>
      </dependency>

      <!-- Other Commercial Dependencies -->

      <dependency>
        <groupId>com.datastax.hector</groupId>
        <artifactId>hector-composite</artifactId>
        <version>0.8.0-rc1-SNAPSHOT</version>
      </dependency>

      <dependency>
        <groupId>com.fasterxml.uuid</groupId>
        <artifactId>java-uuid-generator</artifactId>
        <version>3.1.2</version>
        <exclusions>
          <exclusion>
            <groupId>log4j</groupId>
            <artifactId>log4j</artifactId>
          </exclusion>
        </exclusions>
      </dependency>

      <dependency>
        <groupId>com.hazelcast</groupId>
        <artifactId>hazelcast-all</artifactId>
        <version>1.9.3.1</version>
      </dependency>

      <dependency>
        <groupId>com.google.guava</groupId>
        <artifactId>guava</artifactId>
        <version>12.0</version>
      </dependency>

      <dependency>
        <groupId>com.yammer.metrics</groupId>
        <artifactId>metrics-annotation</artifactId>
        <version>${metrics-version}</version>
      </dependency>

      <dependency>
        <groupId>com.github.stephenc</groupId>
        <artifactId>jamm</artifactId>
        <version>0.2.5</version>
      </dependency>

      <!-- Third Party Non-Commercial Dependencies -->

      <dependency>
        <groupId>de.undercouch</groupId>
        <artifactId>bson4jackson</artifactId>
        <version>1.1.2</version>
        <exclusions>
          <exclusion>
            <groupId>org.codehaus.jackson</groupId>
            <artifactId>jackson-core-asl</artifactId>
          </exclusion>

          <exclusion>
            <groupId>org.codehaus.jackson</groupId>
            <artifactId>jackson-mapper-asl</artifactId>
          </exclusion>
        </exclusions>
      </dependency>


      <dependency>
        <!-- TODO T.N. try and remove this -->
        <groupId>javaee</groupId>
        <artifactId>javaee-api</artifactId>
        <version>5</version>
      </dependency>

      <dependency>
        <groupId>org.usergrid</groupId>
        <artifactId>hector-core</artifactId>
        <version>${hector-version}</version>
        <exclusions>
          <exclusion>
            <groupId>org.apache.cassandra</groupId>
            <artifactId>cassandra-thrift</artifactId>
          </exclusion>

          <exclusion>
            <groupId>commons-lang</groupId>
            <artifactId>commons-lang</artifactId>
          </exclusion>

          <exclusion>
            <groupId>org.slf4j</groupId>
            <artifactId>slf4j-api</artifactId>
          </exclusion>

          <exclusion>
            <groupId>com.google.guava</groupId>
            <artifactId>guava</artifactId>
          </exclusion>
        </exclusions>
      </dependency>

      <dependency>
        <groupId>org.hectorclient</groupId>
        <artifactId>hector-test</artifactId>
        <version>${hector-test-version}</version>
        <exclusions>
          <exclusion>
            <groupId>org.apache.cassandra</groupId>
            <artifactId>cassandra-all</artifactId>
          </exclusion>
        </exclusions>
      </dependency>

      <dependency>
        <groupId>org.hectorclient</groupId>
        <artifactId>hector-object-mapper</artifactId>
        <version>${hector-om-version}</version>
      </dependency>

      <dependency>
        <groupId>net.tanesha.recaptcha4j</groupId>
        <artifactId>recaptcha4j</artifactId>
        <version>0.0.8</version>
      </dependency>

      <dependency>
        <groupId>org.antlr</groupId>
        <artifactId>antlr-runtime</artifactId>
        <version>${antlr.version}</version>
      </dependency>

      <dependency>
        <groupId>org.codehaus.jackson</groupId>
        <artifactId>jackson-core-asl</artifactId>
        <version>${jackson-version}</version>
      </dependency>

      <dependency>
        <groupId>org.codehaus.jackson</groupId>
        <artifactId>jackson-jaxrs</artifactId>
        <version>${jackson-version}</version>
      </dependency>

      <dependency>
        <groupId>org.codehaus.jackson</groupId>
        <artifactId>jackson-mapper-asl</artifactId>
        <version>${jackson-version}</version>
      </dependency>

      <dependency>
        <groupId>org.codehaus.jackson</groupId>
        <artifactId>jackson-xc</artifactId>
        <version>${jackson-version}</version>
      </dependency>

      <dependency>
        <groupId>org.codehaus.jackson</groupId>
        <artifactId>jackson-smile</artifactId>
        <version>${jackson-version}</version>
      </dependency>

      <dependency>
        <groupId>org.codehaus.jettison</groupId>
        <artifactId>jettison</artifactId>
        <version>1.2</version>
      </dependency>

      <dependency>
        <groupId>org.jboss.netty</groupId>
        <artifactId>netty</artifactId>
        <version>3.2.7.Final</version>
      </dependency>

      <dependency>
        <groupId>org.jsoup</groupId>
        <artifactId>jsoup</artifactId>
        <version>1.6.0</version>
      </dependency>

      <dependency>
        <groupId>org.mongodb</groupId>
        <artifactId>mongo-java-driver</artifactId>
        <version>2.9.0</version>
      </dependency>

      <dependency>
        <groupId>org.python</groupId>
        <artifactId>jython</artifactId>
        <version>2.5.0</version>
      </dependency>

      <dependency>
        <groupId>org.springframework</groupId>
        <artifactId>spring-core</artifactId>
        <version>${org.springframework.version}</version>
        <exclusions>
          <exclusion>
            <artifactId>commons-logging</artifactId>
            <groupId>commons-logging</groupId>
          </exclusion>
        </exclusions>
      </dependency>

      <dependency>
        <groupId>org.springframework</groupId>
        <artifactId>spring-expression</artifactId>
        <version>${org.springframework.version}</version>
      </dependency>

      <dependency>
        <groupId>org.springframework</groupId>
        <artifactId>spring-beans</artifactId>
        <version>${org.springframework.version}</version>
      </dependency>

      <dependency>
        <groupId>org.springframework</groupId>
        <artifactId>spring-aop</artifactId>
        <version>${org.springframework.version}</version>
        <exclusions>
          <exclusion>
            <groupId>aopalliance</groupId>
            <artifactId>aopalliance</artifactId>
          </exclusion>
        </exclusions>
      </dependency>

      <dependency>
        <groupId>org.springframework</groupId>
        <artifactId>spring-context</artifactId>
        <version>${org.springframework.version}</version>
        <exclusions>
          <exclusion>
            <groupId>commons-logging</groupId>
            <artifactId>commons-logging</artifactId>
          </exclusion>
        </exclusions>
      </dependency>

      <dependency>
        <groupId>org.springframework</groupId>
        <artifactId>spring-context-support</artifactId>
        <version>${org.springframework.version}</version>
      </dependency>

      <dependency>
        <groupId>org.springframework</groupId>
        <artifactId>spring-jms</artifactId>
        <version>${org.springframework.version}</version>
      </dependency>

      <dependency>
        <groupId>org.springframework</groupId>
        <artifactId>spring-web</artifactId>
        <version>${org.springframework.version}</version>
        <exclusions>
          <exclusion>
            <groupId>aopalliance</groupId>
            <artifactId>aopalliance</artifactId>
          </exclusion>
        </exclusions>
      </dependency>

      <dependency>
        <groupId>org.springframework</groupId>
        <artifactId>spring-webmvc</artifactId>
        <version>${org.springframework.version}</version>
      </dependency>

      <dependency>
        <groupId>org.springframework</groupId>
        <artifactId>spring-test</artifactId>
        <version>${org.springframework.version}</version>
      </dependency>

      <dependency>
        <groupId>org.yaml</groupId>
        <artifactId>snakeyaml</artifactId>
        <version>${snakeyaml-version}</version>
      </dependency>

      <dependency>
        <groupId>com.yammer.metrics</groupId>
        <artifactId>metrics-core</artifactId>
        <version>${metrics-version}</version>
        <exclusions>
          <exclusion>
            <groupId>org.slf4j</groupId>
            <artifactId>slf4j-api</artifactId>
          </exclusion>
        </exclusions>
      </dependency>

      <dependency>
        <groupId>com.yammer.metrics</groupId>
        <artifactId>metrics-spring</artifactId>
        <version>${metrics-version}</version>
        <exclusions>
          <exclusion>
            <groupId>org.springframework</groupId>
            <artifactId>spring-core</artifactId>
          </exclusion>

          <exclusion>
            <groupId>org.springframework</groupId>
            <artifactId>spring-aop</artifactId>
          </exclusion>

          <exclusion>
            <groupId>org.springframework</groupId>
            <artifactId>spring-beans</artifactId>
          </exclusion>

          <exclusion>
            <groupId>org.springframework</groupId>
            <artifactId>spring-context-support</artifactId>
          </exclusion>
        </exclusions>
      </dependency>

      <dependency>
        <groupId>jline</groupId>
        <artifactId>jline</artifactId>
        <version>0.9.94</version>
      </dependency>

      <dependency>
        <groupId>org.eclipse.jetty.aggregate</groupId>
        <artifactId>jetty-server</artifactId>
        <version>${jetty.version}</version>
      </dependency>

      <dependency>
        <groupId>org.eclipse.jetty.aggregate</groupId>
        <artifactId>jetty-webapp</artifactId>
        <version>${jetty.version}</version>
      </dependency>

      <!-- Mock, Testing and Logging Dependencies -->

      <dependency>
        <groupId>org.jvnet.mock-javamail</groupId>
        <artifactId>mock-javamail</artifactId>
        <version>1.9</version>
      </dependency>

      <dependency>
        <groupId>org.mockito</groupId>
        <artifactId>mockito-all</artifactId>
        <version>1.9.5-rc1</version>
      </dependency>

      <dependency>
        <groupId>org.powermock</groupId>
        <artifactId>powermock-module-junit4</artifactId>
        <version>1.5</version>
      </dependency>

      <dependency>
        <groupId>org.powermock</groupId>
        <artifactId>powermock-module-junit4-rule-agent</artifactId>
        <version>1.5</version>
      </dependency>

      <dependency>
        <groupId>org.powermock</groupId>
        <artifactId>powermock-api-mockito</artifactId>
        <version>1.5</version>
      </dependency>

      <dependency>
        <groupId>junit</groupId>
        <artifactId>junit</artifactId>
        <version>${junit-version}</version>
      </dependency>

      <dependency>
        <groupId>log4j</groupId>
        <artifactId>log4j</artifactId>
        <version>${log4j-version}</version>
        <exclusions>
          <exclusion>
            <groupId>javax.jms</groupId>
            <artifactId>jms</artifactId>
          </exclusion>

          <exclusion>
            <groupId>com.sun.jdmk</groupId>
            <artifactId>jmxtools</artifactId>
          </exclusion>

          <exclusion>
            <groupId>com.sun.jmx</groupId>
            <artifactId>jmxri</artifactId>
          </exclusion>
        </exclusions>
      </dependency>

      <dependency>
        <groupId>org.perf4j</groupId>
        <artifactId>perf4j</artifactId>
        <version>0.9.12</version>
      </dependency>

      <dependency>
        <groupId>org.slf4j</groupId>
        <artifactId>slf4j-api</artifactId>
        <version>${slf4j-version}</version>
      </dependency>

      <dependency>
        <groupId>org.slf4j</groupId>
        <artifactId>slf4j-log4j12</artifactId>
        <version>${slf4j-version}</version>
        <exclusions>
          <exclusion>
            <groupId>log4j</groupId>
            <artifactId>log4j</artifactId>
          </exclusion>
        </exclusions>
      </dependency>

      <dependency>
        <groupId>org.slf4j</groupId>
        <artifactId>jcl-over-slf4j</artifactId>
        <version>${slf4j-version}</version>
      </dependency>

      <dependency>
        <groupId>org.slf4j</groupId>
        <artifactId>jul-to-slf4j</artifactId>
        <version>${slf4j-version}</version>
      </dependency>

      <dependency>
        <groupId>commons-logging</groupId>
        <artifactId>commons-logging</artifactId>
        <version>1.1.1</version>
      </dependency>

      <dependency>
        <groupId>junit</groupId>
        <artifactId>junit-dep</artifactId>
        <version>4.10</version>
      </dependency>

      <dependency>
        <groupId>eu.medsea.mimeutil</groupId>
        <artifactId>mime-util</artifactId>
        <version>2.1.3</version>
        <exclusions>
          <exclusion>
            <groupId>org.slf4j</groupId>
            <artifactId>slf4j-api</artifactId>
          </exclusion>

          <exclusion>
            <groupId>org.slf4j</groupId>
            <artifactId>slf4j-log4j12</artifactId>
          </exclusion>

          <exclusion>
            <groupId>log4j</groupId>
            <artifactId>log4j</artifactId>
          </exclusion>
        </exclusions>
      </dependency>

      <dependency>
        <groupId>org.jclouds</groupId>
        <artifactId>jclouds-blobstore</artifactId>
        <version>${jclouds.version}</version>
      </dependency>

      <dependency>
        <groupId>org.jclouds</groupId>
        <artifactId>jclouds-core</artifactId>
        <version>${jclouds.version}</version>
        <exclusions>
          <exclusion>
            <groupId>com.sun.jersey</groupId>
            <artifactId>jersey-core</artifactId>
          </exclusion>

          <exclusion>
            <groupId>com.google.guava</groupId>
            <artifactId>guava</artifactId>
          </exclusion>

          <exclusion>
            <groupId>aopalliance</groupId>
            <artifactId>aopalliance</artifactId>
          </exclusion>
        </exclusions>
      </dependency>

      <dependency>
        <groupId>aopalliance</groupId>
        <artifactId>aopalliance</artifactId>
        <version>1.0</version>
      </dependency>

      <dependency>
        <groupId>org.jclouds</groupId>
        <artifactId>jclouds-allblobstore</artifactId>
        <version>${jclouds.version}</version>
        <exclusions>
          <exclusion>
            <groupId>commons-io</groupId>
            <artifactId>commons-io</artifactId>
          </exclusion>
        </exclusions>
      </dependency>

      <dependency>
        <groupId>org.jclouds.driver</groupId>
        <artifactId>jclouds-netty</artifactId>
        <version>${jclouds.version}</version>
      </dependency>

      <dependency>
        <groupId>org.jclouds.driver</groupId>
        <artifactId>jclouds-apachehc</artifactId>
        <version>${jclouds.version}</version>
      </dependency>

      <dependency>
        <groupId>org.jclouds.driver</groupId>
        <artifactId>jclouds-log4j</artifactId>
        <version>${jclouds.version}</version>
      </dependency>

      <dependency>
        <groupId>org.jclouds.driver</groupId>
        <artifactId>jclouds-slf4j</artifactId>
        <version>${jclouds.version}</version>
        <exclusions>
          <exclusion>
            <groupId>org.slf4j</groupId>
            <artifactId>slf4j-api</artifactId>
          </exclusion>
        </exclusions>
      </dependency>

      <dependency>
        <groupId>org.usergrid</groupId>
        <artifactId>usergrid-java-client</artifactId>
        <version>0.0.3</version>
      </dependency>

      <dependency>
        <groupId>net.sf.opencsv</groupId>
        <artifactId>opencsv</artifactId>
        <version>2.3</version>
      </dependency>

      <dependency>
        <groupId>com.beust</groupId>
        <artifactId>jcommander</artifactId>
        <version>1.27</version>
      </dependency>

      <dependency>
        <groupId>org.apache.tomcat</groupId>
        <artifactId>jasper</artifactId>
        <version>${tomcat-version}</version>
        <exclusions>
          <exclusion>
            <artifactId>servlet-api</artifactId>
            <groupId>org.apache.tomcat</groupId>
          </exclusion>

          <exclusion>
            <groupId>org.apache.tomcat</groupId>
            <artifactId>juli</artifactId>
          </exclusion>
        </exclusions>
      </dependency>

      <dependency>
        <groupId>javax.servlet</groupId>
        <artifactId>javax.servlet-api</artifactId>
        <version>3.0.1</version>
      </dependency>

      <dependency>
        <groupId>com.apple</groupId>
        <artifactId>AppleJavaExtensions</artifactId>
        <version>1.5</version>
      </dependency>

      <dependency>
        <groupId>javax.annotation</groupId>
        <artifactId>jsr250-api</artifactId>
        <version>1.0</version>
      </dependency>

      <dependency>
        <groupId>javax.ws.rs</groupId>
        <artifactId>jsr311-api</artifactId>
        <version>1.1.1</version>
      </dependency>

      <dependency>
        <groupId>org.aspectj</groupId>
        <artifactId>aspectjweaver</artifactId>
        <version>1.6.12</version>
      </dependency>

      <dependency>
        <groupId>org.aspectj</groupId>
        <artifactId>aspectjrt</artifactId>
        <version>1.6.12</version>
      </dependency>

      <dependency>
        <groupId>cglib</groupId>
        <artifactId>cglib-nodep</artifactId>
        <version>2.2.2</version>
      </dependency>

      <dependency>
        <groupId>com.netflix.curator</groupId>
        <artifactId>curator-recipes</artifactId>
        <version>1.2.6</version>
        <exclusions>
          <exclusion>
            <groupId>com.google.guava</groupId>
            <artifactId>guava</artifactId>
          </exclusion>

          <exclusion>
            <groupId>org.apache.zookeeper</groupId>
            <artifactId>zookeeper</artifactId>
          </exclusion>

          <exclusion>
            <groupId>org.slf4j</groupId>
            <artifactId>slf4j-api</artifactId>
          </exclusion>
        </exclusions>
      </dependency>

      <dependency>
        <groupId>javax.activation</groupId>
        <artifactId>activation</artifactId>
        <version>1.1</version>
      </dependency>
    </dependencies>
  </dependencyManagement>

  <dependencies>
    <dependency>
      <groupId>org.slf4j</groupId>
      <artifactId>slf4j-api</artifactId>
    </dependency>
  </dependencies>

  <build>
    <pluginManagement>
      <plugins>
        <plugin>
          <groupId>org.codehaus.mojo</groupId>
          <artifactId>sonar-maven-plugin</artifactId>
          <version>2.1</version>
        </plugin>

        <plugin>
          <groupId>com.structure101.java</groupId>
          <artifactId>maven-structure101-plugin</artifactId>
          <version>1.1</version>
        </plugin>

        <plugin>
          <groupId>org.antlr</groupId>
          <artifactId>antlr3-maven-plugin</artifactId>
          <version>${antlr.version}</version>
        </plugin>

        <plugin>
          <groupId>org.codehaus.mojo</groupId>
          <artifactId>antlr-maven-plugin</artifactId>
          <version>2.2</version>
        </plugin>

        <plugin>
          <groupId>org.apache.maven.plugins</groupId>
          <artifactId>maven-antrun-plugin</artifactId>
          <version>1.7</version>
        </plugin>

        <plugin>
          <groupId>org.apache.maven.plugins</groupId>
          <artifactId>maven-assembly-plugin</artifactId>
          <version>2.4</version>
        </plugin>

        <plugin>
          <groupId>org.apache.maven.plugins</groupId>
          <artifactId>maven-changes-plugin</artifactId>
          <version>2.6</version>
        </plugin>

        <plugin>
          <groupId>org.apache.maven.plugins</groupId>
          <artifactId>maven-checkstyle-plugin</artifactId>
          <version>2.10</version>
        </plugin>

        <plugin>
          <groupId>org.apache.maven.plugins</groupId>
          <artifactId>maven-clean-plugin</artifactId>
          <version>2.4.1</version>
        </plugin>

        <plugin>
          <groupId>org.apache.maven.plugins</groupId>
          <artifactId>maven-compiler-plugin</artifactId>
          <version>3.1</version>
          <configuration>
            <source>1.6</source>
            <target>1.6</target>
            <optimize>true</optimize>
            <showDeprecation>true</showDeprecation>
            <debug>true</debug>
            <encoding>ISO-8859-1</encoding>
            <showWarnings>true</showWarnings>
          </configuration>
        </plugin>

        <plugin>
          <groupId>org.apache.maven.plugins</groupId>
          <artifactId>maven-dependency-plugin</artifactId>
          <version>2.8</version>
        </plugin>

        <plugin>
          <groupId>org.apache.maven.plugins</groupId>
          <artifactId>maven-deploy-plugin</artifactId>
          <version>2.7</version>
          <inherited>true</inherited>
        </plugin>

        <plugin>
          <groupId>org.apache.maven.plugins</groupId>
          <artifactId>maven-docck-plugin</artifactId>
          <version>1.0</version>
        </plugin>

        <plugin>
          <groupId>org.apache.maven.plugins</groupId>
          <artifactId>maven-ear-plugin</artifactId>
          <version>2.6</version>
        </plugin>

        <plugin>
          <groupId>org.apache.maven.plugins</groupId>
          <artifactId>maven-eclipse-plugin</artifactId>
          <version>2.9</version>
          <inherited>true</inherited>
          <configuration>
            <downloadSources>true</downloadSources>
            <downloadJavadocs>true</downloadJavadocs>
          </configuration>
        </plugin>

        <plugin>
          <groupId>org.apache.maven.plugins</groupId>
          <artifactId>maven-ejb-plugin</artifactId>
          <version>2.3</version>
        </plugin>

        <plugin>
          <groupId>org.apache.maven.plugins</groupId>
          <artifactId>maven-enforcer-plugin</artifactId>
          <version>1.3.1</version>
        </plugin>

        <plugin>
          <groupId>org.apache.maven.plugins</groupId>
          <artifactId>maven-gpg-plugin</artifactId>
          <version>1.4</version>
        </plugin>

        <plugin>
          <groupId>org.apache.maven.plugins</groupId>
          <artifactId>maven-install-plugin</artifactId>
          <version>2.4</version>
        </plugin>

        <plugin>
          <groupId>org.apache.maven.plugins</groupId>
          <artifactId>maven-jar-plugin</artifactId>
          <version>2.4</version>
          <executions>
            <execution>
              <id>test-jar-execution</id>
              <phase>package</phase>
              <goals>
                <goal>test-jar</goal>
              </goals>
              <configuration>
              </configuration>
            </execution>
          </executions>
        </plugin>

        <plugin>
          <groupId>org.apache.maven.plugins</groupId>
          <artifactId>maven-javadoc-plugin</artifactId>
          <version>2.8</version>
        </plugin>

        <plugin>
          <groupId>org.apache.maven.plugins</groupId>
          <artifactId>maven-jxr-plugin</artifactId>
          <version>2.3</version>
        </plugin>

        <plugin>
          <groupId>org.apache.maven.plugins</groupId>
          <artifactId>maven-plugin-plugin</artifactId>
          <version>2.9</version>
        </plugin>

        <plugin>
          <groupId>org.apache.maven.plugins</groupId>
          <artifactId>maven-pmd-plugin</artifactId>
          <version>2.6</version>
        </plugin>

        <plugin>
          <groupId>org.apache.maven.plugins</groupId>
          <artifactId>maven-project-info-reports-plugin</artifactId>
          <version>2.4</version>
        </plugin>

        <plugin>
          <groupId>org.apache.maven.plugins</groupId>
          <artifactId>maven-release-plugin</artifactId>
          <version>2.4.1</version>
        </plugin>

        <plugin>
          <groupId>org.apache.maven.plugins</groupId>
          <artifactId>maven-remote-resources-plugin</artifactId>
          <version>1.2.1</version>
        </plugin>

        <plugin>
          <groupId>org.apache.maven.plugins</groupId>
          <artifactId>maven-resources-plugin</artifactId>
          <version>2.6</version>
        </plugin>

        <plugin>
          <groupId>org.apache.maven.plugins</groupId>
          <artifactId>maven-scm-plugin</artifactId>
          <version>1.5</version>
        </plugin>

        <plugin>
          <groupId>org.apache.maven.plugins</groupId>
          <artifactId>maven-shade-plugin</artifactId>
          <version>2.1</version>
        </plugin>

        <plugin>
          <groupId>org.apache.maven.plugins</groupId>
          <artifactId>maven-site-plugin</artifactId>
          <version>3.3</version>
        </plugin>

        <plugin>
          <groupId>org.apache.maven.plugins</groupId>
          <artifactId>maven-source-plugin</artifactId>
          <version>2.2.1</version>
        </plugin>

        <plugin>
          <groupId>org.apache.maven.plugins</groupId>
          <artifactId>maven-stage-plugin</artifactId>
          <version>1.0-alpha-2</version>
        </plugin>

        <plugin>
          <groupId>org.apache.maven.plugins</groupId>
          <artifactId>maven-surefire-report-plugin</artifactId>
          <version>2.15</version>
        </plugin>

        <plugin>
          <groupId>org.apache.maven.plugins</groupId>
          <artifactId>maven-surefire-plugin</artifactId>
          <version>2.15</version>
          <configuration>
            <argLine>-Xmx1024m</argLine>
          </configuration>
        </plugin>

        <plugin>
          <groupId>org.apache.maven.plugins</groupId>
          <artifactId>maven-war-plugin</artifactId>
          <version>2.1.1</version>
        </plugin>

        <plugin>
          <groupId>org.apache.geronimo.genesis.plugins</groupId>
          <artifactId>tools-maven-plugin</artifactId>
          <version>1.4</version>
        </plugin>

        <plugin>
          <groupId>org.apache.xbean</groupId>
          <artifactId>maven-xbean-plugin</artifactId>
          <version>3.8</version>
        </plugin>

        <plugin>
          <groupId>org.codehaus.modello</groupId>
          <artifactId>modello-maven-plugin</artifactId>
          <version>1.5</version>
        </plugin>

        <plugin>
          <groupId>org.codehaus.mojo</groupId>
          <artifactId>build-helper-maven-plugin</artifactId>
          <version>1.7</version>
        </plugin>

        <plugin>
          <groupId>org.codehaus.mojo</groupId>
          <artifactId>clirr-maven-plugin</artifactId>
          <version>2.3</version>
        </plugin>

        <plugin>
          <groupId>org.codehaus.mojo</groupId>
          <artifactId>cobertura-maven-plugin</artifactId>
          <version>2.5.1</version>
        </plugin>

        <plugin>
          <groupId>org.codehaus.mojo</groupId>
          <artifactId>dashboard-maven-plugin</artifactId>
          <version>1.0.0-beta-1</version>
        </plugin>

        <plugin>
          <groupId>org.codehaus.mojo</groupId>
          <artifactId>findbugs-maven-plugin</artifactId>
          <version>2.3.2</version>
          <configuration>
            <xmlOutput>false</xmlOutput>
          </configuration>
        </plugin>

        <plugin>
          <groupId>org.codehaus.mojo</groupId>
          <artifactId>javancss-maven-plugin</artifactId>
          <version>2.0</version>
        </plugin>

        <plugin>
          <groupId>org.codehaus.mojo</groupId>
          <artifactId>l10n-maven-plugin</artifactId>
          <version>1.0-alpha-2</version>
        </plugin>

        <plugin>
          <groupId>org.codehaus.mojo</groupId>
          <artifactId>taglist-maven-plugin</artifactId>
          <version>2.4</version>
          <configuration>
            <tags>
              <tag>TODO</tag>
              <tag>@todo</tag>
              <tag>@deprecated</tag>
              <tag>FIXME</tag>
            </tags>
          </configuration>
        </plugin>

        <plugin>
          <groupId>org.codehaus.mojo</groupId>
          <artifactId>versions-maven-plugin</artifactId>
          <version>1.2</version>
        </plugin>

        <plugin>
          <groupId>com.agilejava.docbkx</groupId>
          <artifactId>docbkx-maven-plugin</artifactId>
          <version>2.0.13</version>
        </plugin>

        <plugin>
          <groupId>org.codehaus.mojo</groupId>
          <artifactId>jdepend-maven-plugin</artifactId>
          <version>2.0-beta-2</version>
        </plugin>

        <plugin>
          <groupId>org.codehaus.mojo.jspc</groupId>
          <artifactId>jspc-maven-plugin</artifactId>
          <version>2.0-alpha-3</version>
          <configuration>
            <includeInProject>false</includeInProject>
            <webFragmentFile>${project.build.directory}/web-fragment.xml.txt</webFragmentFile>
          </configuration>
          <executions>
            <execution>
              <id>jspc</id>
              <goals>
                <goal>compile</goal>
              </goals>
            </execution>
          </executions>
          <dependencies>
            <dependency>
              <groupId>org.codehaus.mojo.jspc</groupId>
              <artifactId>jspc-compiler-tomcat6</artifactId>
              <version>2.0-alpha-3</version>
            </dependency>
          </dependencies>
        </plugin>
      </plugins>
    </pluginManagement>

    <plugins>
      <plugin>
        <groupId>org.codehaus.mojo</groupId>
        <artifactId>sonar-maven-plugin</artifactId>
      </plugin>

      <plugin>
        <groupId>com.structure101.java</groupId>
        <artifactId>maven-structure101-plugin</artifactId>
      </plugin>

      <plugin>
        <groupId>org.apache.maven.plugins</groupId>
        <artifactId>maven-compiler-plugin</artifactId>
      </plugin>

      <plugin>
        <groupId>org.apache.maven.plugins</groupId>
        <artifactId>maven-jar-plugin</artifactId>
      </plugin>

      <plugin>
        <groupId>org.apache.maven.plugins</groupId>
        <artifactId>maven-surefire-plugin</artifactId>
      </plugin>

      <plugin>
        <groupId>org.apache.maven.plugins</groupId>
        <artifactId>maven-enforcer-plugin</artifactId>
        <executions>
          <execution>
            <id>enforce-java</id>
            <goals>
              <goal>enforce</goal>
            </goals>
            <configuration>
              <rules>
                <requireJavaVersion>
                  <version>1.6.0</version>
                </requireJavaVersion>
                <requireMavenVersion>
                  <version>[3.0,3.1)</version>
                </requireMavenVersion>
              </rules>    
            </configuration>
          </execution>
        </executions>
      </plugin>

      <plugin>
        <groupId>org.codehaus.mojo</groupId>
        <artifactId>cobertura-maven-plugin</artifactId>
        <version>2.5.2</version>
        <configuration>
          <check/>

          <formats>
            <format>xml</format>
            <format>html</format>
          </formats>
          <aggregate>true</aggregate>
          <maxmem>2G</maxmem>
          <!-- this is 3rd party code, or code dont' deploy in the stack -->
          <instrumentation>
            <ignores>
              <ignore>com.jdotsoft.*</ignore>
              <ignore>org.usergrid.standalone.*</ignore>
              <ignore>org.usergrid.websocket.*</ignore>
              <ignore>org.usergrid.tools.*</ignore>
              <ignore>org.usergrid.mongo.*</ignore>
              <ignore>jsp.*</ignore>
            </ignores>
            <excludes>
              <exclude>com/jdotsoft/**</exclude>
              <exclude>org/usergrid/standalone/**</exclude>
              <exclude>org/usergrid/websocket/**</exclude>
              <exclude>org/usergrid/tools/**</exclude>
              <exclude>org/usergrid/mongo/**</exclude>
              <exclude>jsp/**</exclude>
            </excludes>
          </instrumentation>
        </configuration>
      </plugin>
      <plugin>
        <groupId>org.apache.maven.plugins</groupId>
        <artifactId>maven-checkstyle-plugin</artifactId>
        <dependencies>
          <dependency>
            <groupId>${project.groupId}</groupId>
            <artifactId>build-tools</artifactId>
            <version>${project.version}</version>
          </dependency>
        </dependencies>
      </plugin>
    </plugins>
  </build>

  <reporting>
    <plugins>
      <plugin>
        <groupId>org.codehaus.mojo</groupId>
        <artifactId>cobertura-maven-plugin</artifactId>
        <version>2.5.2</version>
      </plugin>

      <plugin>
        <groupId>org.apache.maven.plugins</groupId>
        <artifactId>maven-javadoc-plugin</artifactId>
        <version>2.8</version>
      </plugin>

      <plugin>
        <groupId>org.apache.maven.plugins</groupId>
        <artifactId>maven-checkstyle-plugin</artifactId>
        <version>2.10</version>
        <configuration>
          <configLocation>usergrid/checkstyle.xml</configLocation>
          <headerLocation>usergrid/checkstyle.header</headerLocation>
        </configuration>
      </plugin>
    </plugins>
  </reporting>

  <repositories>
    <repository>
      <id>usergrid-dependencies</id>
      <name>Usergrid s3 dependencies repository</name>
      <url>https://usergrid-maven.s3.amazonaws.com/dependencies</url>
    </repository>

    <repository>
      <id>structure101</id>
      <url>http://repository.structure101.com</url>
      <releases>
        <checksumPolicy>warn</checksumPolicy>
        <enabled>true</enabled>
        <updatePolicy>never</updatePolicy>
      </releases>
    </repository>
  </repositories>

  <pluginRepositories>
    <pluginRepository>
      <id>structure101plugin</id>
      <layout>default</layout>
      <url>http://repository.structure101.com</url>
      <releases>
        <checksumPolicy>warn</checksumPolicy>
        <enabled>true</enabled>
        <updatePolicy>never</updatePolicy>
      </releases>
    </pluginRepository>
  </pluginRepositories>
</project><|MERGE_RESOLUTION|>--- conflicted
+++ resolved
@@ -67,18 +67,9 @@
     <!-- =================================================================== -->
     <project.build.sourceEncoding>UTF-8</project.build.sourceEncoding>
 
-<<<<<<< HEAD
-    <!-- Structure101 Settings -->
-    <structure101repository>target</structure101repository>
-    <project>usergrid</project>
-    <structure101Disabled>false</structure101Disabled>
-    <architecture-analysis>all</architecture-analysis>
-
-=======
     <!-- =================================================================== -->
     <!-- Properties: Dependency Settings -->
     <!-- =================================================================== -->
->>>>>>> d1c58a58
     <amber-version>0.22-incubating</amber-version>
     <cassandra-version>1.1.6</cassandra-version>
     <hector-om-version>2.0-01</hector-om-version>
