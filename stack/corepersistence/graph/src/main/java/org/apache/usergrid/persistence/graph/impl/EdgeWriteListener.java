--- conflicted
+++ resolved
@@ -33,10 +33,7 @@
 import org.apache.usergrid.persistence.graph.guice.CommitLogEdgeSerialization;
 import org.apache.usergrid.persistence.graph.guice.EdgeWrite;
 import org.apache.usergrid.persistence.graph.guice.StorageEdgeSerialization;
-<<<<<<< HEAD
-=======
 import org.apache.usergrid.persistence.graph.impl.stage.EdgeWriteCompact;
->>>>>>> 586a0b64
 import org.apache.usergrid.persistence.graph.serialization.EdgeSerialization;
 import org.apache.usergrid.persistence.model.util.UUIDGenerator;
 
@@ -57,25 +54,14 @@
  * rather as a part of the usergrid mechanism
  */
 @Singleton
-<<<<<<< HEAD
-public class EdgeWriteListener implements MessageListener<EdgeEvent<Edge>, Integer> {
-=======
 public class EdgeWriteListener implements MessageListener<EdgeEvent<MarkedEdge>, Integer> {
->>>>>>> 586a0b64
 
 
     private final EdgeWriteCompact edgeWriteCompact;
 
 
     @Inject
-<<<<<<< HEAD
-    public EdgeWriteListener( @CommitLogEdgeSerialization final EdgeSerialization commitLog,
-                              @StorageEdgeSerialization final EdgeSerialization permanentStorage,
-                              final Keyspace keyspace, @EdgeWrite final AsyncProcessor<EdgeEvent<Edge>> edgeWrite,
-                              final GraphFig graphFig ) {
-=======
     public EdgeWriteListener( final EdgeWriteCompact edgeWriteCompact, @EdgeWrite final AsyncProcessor<EdgeEvent<MarkedEdge>> edgeWrite) {
->>>>>>> 586a0b64
 
 
         Preconditions.checkNotNull( edgeWriteCompact, "edgeWriteCompact is required" );
@@ -89,64 +75,7 @@
 
 
     @Override
-<<<<<<< HEAD
-    public Observable<Integer> receive( final EdgeEvent<Edge> write ) {
-
-        final Edge writtenEdge = write.getData();
-        final OrganizationScope scope = write.getOrganizationScope();
-        final UUID writeVersion = write.getVersion();
-
-        return Observable.create( new ObservableIterator<MarkedEdge>( "getEdgeVersions" ) {
-            @Override
-            protected Iterator<MarkedEdge> getIterator() {
-                //get our edge as it exists in the commit log
-                return commitLog.getEdgeVersions( scope,
-                        new SimpleSearchByEdge( writtenEdge.getSourceNode(), writtenEdge.getType(),
-                                writtenEdge.getTargetNode(), writeVersion, null ) );
-            }
-        } )
-                        //buffer them, then execute mutations in batch
-                .buffer( graphFig.getScanPageSize() ).flatMap( new Func1<List<MarkedEdge>, Observable<MarkedEdge>>() {
-                    @Override
-                    public Observable<MarkedEdge> call( final List<MarkedEdge> markedEdges ) {
-
-                        final MutationBatch storageWriteBatch = keyspace.prepareMutationBatch();
-                        final MutationBatch commitlogCleanBatch = keyspace.prepareMutationBatch();
-
-
-                        for ( MarkedEdge edge : markedEdges ) {
-
-                            //batch the write
-                            storageWriteBatch.mergeShallow( permanentStorage.writeEdge( scope, edge ) );
-
-                            //batch the cleanup
-                            commitlogCleanBatch.mergeShallow( commitLog.deleteEdge( scope, edge ) );
-                        }
-
-
-                        //execute the write to permanent storage
-                        try {
-                            storageWriteBatch.execute();
-                        }
-                        catch ( ConnectionException e ) {
-                            throw new RuntimeException( "unable to execute mutation", e );
-                        }
-
-                        //since our batch has completed, we can now invoke the remove from the commit log
-
-                        try {
-                            commitlogCleanBatch.execute();
-                        }
-                        catch ( ConnectionException e ) {
-                            throw new RuntimeException( "unable to execute mutation", e );
-                        }
-
-                        return Observable.from( markedEdges );
-                    }
-                } ).count();
-=======
     public Observable<Integer> receive( final EdgeEvent<MarkedEdge> write ) {
        return edgeWriteCompact.compact( write.getOrganizationScope(), write.getData(), write.getTimestamp() );
->>>>>>> 586a0b64
     }
 }