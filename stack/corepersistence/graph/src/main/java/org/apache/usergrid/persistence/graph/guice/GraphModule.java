--- conflicted
+++ resolved
@@ -347,11 +347,7 @@
      *
      * https://code.google.com/p/google-guice/issues/detail?id=216
      */
-<<<<<<< HEAD
-    public static class EdgeWriteListenerProvider implements Provider<MessageListener<EdgeEvent<Edge>, Integer>> {
-=======
     public static class EdgeWriteListenerProvider implements Provider<MessageListener<EdgeEvent<MarkedEdge>, Integer>> {
->>>>>>> 586a0b64
 
         private final EdgeWriteCompact edgeWriteCompact;
         private final AsyncProcessor<EdgeEvent<MarkedEdge>> edgeWrite;
@@ -366,13 +362,8 @@
 
 
         @Override
-<<<<<<< HEAD
-        public MessageListener<EdgeEvent<Edge>, Integer> get() {
-            return new EdgeWriteListener( commitLog, permanentStorage, keyspace, edgeWrite, graphFig );
-=======
         public MessageListener<EdgeEvent<MarkedEdge>, Integer> get() {
             return new EdgeWriteListener( edgeWriteCompact, edgeWrite);
->>>>>>> 586a0b64
         }
     }
 }
