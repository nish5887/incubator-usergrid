--- conflicted
+++ resolved
@@ -126,12 +126,8 @@
                              final GraphFig graphFig,
                              final EdgeDeleteListener edgeDeleteListener,
                              final NodeDeleteListener nodeDeleteListener,
-<<<<<<< HEAD
-                             final ApplicationScope scope) {
-=======
-                             @Assisted final ApplicationScope scope,
+                             final ApplicationScope scope,
                              MetricsFactory metricsFactory) {
->>>>>>> b53cb07f
 
 
         ValidationUtils.validateApplicationScope( scope );
