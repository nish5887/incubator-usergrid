--- conflicted
+++ resolved
@@ -36,7 +36,7 @@
 
         <antlr.version>3.4</antlr.version>
         <archaius.version>0.5.12</archaius.version>
-        <astyanax.version>1.56.49</astyanax.version>
+        <astyanax.version>1.56.49-SNAPSHOT-UG-1</astyanax.version>
         <cassandra.version>1.2.15</cassandra.version>
 <!--        <chop.version>1.0</chop.version>-->
         <commons.codec.version>1.6</commons.codec.version>
@@ -94,11 +94,7 @@
                     <systemPropertyVariables>
                         <archaius.deployment.environment>UNIT</archaius.deployment.environment>
                     </systemPropertyVariables>
-<<<<<<< HEAD
-                    <argLine>-Xms4G -Xmx4G</argLine>
-=======
-                    <argLine>-Xms2G -Xmx4G -Dlog4j.debug=true -Dlog4j.configuration=file://${project.basedir}/src/test/resources/log4j.properties</argLine>
->>>>>>> b09b154a
+                    <argLine>-Xms2G -Xmx4G</argLine>
                 </configuration>
             </plugin>
 
