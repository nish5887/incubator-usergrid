<?xml version="1.0" encoding="UTF-8"?>
<project xmlns="http://maven.apache.org/POM/4.0.0"
         xmlns:xsi="http://www.w3.org/2001/XMLSchema-instance"
         xsi:schemaLocation="http://maven.apache.org/POM/4.0.0 http://maven.apache.org/xsd/maven-4.0.0.xsd">
    <modelVersion>4.0.0</modelVersion>

    <name>core-persistence</name>
    <description>Prototype for refactoring persistence of usergrid</description>

    <groupId>org.apache.usergrid</groupId>
    <artifactId>persistence</artifactId>
    <packaging>pom</packaging>
    <version>1.0-SNAPSHOT</version>

    <properties>

        <maven.compiler.source>1.7</maven.compiler.source>
        <maven.compiler.target>1.7</maven.compiler.target>

        <archaius.version>0.5.12</archaius.version>
        <astyanax.version>1.56.49-SNAPSHOT-UG-1</astyanax.version>
        <chop.version>1.0</chop.version>
        <commons.codec.version>1.6</commons.codec.version>
        <commons.collections.version>3.2.1</commons.collections.version>
        <commons.io.version>2.4</commons.io.version>
        <commons.lang.version>3.1</commons.lang.version>
        <elasticsearch.version>1.0.0.RC1</elasticsearch.version>
        <fasterxml-uuid.version>3.1.3</fasterxml-uuid.version>
        <guava.version>15.0</guava.version>
        <guice.version>3.0</guice.version>
        <guicyfig.version>3.2</guicyfig.version>
        <hystrix.version>1.3.8</hystrix.version>
        <jackson-smile.verson>1.9.13</jackson-smile.verson>
        <jukito.version>1.4-UG</jukito.version>
        <junit.version>4.11</junit.version>
        <kryo.version>2.22</kryo.version>
        <kryo-serializers.version>0.26</kryo-serializers.version>
        <log4j.version>1.2.17</log4j.version>
        <slf4j.version>1.7.2</slf4j.version>
        <surefire.version>2.16</surefire.version>
        <rx.version>0.17.1</rx.version>
<<<<<<< HEAD
=======
        <hystrix.version>1.4.0-RC1</hystrix.version>
>>>>>>> b1d12a17

    </properties>

    <modules>
        <module>model</module>
        <module>collection</module>
        <module>graph</module>
        <module>queryindex</module>
    </modules>

    <build>

        <pluginManagement>
            <plugins>
                <plugin>
                    <groupId>org.apache.maven.plugins</groupId>
                    <artifactId>maven-surefire-plugin</artifactId>
                    <version>${surefire.version}</version>
                </plugin>
            </plugins>
        </pluginManagement>

        <plugins>
            <plugin>
                <groupId>org.apache.maven.plugins</groupId>
                <artifactId>maven-surefire-plugin</artifactId>
                <version>${surefire.version}</version>
                <configuration>
                    <includes>
                        <include>**/*Test.java</include>
                        <include>**/*IT.java</include>
                    </includes>
                    <systemPropertyVariables>
                        <archaius.deployment.environment>UNIT</archaius.deployment.environment>
                    </systemPropertyVariables>
                </configuration>
            </plugin>

            <plugin>
                <groupId>org.apache.maven.plugins</groupId>
                <artifactId>maven-jar-plugin</artifactId>
                <version>2.4</version>
                <executions>
                    <execution>
                        <goals>
                            <goal>test-jar</goal>
                        </goals>
                    </execution>
                </executions>
            </plugin>
        </plugins>

        <resources>
            <resource>
                <directory>src/main/resources</directory>
                <filtering>true</filtering>
                <includes>
                    <include>**/*.properties</include>
                </includes>
            </resource>
        </resources>

        <testResources>
            <testResource>
                <directory>src/test/resources</directory>
                <filtering>true</filtering>
                <includes>
                    <include>**/*.properties</include>
                </includes>
            </testResource>
        </testResources>

    </build>

    <repositories>
        <repository>
            <id>local-dependencies</id>
            <name>local-depedendencies</name>
            <url>file://${project.basedir}/../m2/repository</url>
        </repository>
    </repositories>

</project><|MERGE_RESOLUTION|>--- conflicted
+++ resolved
@@ -39,10 +39,7 @@
         <slf4j.version>1.7.2</slf4j.version>
         <surefire.version>2.16</surefire.version>
         <rx.version>0.17.1</rx.version>
-<<<<<<< HEAD
-=======
         <hystrix.version>1.4.0-RC1</hystrix.version>
->>>>>>> b1d12a17
 
     </properties>
 
