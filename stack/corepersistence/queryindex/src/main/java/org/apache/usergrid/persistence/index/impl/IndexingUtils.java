--- conflicted
+++ resolved
@@ -38,15 +38,8 @@
     public static final String BOOLEAN_PREFIX = "bu_";
 
 
-<<<<<<< HEAD
-    public static final String ENTITYVERSION_FIELDNAME = "zzz_entityversion_zzz";
-
-    public static final String DOC_ID_SEPARATOR = "|";
-    public static final String DOC_ID_SEPARATOR_SPLITTER = "\\|";
-=======
 
     public static final String SPLITTER = "\\__";
->>>>>>> 66ab3761
 
     // These are not allowed in document type names: _ . , | #
     public static final String SEPARATOR = "__";
