package org.apache.usergrid.persistence.index.impl;/*
 * Licensed to the Apache Software Foundation (ASF) under one
 * or more contributor license agreements.  See the NOTICE file
 * distributed with this work for additional information
 * regarding copyright ownership.  The ASF licenses this file
 * to you under the Apache License, Version 2.0 (the
 * "License"); you may not use this file except in compliance
 * with the License.  You may obtain a copy of the License at
 *
 *    http://www.apache.org/licenses/LICENSE-2.0
 *
 * Unless required by applicable law or agreed to in writing,
 * software distributed under the License is distributed on an
 * "AS IS" BASIS, WITHOUT WARRANTIES OR CONDITIONS OF ANY
 * KIND, either express or implied.  See the License for the
 * specific language governing permissions and limitations
 * under the License.
 */


import java.io.IOException;
import java.util.UUID;

import org.apache.usergrid.persistence.core.scope.ApplicationScope;
import org.apache.usergrid.persistence.index.IndexFig;
import org.apache.usergrid.persistence.index.IndexIdentifier;
import org.apache.usergrid.persistence.index.IndexScope;
import org.apache.usergrid.persistence.model.entity.Entity;
import org.apache.usergrid.persistence.model.entity.Id;
import org.elasticsearch.common.xcontent.XContentBuilder;


public class IndexingUtils {

    public static final String STRING_PREFIX = "su_";
    public static final String ANALYZED_STRING_PREFIX = "sa_";
    public static final String GEO_PREFIX = "go_";
    public static final String NUMBER_PREFIX = "nu_";
    public static final String BOOLEAN_PREFIX = "bu_";

    public static final String SPLITTER = "\\__";

    // These are not allowed in document type names: _ . , | #
    public static final String SEPARATOR = "__";


    //
    // Reserved UG fields.
    //

    public static final String ENTITY_CONTEXT_FIELDNAME = "ug_context";

    public static final String ENTITYID_ID_FIELDNAME = "ug_entityId";

    public static final String ENTITY_VERSION_FIELDNAME = "ug_entityVersion";


    /**
      * Create our sub scope.  This is the ownerUUID + type
      * @param scope
      * @return
      */
     public static String createContextName( IndexScope scope ) {
         StringBuilder sb = new StringBuilder();
         idString(sb, scope.getOwner());
         sb.append( SEPARATOR );
         sb.append( scope.getName() );
         return sb.toString();
     }


    /**
     * Append the id to the string
     * @param builder
     * @param id
     */
    public static final void idString(final StringBuilder builder, final Id id){
        builder.append( id.getUuid() ).append( SEPARATOR )
                .append(id.getType());
    }


    /**
     * Turn the id into a string
     * @param id
     * @return
     */
    public static final String idString(final Id id){
        final StringBuilder sb = new StringBuilder(  );
        idString(sb, id);
        return sb.toString();
    }


    /**
     * Create the facilities to retrieve an index name and alias name
     * @param fig
     * @param applicationScope
     * @return
     */
    public static IndexIdentifier createIndexIdentifier(IndexFig fig, ApplicationScope applicationScope) {
        return new IndexIdentifier(fig,applicationScope);
    }





    /**
     * Create the index doc from the given entity
     * @param entity
     * @return
     */
    public static String createIndexDocId(final Entity entity, final String context) {
        return createIndexDocId(entity.getId(), entity.getVersion(), context);
    }


    /**
     * Create the doc Id. This is the entitie's type + uuid + version
     * @param entityId
     * @param version
     * @para context The context it's indexed in
     * @return
     */
    public static String createIndexDocId(final Id entityId, final UUID version, final String context) {
        StringBuilder sb = new StringBuilder();
        idString(sb, entityId);
        sb.append( SEPARATOR );
        sb.append( version.toString() ).append( SEPARATOR );
        sb.append( context);
        return sb.toString();
    }


    /**
     * Build mappings for data to be indexed. Setup String fields as not_analyzed and analyzed,
     * where the analyzed field is named {name}_ug_analyzed
     *
     * @param builder Add JSON object to this builder.
     * @param type ElasticSearch type of entity.
     *
     * @return Content builder with JSON for mapping.
     *
     * @throws java.io.IOException On JSON generation error.
     */
    public static XContentBuilder createDoubleStringIndexMapping(
            XContentBuilder builder, String type ) throws IOException {

        builder = builder

            .startObject()

<<<<<<< HEAD
                .startObject( type )
                    /**  add routing  "_routing":{ "required":false,  "path":"ug_entityId" **/
                    .startObject("_routing").field("required",true).field("path",ENTITYID_ID_FIELDNAME).endObject()
                    .startArray("dynamic_templates")

=======
                .startObject(type)
                    /**  add routing  "_routing":{ "required":false,  "path":"ug_entityId" **/
                     .startObject("_routing").field("required",true).field("path",ENTITYID_ID_FIELDNAME).endObject()
                     .startArray("dynamic_templates")
>>>>>>> 302612c4
                        // we need most specific mappings first since it's a stop on match algorithm

                        .startObject()

                            .startObject( "entity_id_template" )
                                .field( "match", IndexingUtils.ENTITYID_ID_FIELDNAME )
                                    .field( "match_mapping_type", "string" )
                                            .startObject( "mapping" ).field( "type", "string" )
                                                .field( "index", "not_analyzed" )
                                            .endObject()
                                    .endObject()
                                .endObject()

                            .startObject()
                            .startObject( "entity_context_template" )
                                .field( "match", IndexingUtils.ENTITY_CONTEXT_FIELDNAME )
                                .field( "match_mapping_type", "string" )
                                    .startObject( "mapping" )
                                        .field( "type", "string" )
                                        .field( "index", "not_analyzed" ).endObject()
                                    .endObject()
                            .endObject()

                            .startObject()
                            .startObject( "entity_version_template" )
                                .field( "match", IndexingUtils.ENTITY_VERSION_FIELDNAME )
                                        .field( "match_mapping_type", "string" )
                                            .startObject( "mapping" ).field( "type", "long" )
                                            .endObject()
                                        .endObject()
                                    .endObject()

                            // any string with field name that starts with sa_ gets analyzed
                            .startObject()
                                .startObject( "template_1" )
                                    .field( "match", ANALYZED_STRING_PREFIX + "*" )
                                    .field( "match_mapping_type", "string" ).startObject( "mapping" )
                                    .field( "type", "string" )
                                    .field( "index", "analyzed" )
                                .endObject()
                            .endObject()

                        .endObject()

                        // all other strings are not analyzed
                        .startObject()
                            .startObject( "template_2" )
                                //todo, should be string prefix, remove 2 field mapping
                                .field( "match", "*" )
                                .field( "match_mapping_type", "string" )
                                .startObject( "mapping" )
                                    .field( "type", "string" )
                                        .field( "index", "not_analyzed" )
                                .endObject()
                            .endObject()
                        .endObject()

                        // fields names starting with go_ get geo-indexed
                        .startObject()
                            .startObject( "template_3" )
                                .field( "match", GEO_PREFIX + "location" )
                                    .startObject( "mapping" )
            .field( "type", "geo_point" )
                                    .endObject()
                            .endObject()
                        .endObject()

                    .endArray()

                .endObject()

            .endObject();

        return builder;
    }



}<|MERGE_RESOLUTION|>--- conflicted
+++ resolved
@@ -151,18 +151,10 @@
 
             .startObject()
 
-<<<<<<< HEAD
                 .startObject( type )
                     /**  add routing  "_routing":{ "required":false,  "path":"ug_entityId" **/
                     .startObject("_routing").field("required",true).field("path",ENTITYID_ID_FIELDNAME).endObject()
                     .startArray("dynamic_templates")
-
-=======
-                .startObject(type)
-                    /**  add routing  "_routing":{ "required":false,  "path":"ug_entityId" **/
-                     .startObject("_routing").field("required",true).field("path",ENTITYID_ID_FIELDNAME).endObject()
-                     .startArray("dynamic_templates")
->>>>>>> 302612c4
                         // we need most specific mappings first since it's a stop on match algorithm
 
                         .startObject()
