/*
 *
 *  * Licensed to the Apache Software Foundation (ASF) under one or more
 *  *  contributor license agreements.  The ASF licenses this file to You
 *  * under the Apache License, Version 2.0 (the "License"); you may not
 *  * use this file except in compliance with the License.
 *  * You may obtain a copy of the License at
 *  *
 *  *     http://www.apache.org/licenses/LICENSE-2.0
 *  *
 *  * Unless required by applicable law or agreed to in writing, software
 *  * distributed under the License is distributed on an "AS IS" BASIS,
 *  * WITHOUT WARRANTIES OR CONDITIONS OF ANY KIND, either express or implied.
 *  * See the License for the specific language governing permissions and
 *  * limitations under the License.  For additional information regarding
 *  * copyright in this work, please see the NOTICE file in the top level
 *  * directory of this distribution.
 *
 */
package org.apache.usergrid.persistence.index.impl;

import com.codahale.metrics.Meter;
import com.codahale.metrics.Timer;
import com.google.common.base.Preconditions;
import com.google.inject.Inject;
import com.google.inject.assistedinject.Assisted;
import org.apache.usergrid.persistence.core.metrics.MetricsFactory;
import org.apache.usergrid.persistence.core.scope.ApplicationScope;
import org.apache.usergrid.persistence.core.util.ValidationUtils;
import org.apache.usergrid.persistence.index.*;
import org.apache.usergrid.persistence.index.query.CandidateResult;
import org.apache.usergrid.persistence.index.query.CandidateResults;
import org.apache.usergrid.persistence.index.query.Query;
import org.apache.usergrid.persistence.map.MapManager;
import org.apache.usergrid.persistence.map.MapManagerFactory;
import org.apache.usergrid.persistence.map.MapScope;
import org.apache.usergrid.persistence.map.impl.MapScopeImpl;
import org.apache.usergrid.persistence.model.entity.Id;
import org.apache.usergrid.persistence.model.entity.SimpleId;
import org.elasticsearch.action.ActionListener;
import org.elasticsearch.action.ListenableActionFuture;
import org.elasticsearch.action.ShardOperationFailedException;
import org.elasticsearch.action.deletebyquery.DeleteByQueryResponse;
import org.elasticsearch.action.deletebyquery.IndexDeleteByQueryResponse;
import org.elasticsearch.action.search.SearchRequestBuilder;
import org.elasticsearch.action.search.SearchResponse;
import org.elasticsearch.action.search.SearchScrollRequestBuilder;
import org.elasticsearch.index.query.*;
import org.elasticsearch.search.SearchHit;
import org.elasticsearch.search.SearchHits;
import org.slf4j.Logger;
import org.slf4j.LoggerFactory;
import rx.Observable;

import java.util.*;
import java.util.concurrent.TimeUnit;

import static org.apache.usergrid.persistence.index.impl.IndexingUtils.*;
import static org.apache.usergrid.persistence.index.impl.IndexingUtils.SPLITTER;

/**
 * Classy class class.
 */
public class EsApplicationEntityIndexImpl implements ApplicationEntityIndex {

    private static final Logger logger = LoggerFactory.getLogger(EsApplicationEntityIndexImpl.class);

    private final ApplicationScope applicationScope;
    private final IndexIdentifier indexIdentifier;
    private final Timer searchTimer;
    private final Timer cursorTimer;
    private final MapManager mapManager;
    private final AliasedEntityIndex entityIndex;
    private final IndexBufferProducer indexBatchBufferProducer;
    private final IndexCache indexCache;
    private final IndexFig indexFig;
    private final EsProvider esProvider;
    private final IndexAlias alias;
    private final Timer deleteApplicationTimer;
    private final Meter deleteApplicationMeter;
    private final SearchRequestBuilderStrategy searchRequest;
    private FailureMonitor failureMonitor;
    private final int cursorTimeout;
    @Inject
    public EsApplicationEntityIndexImpl(@Assisted ApplicationScope appScope, final AliasedEntityIndex entityIndex,  final IndexFig config,
                                        final IndexBufferProducer indexBatchBufferProducer, final EsProvider provider,
                                        final IndexCache indexCache, final MetricsFactory metricsFactory,
                                        final MapManagerFactory mapManagerFactory, final IndexFig indexFig, final IndexIdentifier indexIdentifier){
        this.entityIndex = entityIndex;
        this.indexBatchBufferProducer = indexBatchBufferProducer;
        this.indexCache = indexCache;
        this.indexFig = indexFig;
        this.indexIdentifier = indexIdentifier;
        ValidationUtils.validateApplicationScope(appScope);
        this.applicationScope = appScope;
        final MapScope mapScope = new MapScopeImpl(appScope.getApplication(), "cursorcache");
        this.failureMonitor = new FailureMonitorImpl(config, provider);
        this.esProvider = provider;

        mapManager = mapManagerFactory.createMapManager(mapScope);
        this.searchTimer = metricsFactory
            .getTimer(EsApplicationEntityIndexImpl.class, "search.timer");
        this.cursorTimer = metricsFactory
            .getTimer(EsApplicationEntityIndexImpl.class, "search.cursor.timer");
        this.cursorTimeout = config.getQueryCursorTimeout();

        this.deleteApplicationTimer = metricsFactory
            .getTimer(EsApplicationEntityIndexImpl.class, "delete.application");
        this.deleteApplicationMeter = metricsFactory
            .getMeter(EsApplicationEntityIndexImpl.class, "delete.application.meter");

        this.alias = indexIdentifier.getAlias();

        this.searchRequest = new SearchRequestBuilderStrategy(esProvider,appScope,alias,cursorTimeout);

    }

    @Override
    public EntityIndexBatch createBatch() {
        EntityIndexBatch batch = new EsEntityIndexBatchImpl(
            applicationScope, indexBatchBufferProducer, entityIndex, indexIdentifier);
        return batch;
    }

    @Override
    public CandidateResults search(final IndexScope indexScope, final SearchTypes searchTypes, final Query query) {
        return search(indexScope,searchTypes,query,query.getLimit());
    }
    @Override
    public CandidateResults search(final IndexScope indexScope, final SearchTypes searchTypes, final Query query, final int limit){

        if(query.getCursor()!=null){
<<<<<<< HEAD
            return getNextPage(query.getCursor(), query.getLimit() );
=======
            return getNextPage(query.getCursor(), query.getLimit());
>>>>>>> 3c0a8a8d
        }

        SearchResponse searchResponse;

        SearchRequestBuilder srb = searchRequest.getBuilder(indexScope, searchTypes, query,limit);

        if (logger.isDebugEnabled()) {
            logger.debug("Searching index (read alias): {}\n  scope: {} \n type: {}\n   query: {} ",
                this.alias.getReadAlias(), indexScope.getOwner(), searchTypes.getTypeNames(applicationScope), srb);
        }

        try {
            //Added For Graphite Metrics
            Timer.Context timeSearch = searchTimer.time();
            searchResponse = srb.execute().actionGet();
            timeSearch.stop();
        } catch (Throwable t) {
            logger.error("Unable to communicate with Elasticsearch", t);
            failureMonitor.fail("Unable to execute batch", t);
            throw t;

        }
        failureMonitor.success();

<<<<<<< HEAD
        return parseResults(searchResponse, query.getLimit() );
    }


    public CandidateResults getNextPage(final String cursor, final int limit ){
=======
        return parseResults(searchResponse, limit);
    }


    public CandidateResults getNextPage(final String cursor, final int limit){
>>>>>>> 3c0a8a8d
        SearchResponse searchResponse;

        String userCursorString = cursor;
        if ( userCursorString.startsWith( "\"" ) ) {
            userCursorString = userCursorString.substring( 1 );
        }
        if ( userCursorString.endsWith( "\"" ) ) {
            userCursorString = userCursorString.substring( 0, userCursorString.length() - 1 );
        }

        //now get the cursor from the map  and validate
        final String esScrollCursor  = mapManager.getString(userCursorString);

        Preconditions.checkArgument(esScrollCursor != null, "Could not find a cursor for the value '{}' ", esScrollCursor);



        logger.debug( "Executing query with cursor: {} ", esScrollCursor );


        SearchScrollRequestBuilder ssrb = esProvider.getClient()
            .prepareSearchScroll(esScrollCursor).setScroll(cursorTimeout + "m");

        try {
            //Added For Graphite Metrics
            Timer.Context timeSearchCursor = cursorTimer.time();
            searchResponse = ssrb.execute().actionGet();
            timeSearchCursor.stop();
        }
        catch ( Throwable t ) {
            logger.error( "Unable to communicate with elasticsearch", t );
            failureMonitor.fail( "Unable to execute batch", t );
            throw t;
        }


        failureMonitor.success();
        return parseResults(searchResponse, limit);
    }

    /**
     * Completely delete an index.
     */
    public Observable deleteApplication() {
        deleteApplicationMeter.mark();
        String idString = IndexingUtils.idString(applicationScope.getApplication());
        final TermQueryBuilder tqb = QueryBuilders.termQuery(APPLICATION_ID_FIELDNAME, idString);
        final String[] indexes = entityIndex.getUniqueIndexes();
        Timer.Context timer = deleteApplicationTimer.time();
        //Added For Graphite Metrics
        return Observable.from(indexes)
            .flatMap(index -> {

                final ListenableActionFuture<DeleteByQueryResponse> response = esProvider.getClient()
                    .prepareDeleteByQuery(alias.getWriteAlias()).setQuery(tqb).execute();

                response.addListener(new ActionListener<DeleteByQueryResponse>() {

                    @Override
                    public void onResponse(DeleteByQueryResponse response) {
                        checkDeleteByQueryResponse(tqb, response);
                    }

                    @Override
                    public void onFailure(Throwable e) {
                        logger.error("failed on delete index", e);
                    }
                });
                return Observable.from(response);
            })
            .doOnError( t -> logger.error("Failed on delete application",t))
            .doOnCompleted(() -> timer.stop());
    }

    /**
     * Validate the response doesn't contain errors, if it does, fail fast at the first error we encounter
     */
    private void checkDeleteByQueryResponse(
        final QueryBuilder query, final DeleteByQueryResponse response ) {

        for ( IndexDeleteByQueryResponse indexDeleteByQueryResponse : response ) {
            final ShardOperationFailedException[] failures = indexDeleteByQueryResponse.getFailures();

            for ( ShardOperationFailedException failedException : failures ) {
                logger.error( String.format("Unable to delete by query %s. "
                            + "Failed with code %d and reason %s on shard %s in index %s",
                        query.toString(),
                        failedException.status().getStatus(),
                        failedException.reason(),
                        failedException.shardId(),
                        failedException.index() )
                );
            }

        }
    }




<<<<<<< HEAD
    private CandidateResults parseResults( final SearchResponse searchResponse, final int expectedSize ) {
=======
    private CandidateResults parseResults( final SearchResponse searchResponse,final int limit) {
>>>>>>> 3c0a8a8d

        final SearchHits searchHits = searchResponse.getHits();
        final SearchHit[] hits = searchHits.getHits();
        final int length = hits.length;

        logger.debug("   Hit count: {} Total hits: {}", length, searchHits.getTotalHits());

        List<CandidateResult> candidates = new ArrayList<>(length);

        for (SearchHit hit : hits) {

            String[] idparts = hit.getId().split(SPLITTER);
            String id = idparts[0];
            String type = idparts[1];
            String version = idparts[2];

            Id entityId = new SimpleId(UUID.fromString(id), type);

            candidates.add(new CandidateResult(entityId, UUID.fromString(version)));
        }

        final CandidateResults candidateResults = new CandidateResults(candidates);
        final String esScrollCursor = searchResponse.getScrollId();

<<<<<<< HEAD
        if ( esScrollCursor != null && hits.length >= expectedSize ) {
=======
        // >= seems odd.  However if our user reduces expectedSize (limit) on subsequent requests, we can't do that
        //therefor we need to account for the overflow
        if(esScrollCursor != null && length >= limit) {
>>>>>>> 3c0a8a8d
            candidateResults.initializeCursor();

            //now set this into our map module
            final int minutes = indexFig.getQueryCursorTimeout();

            //just truncate it, we'll never hit a long value anyway
            mapManager.putString(candidateResults.getCursor(), esScrollCursor, (int) TimeUnit.MINUTES.toSeconds(minutes));

            logger.debug(" User cursor = {},  Cursor = {} ", candidateResults.getCursor(), esScrollCursor);
        }

        return candidateResults;
    }





}<|MERGE_RESOLUTION|>--- conflicted
+++ resolved
@@ -130,11 +130,7 @@
     public CandidateResults search(final IndexScope indexScope, final SearchTypes searchTypes, final Query query, final int limit){
 
         if(query.getCursor()!=null){
-<<<<<<< HEAD
             return getNextPage(query.getCursor(), query.getLimit() );
-=======
-            return getNextPage(query.getCursor(), query.getLimit());
->>>>>>> 3c0a8a8d
         }
 
         SearchResponse searchResponse;
@@ -159,19 +155,16 @@
         }
         failureMonitor.success();
 
-<<<<<<< HEAD
         return parseResults(searchResponse, query.getLimit() );
     }
 
 
     public CandidateResults getNextPage(final String cursor, final int limit ){
-=======
         return parseResults(searchResponse, limit);
     }
 
 
     public CandidateResults getNextPage(final String cursor, final int limit){
->>>>>>> 3c0a8a8d
         SearchResponse searchResponse;
 
         String userCursorString = cursor;
@@ -272,11 +265,7 @@
 
 
 
-<<<<<<< HEAD
-    private CandidateResults parseResults( final SearchResponse searchResponse, final int expectedSize ) {
-=======
-    private CandidateResults parseResults( final SearchResponse searchResponse,final int limit) {
->>>>>>> 3c0a8a8d
+    private CandidateResults parseResults( final SearchResponse searchResponse, final int limit ) {
 
         final SearchHits searchHits = searchResponse.getHits();
         final SearchHit[] hits = searchHits.getHits();
@@ -301,13 +290,9 @@
         final CandidateResults candidateResults = new CandidateResults(candidates);
         final String esScrollCursor = searchResponse.getScrollId();
 
-<<<<<<< HEAD
-        if ( esScrollCursor != null && hits.length >= expectedSize ) {
-=======
         // >= seems odd.  However if our user reduces expectedSize (limit) on subsequent requests, we can't do that
         //therefor we need to account for the overflow
         if(esScrollCursor != null && length >= limit) {
->>>>>>> 3c0a8a8d
             candidateResults.initializeCursor();
 
             //now set this into our map module
