--- conflicted
+++ resolved
@@ -197,11 +197,7 @@
 
 
         failureMonitor.success();
-<<<<<<< HEAD
         return parseResults(searchResponse, limit);
-=======
-        return parseResults(searchResponse, 1);
->>>>>>> 38d002e6
     }
 
     /**
@@ -264,11 +260,7 @@
 
 
 
-<<<<<<< HEAD
-    private CandidateResults parseResults( final SearchResponse searchResponse, final int expectedSize) {
-=======
     private CandidateResults parseResults( final SearchResponse searchResponse,final int limit) {
->>>>>>> 38d002e6
 
         final SearchHits searchHits = searchResponse.getHits();
         final SearchHit[] hits = searchHits.getHits();
@@ -293,13 +285,9 @@
         final CandidateResults candidateResults = new CandidateResults(candidates);
         final String esScrollCursor = searchResponse.getScrollId();
 
-<<<<<<< HEAD
         // >= seems odd.  However if our user reduces expectedSize (limit) on subsequent requests, we can't do that
         //therefor we need to account for the overflow
-        if(esScrollCursor != null && length >= expectedSize) {
-=======
-        if(esScrollCursor != null && hits.length>=limit) {
->>>>>>> 38d002e6
+        if(esScrollCursor != null && length >= limit) {
             candidateResults.initializeCursor();
 
             //now set this into our map module
