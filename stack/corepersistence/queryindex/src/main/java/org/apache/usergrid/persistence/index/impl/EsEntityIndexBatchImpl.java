--- conflicted
+++ resolved
@@ -282,18 +282,9 @@
         //add the context for filtering later
         entityMap.put( ENTITY_CONTEXT_FIELDNAME, context );
 
-<<<<<<< HEAD
-        //but the fieldname
-        //we have to prefix because we use query equality to seek this later.  TODO see if we can make this more
-        // declarative
-        entityMap.put( ENTITY_ID_FIELDNAME, IndexingUtils.idString( entity.getId() ).toLowerCase() );
-
-        entityMap.put( ENTITY_ID_FIELDNAME, IndexingUtils.idString( entity.getId() ).toLowerCase() );
-=======
         //but the fieldname we have to prefix because we use query equality to seek this later.  
         // TODO see if we can make this more declarative
         entityMap.put( ENTITYID_ID_FIELDNAME, IndexingUtils.idString(entity.getId()).toLowerCase());
->>>>>>> 74866a56
 
         return entityMap;
     }
