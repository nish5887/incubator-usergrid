package org.apache.usergrid.persistence.index.impl;/*
 * Licensed to the Apache Software Foundation (ASF) under one
 * or more contributor license agreements.  See the NOTICE file
 * distributed with this work for additional information
 * regarding copyright ownership.  The ASF licenses this file
 * to you under the Apache License, Version 2.0 (the
 * "License"); you may not use this file except in compliance
 * with the License.  You may obtain a copy of the License at
 *
 *    http://www.apache.org/licenses/LICENSE-2.0
 *
 * Unless required by applicable law or agreed to in writing,
 * software distributed under the License is distributed on an
 * "AS IS" BASIS, WITHOUT WARRANTIES OR CONDITIONS OF ANY
 * KIND, either express or implied.  See the License for the
 * specific language governing permissions and limitations
 * under the License.
 */


import java.util.ArrayList;
import java.util.Collection;
import java.util.HashMap;
import java.util.List;
import java.util.Map;
import java.util.Set;
import java.util.UUID;

import org.elasticsearch.action.bulk.BulkItemResponse;
import org.elasticsearch.action.bulk.BulkRequestBuilder;
import org.elasticsearch.action.bulk.BulkResponse;
import org.elasticsearch.client.Client;
import org.elasticsearch.index.query.FilterBuilders;
import org.elasticsearch.index.query.FilteredQueryBuilder;
import org.slf4j.Logger;
import org.slf4j.LoggerFactory;

import org.apache.usergrid.persistence.core.scope.ApplicationScope;
import org.apache.usergrid.persistence.core.util.ValidationUtils;
import org.apache.usergrid.persistence.index.EntityIndexBatch;
import org.apache.usergrid.persistence.index.IndexFig;
import org.apache.usergrid.persistence.index.IndexScope;
import org.apache.usergrid.persistence.index.query.CandidateResult;
import org.apache.usergrid.persistence.index.utils.IndexValidationUtils;
import org.apache.usergrid.persistence.model.entity.Entity;
import org.apache.usergrid.persistence.model.entity.Id;
import org.apache.usergrid.persistence.model.field.ArrayField;
import org.apache.usergrid.persistence.model.field.BooleanField;
import org.apache.usergrid.persistence.model.field.DoubleField;
import org.apache.usergrid.persistence.model.field.EntityObjectField;
import org.apache.usergrid.persistence.model.field.Field;
import org.apache.usergrid.persistence.model.field.FloatField;
import org.apache.usergrid.persistence.model.field.IntegerField;
import org.apache.usergrid.persistence.model.field.ListField;
import org.apache.usergrid.persistence.model.field.LocationField;
import org.apache.usergrid.persistence.model.field.LongField;
import org.apache.usergrid.persistence.model.field.SetField;
import org.apache.usergrid.persistence.model.field.StringField;
import org.apache.usergrid.persistence.model.field.UUIDField;
import org.apache.usergrid.persistence.model.field.value.EntityObject;

import com.google.common.base.Joiner;

import static org.apache.usergrid.persistence.index.impl.IndexingUtils.ANALYZED_STRING_PREFIX;
import static org.apache.usergrid.persistence.index.impl.IndexingUtils.BOOLEAN_PREFIX;
<<<<<<< HEAD
import static org.apache.usergrid.persistence.index.impl.IndexingUtils.ENTITYID_FIELDNAME;
import static org.apache.usergrid.persistence.index.impl.IndexingUtils.ENTITYVERSION_FIELDNAME;
=======
import static org.apache.usergrid.persistence.index.impl.IndexingUtils.ENTITYID_ID_FIELDNAME;
import static org.apache.usergrid.persistence.index.impl.IndexingUtils.ENTITY_CONTEXT_FIELDNAME;
>>>>>>> 66ab3761
import static org.apache.usergrid.persistence.index.impl.IndexingUtils.GEO_PREFIX;
import static org.apache.usergrid.persistence.index.impl.IndexingUtils.NUMBER_PREFIX;
import static org.apache.usergrid.persistence.index.impl.IndexingUtils.STRING_PREFIX;
import static org.apache.usergrid.persistence.index.impl.IndexingUtils.createIndexDocId;
import static org.apache.usergrid.persistence.index.impl.IndexingUtils.createIndexName;
<<<<<<< HEAD
import org.elasticsearch.action.deletebyquery.DeleteByQueryResponse;
import org.elasticsearch.index.query.QueryBuilders;
import org.elasticsearch.index.query.TermQueryBuilder;
=======
import static org.apache.usergrid.persistence.index.impl.IndexingUtils.createContextName;
>>>>>>> 66ab3761


public class EsEntityIndexBatchImpl implements EntityIndexBatch {

    private static final Logger logger = LoggerFactory.getLogger( EsEntityIndexBatchImpl.class );

    private final ApplicationScope applicationScope;

    private final Client client;

    private final boolean refresh;

    private final String indexName;

    private BulkRequestBuilder bulkRequest;

    private final int autoFlushSize;

    private int count;

    private final FailureMonitor failureMonitor;


    public EsEntityIndexBatchImpl( final ApplicationScope applicationScope, final Client client, final IndexFig config,
                                   final int autoFlushSize, final FailureMonitor failureMonitor ) {

        this.applicationScope = applicationScope;
        this.client = client;
        this.failureMonitor = failureMonitor;
        this.indexName = createIndexName( config.getIndexPrefix(), applicationScope );
        this.refresh = config.isForcedRefresh();
        this.autoFlushSize = autoFlushSize;
        initBatch();
    }


    @Override
    public EntityIndexBatch index( final IndexScope indexScope, final Entity entity ) {

        IndexValidationUtils.validateIndexScope( indexScope );

        final String context = createContextName( indexScope );
        final String entityType = entity.getId().getType();

<<<<<<< HEAD
        if ( logger.isDebugEnabled() ) {
            logger.debug( "Indexing entity {}:{} in scope\n   app {}\n   "
                + "owner {}\n   name {}\n   type {}", new Object[] {
                    entity.getId().getType(), 
                    entity.getId().getUuid(), 
                    applicationScope.getApplication(), 
                    indexScope.getOwner(), 
                    indexScope.getName(), indexType
            });
=======
        if ( log.isDebugEnabled() ) {
            log.debug( "Indexing entity {}:{} in scope\n   app {}\n   "
                    + "owner {}\n   name {}\n   type {} \n scope type {}", new Object[] {
                    entity.getId().getType(), entity.getId().getUuid(), applicationScope.getApplication(),
                    indexScope.getOwner(), indexScope.getName(), entityType, context
            } );
>>>>>>> 66ab3761
        }

        ValidationUtils.verifyEntityWrite( entity );

        Map<String, Object> entityAsMap = entityToMap( entity, context );

        // need prefix here because we index UUIDs as strings

<<<<<<< HEAD
        // need prefix here becuase we index UUIDs as strings
        entityAsMap.put( STRING_PREFIX + ENTITYID_FIELDNAME, 
                entity.getId().getUuid().toString().toLowerCase() );
        //index entity as a long ENTITYVERSION_FIELDNAME
        //puts it in the index
        entityAsMap.put( ENTITYVERSION_FIELDNAME, entity.getVersion().timestamp());
=======
>>>>>>> 66ab3761

        // let caller add these fields if needed
        // entityAsMap.put("created", entity.getId().getUuid().timestamp();
        // entityAsMap.put("updated", entity.getVersion().timestamp());

        String indexId = createIndexDocId( entity, context );

<<<<<<< HEAD
        logger.debug( "Indexing entity id {} data {} ", indexId, entityAsMap );
=======
        log.debug( "Indexing entity documentId {} data {} ", indexId, entityAsMap );
>>>>>>> 66ab3761

        bulkRequest.add( client.prepareIndex( indexName, entityType, indexId ).setSource( entityAsMap ) );

        maybeFlush();

        return this;
    }


    @Override
    public EntityIndexBatch deindex( final IndexScope indexScope, final Id id, final UUID version ) {

        IndexValidationUtils.validateIndexScope( indexScope );
        ValidationUtils.verifyIdentity( id );
        ValidationUtils.verifyVersion( version );

        final String context = createContextName( indexScope );
        final String entityType = id.getType();

        String indexId = createIndexDocId( id, version, context );


<<<<<<< HEAD
        if ( logger.isDebugEnabled() ) {
            logger.debug( "De-indexing entity {}:{} in scope\n   app {}\n   owner {}\n   "
                + "name {} type {}", new Object[] {
                    id.getType(), 
                    id.getUuid(), 
                    applicationScope.getApplication(), 
                    indexScope.getOwner(),
                    indexScope.getName(), 
                    indexType
            } );
=======
        if ( log.isDebugEnabled() ) {
            log.debug( "De-indexing entity {}:{} in scope\n   app {}\n   owner {}\n   " + "name {} context{}, type {},",
                    new Object[] {
                            id.getType(), id.getUuid(), applicationScope.getApplication(), indexScope.getOwner(),
                            indexScope.getName(), context, entityType
                    } );
>>>>>>> 66ab3761
        }


        log.debug( "De-indexing type {} with documentId '{}'" , entityType, indexId);

        bulkRequest.add( client.prepareDelete( indexName, entityType, indexId ).setRefresh( refresh ) );

        logger.debug( "Deindexed Entity with index id " + indexId );

        maybeFlush();

        return this;
    }


    @Override
    public EntityIndexBatch deindex( final IndexScope indexScope, final Entity entity ) {

        return deindex( indexScope, entity.getId(), entity.getVersion() );
    }


    @Override
    public EntityIndexBatch deindex( final IndexScope indexScope, final CandidateResult entity ) {

        return deindex( indexScope, entity.getId(), entity.getVersion() );
    }

    
    @Override
    public EntityIndexBatch deleteEntity(Id entityId) {

        TermQueryBuilder tqb = QueryBuilders.termQuery(
            STRING_PREFIX + ENTITYID_FIELDNAME, entityId.getUuid().toString().toLowerCase());

        DeleteByQueryResponse response = client.prepareDeleteByQuery( indexName )
            .setQuery( tqb ).execute().actionGet();

        logger.debug("Deleted entity {}:{} from all index scopes with response status = {}", 
            new Object[] { entityId.getType(), entityId.getUuid(), response.status().toString() });

        maybeFlush();

        return this;
    }


    @Override
    public EntityIndexBatch deindexPreviousVersions( Entity entity ) {

        FilteredQueryBuilder fqb = QueryBuilders.filteredQuery( QueryBuilders
                        .termQuery( STRING_PREFIX + ENTITYID_FIELDNAME,
                                entity.getId().getUuid().toString().toLowerCase() ),
                FilterBuilders.rangeFilter( ENTITYVERSION_FIELDNAME ).lt( entity.getVersion().timestamp() ) );

        DeleteByQueryResponse response = client.prepareDeleteByQuery( indexName ).setQuery( fqb ).execute().actionGet();

        //error message needs to be retooled so that it describes the entity more throughly
        logger.debug( "Deleted entity {}:{} from all index scopes with response status = {}",
                new Object[] { entity.getId().getType(), entity.getId().getUuid(), response.status().toString() } );

        maybeFlush();

        return this;
    }


    @Override
    public void execute() {
        execute( bulkRequest.setRefresh( refresh ) );
    }


    /**
     * Execute the request, check for errors, then re-init the batch for future use
     */
    private void execute( final BulkRequestBuilder request ) {

        //nothing to do, we haven't added anthing to the index
        if ( request.numberOfActions() == 0 ) {
            return;
        }

        final BulkResponse responses;

        try {
            responses = request.execute().actionGet();
<<<<<<< HEAD
        } catch (Throwable t) {
            logger.error("Unable to communicate with elasticsearch");
            failureMonitor.fail("Unable to execute batch", t);
=======
        }
        catch ( Throwable t ) {
            log.error( "Unable to communicate with elasticsearch" );
            failureMonitor.fail( "Unable to execute batch", t );
>>>>>>> 66ab3761
            throw t;
        }


        failureMonitor.success();

        for ( BulkItemResponse response : responses ) {
            if ( response.isFailed() ) {
                throw new RuntimeException(
                        "Unable to index documents.  Errors are :" + response.getFailure().getMessage() );
            }
        }

        initBatch();
    }


    @Override
    public void executeAndRefresh() {
        execute( bulkRequest.setRefresh( true ) );
    }


    private void maybeFlush() {
        count++;

        if ( count % autoFlushSize == 0 ) {
            execute();
            count = 0;
        }
    }


    /**
     * Set the entity as a map with the context
     * @param entity The entity
     * @param context The context this entity appears in
     * @return
     */
    private static Map entityToMap( final Entity entity, final String context ) {
        final Map entityMap = entityToMap( entity );

        //add the context for filtering later
        entityMap.put( ENTITY_CONTEXT_FIELDNAME, context );

        //but the fieldname
        //we have to prefix because we use query equality to seek this later.  TODO see if we can make this more declarative
        entityMap.put( ENTITYID_ID_FIELDNAME, IndexingUtils.idString(entity.getId()).toLowerCase() );

        return entityMap;
    }


    /**
     * Convert Entity to Map and Adding prefixes for types:
     * <pre>
     * su_ - String unanalyzed field
     * sa_ - String analyzed field
     * go_ - Location field nu_ - Number field
     * bu_ - Boolean field
     * </pre>
     */
    private static Map entityToMap( EntityObject entity ) {

        Map<String, Object> entityMap = new HashMap<String, Object>();

        for ( Object f : entity.getFields().toArray() ) {

            Field field = ( Field ) f;

            if ( f instanceof ListField ) {
                List list = ( List ) field.getValue();
                entityMap.put( field.getName().toLowerCase(), new ArrayList( processCollectionForMap( list ) ) );

                if ( !list.isEmpty() ) {
                    if ( list.get( 0 ) instanceof String ) {
                        Joiner joiner = Joiner.on( " " ).skipNulls();
                        String joined = joiner.join( list );
                        entityMap.put( ANALYZED_STRING_PREFIX + field.getName().toLowerCase(),
                                new ArrayList( processCollectionForMap( list ) ) );
                    }
                }
            }
            else if ( f instanceof ArrayField ) {
                List list = ( List ) field.getValue();
                entityMap.put( field.getName().toLowerCase(), new ArrayList( processCollectionForMap( list ) ) );
            }
            else if ( f instanceof SetField ) {
                Set set = ( Set ) field.getValue();
                entityMap.put( field.getName().toLowerCase(), new ArrayList( processCollectionForMap( set ) ) );
            }
            else if ( f instanceof EntityObjectField ) {
                EntityObject eo = ( EntityObject ) field.getValue();
                entityMap.put( field.getName().toLowerCase(), entityToMap( eo ) ); // recursion
            }
            else if ( f instanceof StringField ) {

                // index in lower case because Usergrid queries are case insensitive
                entityMap.put( ANALYZED_STRING_PREFIX + field.getName().toLowerCase(),
                        ( ( String ) field.getValue() ).toLowerCase() );
                entityMap.put( STRING_PREFIX + field.getName().toLowerCase(),
                        ( ( String ) field.getValue() ).toLowerCase() );
            }
            else if ( f instanceof LocationField ) {
                LocationField locField = ( LocationField ) f;
                Map<String, Object> locMap = new HashMap<String, Object>();

                // field names lat and lon trigger ElasticSearch geo location
                locMap.put( "lat", locField.getValue().getLatitude() );
                locMap.put( "lon", locField.getValue().getLongitude() );
                entityMap.put( GEO_PREFIX + field.getName().toLowerCase(), locMap );
            }
            else if ( f instanceof DoubleField || f instanceof FloatField || f instanceof IntegerField
                    || f instanceof LongField ) {

                entityMap.put( NUMBER_PREFIX + field.getName().toLowerCase(), field.getValue() );
            }
            else if ( f instanceof BooleanField ) {

                entityMap.put( BOOLEAN_PREFIX + field.getName().toLowerCase(), field.getValue() );
            }
            else if ( f instanceof UUIDField ) {

                entityMap.put( STRING_PREFIX + field.getName().toLowerCase(),
                        field.getValue().toString().toLowerCase() );
            }
            else {
                entityMap.put( field.getName().toLowerCase(), field.getValue() );
            }
        }

        return entityMap;
    }


    private static Collection processCollectionForMap( final Collection c ) {
        if ( c.isEmpty() ) {
            return c;
        }
        List processed = new ArrayList();
        Object sample = c.iterator().next();

        if ( sample instanceof Entity ) {
            for ( Object o : c.toArray() ) {
                Entity e = ( Entity ) o;
                processed.add( entityToMap( e ) );
            }
        }
        else if ( sample instanceof List ) {
            for ( Object o : c.toArray() ) {
                List list = ( List ) o;
                processed.add( processCollectionForMap( list ) ); // recursion;
            }
        }
        else if ( sample instanceof Set ) {
            for ( Object o : c.toArray() ) {
                Set set = ( Set ) o;
                processed.add( processCollectionForMap( set ) ); // recursion;
            }
        }
        else {
            for ( Object o : c.toArray() ) {
                processed.add( o );
            }
        }
        return processed;
    }


    private void initBatch() {
        this.bulkRequest = client.prepareBulk();
    }

}<|MERGE_RESOLUTION|>--- conflicted
+++ resolved
@@ -30,8 +30,6 @@
 import org.elasticsearch.action.bulk.BulkRequestBuilder;
 import org.elasticsearch.action.bulk.BulkResponse;
 import org.elasticsearch.client.Client;
-import org.elasticsearch.index.query.FilterBuilders;
-import org.elasticsearch.index.query.FilteredQueryBuilder;
 import org.slf4j.Logger;
 import org.slf4j.LoggerFactory;
 
@@ -63,30 +61,19 @@
 
 import static org.apache.usergrid.persistence.index.impl.IndexingUtils.ANALYZED_STRING_PREFIX;
 import static org.apache.usergrid.persistence.index.impl.IndexingUtils.BOOLEAN_PREFIX;
-<<<<<<< HEAD
-import static org.apache.usergrid.persistence.index.impl.IndexingUtils.ENTITYID_FIELDNAME;
-import static org.apache.usergrid.persistence.index.impl.IndexingUtils.ENTITYVERSION_FIELDNAME;
-=======
 import static org.apache.usergrid.persistence.index.impl.IndexingUtils.ENTITYID_ID_FIELDNAME;
 import static org.apache.usergrid.persistence.index.impl.IndexingUtils.ENTITY_CONTEXT_FIELDNAME;
->>>>>>> 66ab3761
 import static org.apache.usergrid.persistence.index.impl.IndexingUtils.GEO_PREFIX;
 import static org.apache.usergrid.persistence.index.impl.IndexingUtils.NUMBER_PREFIX;
 import static org.apache.usergrid.persistence.index.impl.IndexingUtils.STRING_PREFIX;
 import static org.apache.usergrid.persistence.index.impl.IndexingUtils.createIndexDocId;
 import static org.apache.usergrid.persistence.index.impl.IndexingUtils.createIndexName;
-<<<<<<< HEAD
-import org.elasticsearch.action.deletebyquery.DeleteByQueryResponse;
-import org.elasticsearch.index.query.QueryBuilders;
-import org.elasticsearch.index.query.TermQueryBuilder;
-=======
 import static org.apache.usergrid.persistence.index.impl.IndexingUtils.createContextName;
->>>>>>> 66ab3761
 
 
 public class EsEntityIndexBatchImpl implements EntityIndexBatch {
 
-    private static final Logger logger = LoggerFactory.getLogger( EsEntityIndexBatchImpl.class );
+    private static final Logger log = LoggerFactory.getLogger( EsEntityIndexBatchImpl.class );
 
     private final ApplicationScope applicationScope;
 
@@ -121,29 +108,18 @@
     @Override
     public EntityIndexBatch index( final IndexScope indexScope, final Entity entity ) {
 
+
         IndexValidationUtils.validateIndexScope( indexScope );
 
         final String context = createContextName( indexScope );
         final String entityType = entity.getId().getType();
 
-<<<<<<< HEAD
-        if ( logger.isDebugEnabled() ) {
-            logger.debug( "Indexing entity {}:{} in scope\n   app {}\n   "
-                + "owner {}\n   name {}\n   type {}", new Object[] {
-                    entity.getId().getType(), 
-                    entity.getId().getUuid(), 
-                    applicationScope.getApplication(), 
-                    indexScope.getOwner(), 
-                    indexScope.getName(), indexType
-            });
-=======
         if ( log.isDebugEnabled() ) {
             log.debug( "Indexing entity {}:{} in scope\n   app {}\n   "
                     + "owner {}\n   name {}\n   type {} \n scope type {}", new Object[] {
                     entity.getId().getType(), entity.getId().getUuid(), applicationScope.getApplication(),
                     indexScope.getOwner(), indexScope.getName(), entityType, context
             } );
->>>>>>> 66ab3761
         }
 
         ValidationUtils.verifyEntityWrite( entity );
@@ -152,15 +128,6 @@
 
         // need prefix here because we index UUIDs as strings
 
-<<<<<<< HEAD
-        // need prefix here becuase we index UUIDs as strings
-        entityAsMap.put( STRING_PREFIX + ENTITYID_FIELDNAME, 
-                entity.getId().getUuid().toString().toLowerCase() );
-        //index entity as a long ENTITYVERSION_FIELDNAME
-        //puts it in the index
-        entityAsMap.put( ENTITYVERSION_FIELDNAME, entity.getVersion().timestamp());
-=======
->>>>>>> 66ab3761
 
         // let caller add these fields if needed
         // entityAsMap.put("created", entity.getId().getUuid().timestamp();
@@ -168,11 +135,7 @@
 
         String indexId = createIndexDocId( entity, context );
 
-<<<<<<< HEAD
-        logger.debug( "Indexing entity id {} data {} ", indexId, entityAsMap );
-=======
         log.debug( "Indexing entity documentId {} data {} ", indexId, entityAsMap );
->>>>>>> 66ab3761
 
         bulkRequest.add( client.prepareIndex( indexName, entityType, indexId ).setSource( entityAsMap ) );
 
@@ -195,25 +158,12 @@
         String indexId = createIndexDocId( id, version, context );
 
 
-<<<<<<< HEAD
-        if ( logger.isDebugEnabled() ) {
-            logger.debug( "De-indexing entity {}:{} in scope\n   app {}\n   owner {}\n   "
-                + "name {} type {}", new Object[] {
-                    id.getType(), 
-                    id.getUuid(), 
-                    applicationScope.getApplication(), 
-                    indexScope.getOwner(),
-                    indexScope.getName(), 
-                    indexType
-            } );
-=======
         if ( log.isDebugEnabled() ) {
             log.debug( "De-indexing entity {}:{} in scope\n   app {}\n   owner {}\n   " + "name {} context{}, type {},",
                     new Object[] {
                             id.getType(), id.getUuid(), applicationScope.getApplication(), indexScope.getOwner(),
                             indexScope.getName(), context, entityType
                     } );
->>>>>>> 66ab3761
         }
 
 
@@ -221,7 +171,7 @@
 
         bulkRequest.add( client.prepareDelete( indexName, entityType, indexId ).setRefresh( refresh ) );
 
-        logger.debug( "Deindexed Entity with index id " + indexId );
+        log.debug( "Deindexed Entity with index id " + indexId );
 
         maybeFlush();
 
@@ -301,16 +251,13 @@
 
         try {
             responses = request.execute().actionGet();
-<<<<<<< HEAD
         } catch (Throwable t) {
             logger.error("Unable to communicate with elasticsearch");
             failureMonitor.fail("Unable to execute batch", t);
-=======
         }
         catch ( Throwable t ) {
             log.error( "Unable to communicate with elasticsearch" );
             failureMonitor.fail( "Unable to execute batch", t );
->>>>>>> 66ab3761
             throw t;
         }
 
@@ -387,8 +334,6 @@
 
                 if ( !list.isEmpty() ) {
                     if ( list.get( 0 ) instanceof String ) {
-                        Joiner joiner = Joiner.on( " " ).skipNulls();
-                        String joined = joiner.join( list );
                         entityMap.put( ANALYZED_STRING_PREFIX + field.getName().toLowerCase(),
                                 new ArrayList( processCollectionForMap( list ) ) );
                     }
