--- conflicted
+++ resolved
@@ -113,12 +113,9 @@
     private final Timer addWriteAliasTimer;
     private final Timer addReadAliasTimer;
     private final Timer searchTimer;
-<<<<<<< HEAD
-=======
     private final Timer allVersionsTimerFuture;
     private final Timer deletePreviousTimerFuture;
     private final Meter errorMeter;
->>>>>>> 45271d7a
 
     /**
      * We purposefully make this per instance. Some indexes may work, while others may fail
@@ -192,10 +189,6 @@
         this.cursorTimer = metricsFactory
             .getTimer( EsEntityIndexImpl.class, "search.cursor.timer" );
         this.getVersionsTimer =metricsFactory
-<<<<<<< HEAD
-            .getTimer( EsEntityIndexImpl.class, "es.entity.index.get.versions.timer" );
-
-=======
             .getTimer( EsEntityIndexImpl.class, "get.versions.timer" );
         this.allVersionsTimer =  metricsFactory
             .getTimer( EsEntityIndexImpl.class, "delete.all.versions.timer" );
@@ -207,7 +200,7 @@
             .getTimer( EsEntityIndexImpl.class, "delete.previous.versions.timer.future" );
 
         this.errorMeter = metricsFactory.getMeter(EsEntityIndexImpl.class,"errors");
->>>>>>> 45271d7a
+
 
         final MapScope mapScope = new MapScopeImpl( appScope.getApplication(), "cursorcache" );
 
