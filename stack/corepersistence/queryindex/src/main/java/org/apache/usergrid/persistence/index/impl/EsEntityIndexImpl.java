--- conflicted
+++ resolved
@@ -297,16 +297,10 @@
         }
 
         Map<String, Object> entityAsMap = EsEntityIndexImpl.entityToMap(entity);
-<<<<<<< HEAD
-        entityAsMap.put("created", entity.getId().getUuid().timestamp());
-        entityAsMap.put("updated", entity.getVersion().timestamp());
+
+        // needed to retrieve entity via collection module
+        entityAsMap.put(COLLECTION_SCOPE_FIELDNAME, targetScope );
         entityAsMap.put(ENTITYID_FIELDNAME,entity.getId().getUuid().toString());
-
-=======
-
-        // needed to retrieve entity via collection module
->>>>>>> ce1fc27e
-        entityAsMap.put(COLLECTION_SCOPE_FIELDNAME, targetScope ); 
 
         // let caller add these fields if needed
         // entityAsMap.put("created", entity.getId().getUuid().timestamp();
