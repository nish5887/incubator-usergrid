--- conflicted
+++ resolved
@@ -30,7 +30,8 @@
 import org.apache.usergrid.persistence.core.scope.ApplicationScope;
 import org.apache.usergrid.persistence.core.util.Health;
 import org.apache.usergrid.persistence.core.util.ValidationUtils;
-import org.apache.usergrid.persistence.index.EntityIndex;
+import org.apache.usergrid.persistence.index.AliasedEntityIndex;
+import org.apache.usergrid.persistence.index.AliasedEntityIndex.AliasType;
 import org.apache.usergrid.persistence.index.EntityIndexBatch;
 import org.apache.usergrid.persistence.index.IndexFig;
 import org.apache.usergrid.persistence.index.IndexIdentifier;
@@ -83,33 +84,9 @@
 import org.elasticsearch.search.sort.SortOrder;
 import org.slf4j.Logger;
 import org.slf4j.LoggerFactory;
-
-<<<<<<< HEAD
-=======
-import org.apache.usergrid.persistence.core.scope.ApplicationScope;
-import org.apache.usergrid.persistence.core.util.Health;
-import org.apache.usergrid.persistence.core.util.ValidationUtils;
-import org.apache.usergrid.persistence.index.exceptions.IndexException;
-import org.apache.usergrid.persistence.index.query.CandidateResult;
-import org.apache.usergrid.persistence.index.query.CandidateResults;
-import org.apache.usergrid.persistence.index.query.Query;
-import org.apache.usergrid.persistence.model.entity.Id;
-import org.apache.usergrid.persistence.model.entity.SimpleId;
-import org.apache.usergrid.persistence.model.util.UUIDGenerator;
-
-import com.google.common.collect.ImmutableMap;
-import com.google.inject.Inject;
-import com.google.inject.assistedinject.Assisted;
 import rx.Observable;
 import rx.functions.Func1;
-import rx.schedulers.Schedulers;
-
-import static org.apache.usergrid.persistence.index.impl.IndexingUtils.BOOLEAN_PREFIX;
-import static org.apache.usergrid.persistence.index.impl.IndexingUtils.NUMBER_PREFIX;
-import static org.apache.usergrid.persistence.index.impl.IndexingUtils.SPLITTER;
-import static org.apache.usergrid.persistence.index.impl.IndexingUtils.STRING_PREFIX;
-
->>>>>>> 31bb3f18
+
 
 /**
  * Implements index using ElasticSearch Java API.
@@ -468,10 +445,6 @@
             @Override
             public boolean doOp() {
                 try {
-<<<<<<< HEAD
-                    esProvider.getClient().admin().indices()
-                            .prepareRefresh( alias.getWriteAlias() ).execute().actionGet();
-=======
                     String[]  indexes = getIndexes(AliasType.Read);
                     Observable.from(indexes).map(new Func1<String, String>() {
                         @Override
@@ -481,7 +454,6 @@
                         }
                     }).toBlocking().last();
 
->>>>>>> 31bb3f18
                     logger.debug( "Refreshed index: " + alias);
 
                     return true;
