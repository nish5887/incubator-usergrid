--- conflicted
+++ resolved
@@ -82,11 +82,6 @@
 import com.google.inject.assistedinject.Assisted;
 
 import static org.apache.usergrid.persistence.index.impl.IndexingUtils.BOOLEAN_PREFIX;
-<<<<<<< HEAD
-import static org.apache.usergrid.persistence.index.impl.IndexingUtils.ENTITY_ID_FIELDNAME;
-import static org.apache.usergrid.persistence.index.impl.IndexingUtils.ENTITY_VERSION_FIELDNAME;
-=======
->>>>>>> 74866a56
 import static org.apache.usergrid.persistence.index.impl.IndexingUtils.NUMBER_PREFIX;
 import static org.apache.usergrid.persistence.index.impl.IndexingUtils.SPLITTER;
 import static org.apache.usergrid.persistence.index.impl.IndexingUtils.STRING_PREFIX;
@@ -262,15 +257,9 @@
         SearchResponse searchResponse;
 
         if ( query.getCursor() == null ) {
-<<<<<<< HEAD
-            SearchRequestBuilder srb = esProvider.getClient().prepareSearch( indexName ).setTypes( entityTypes )
-                                                 .setScroll( cursorTimeout + "m" ).setQuery( qb );
-
-=======
             SearchRequestBuilder srb = esProvider.getClient().prepareSearch( indexName )
                     .setTypes( entityTypes )
                     .setScroll( cursorTimeout + "m" ).setQuery( qb );
->>>>>>> 74866a56
 
             final FilterBuilder fb = query.createFilterBuilder();
 
@@ -430,14 +419,8 @@
     @Override
     public int getPendingTasks() {
 
-<<<<<<< HEAD
-        final PendingClusterTasksResponse tasksResponse =
-                esProvider.getClient().admin().cluster().pendingClusterTasks( new PendingClusterTasksRequest() )
-                          .actionGet();
-=======
         final PendingClusterTasksResponse tasksResponse = esProvider.getClient().admin()
                 .cluster().pendingClusterTasks( new PendingClusterTasksRequest() ).actionGet();
->>>>>>> 74866a56
 
         return tasksResponse.pendingTasks().size();
     }
