--- conflicted
+++ resolved
@@ -22,8 +22,7 @@
 import org.apache.usergrid.persistence.model.entity.Entity;
 import org.apache.usergrid.persistence.index.query.Query;
 import org.apache.usergrid.persistence.index.query.CandidateResults;
-
-import java.util.UUID;
+import org.apache.usergrid.persistence.model.entity.Id;
 
 
 /**
@@ -46,48 +45,14 @@
     /**
      * Execute query in Usergrid syntax.
      */
-<<<<<<< HEAD
-    public Results search( CollectionScope scope, Query query );
 
-    /** 
-     * Search within Connections of a specific Entity and Connection Type. 
-     * @param query Represents Query created from Usergrid syntax query string.
-     */
-    public Results searchConnections( Entity source, String type, Query query  );
-
-    /** 
-     * Search within Connections of a specific Entity and across specific types.
-     * @param query Represents Query created from Usergrid syntax query string.
-     */
-    public Results searchConnections( Entity source, List<String> types, Query query);
-
-    /** 
-     * Index a named and one-way Connection from a Source to a Target entity. 
-     * @param target Entity that is the target of the Connection (e.g. beer).
-     * @param targetScope CollectionScope of the target Entity (e.g. beverages)
-     */
-    void indexConnection( Entity source, String type, Entity target, CollectionScope targetScope );   
-
-    /** 
-     * Delete single Connection from index. 
-     * @param target Entity that is the target of the Connection (e.g. beer).
-     */
-    void deindexConnection( Id source, String type, Entity target );
-
-    /**
-     * Find versions prior to this version
-     * @param id entity id
-     * @param collScope CollectionScope of the entity
-     */
-    Results getEntityVersions (Id id, CollectionScope collScope);
-
-=======
     public CandidateResults search( Query query );
->>>>>>> 7a6ef519
 
     /**
      * Force refresh of index (should be used for testing purposes only).
      */
     public void refresh();
 
+    public CandidateResults getEntityVersions(Id id);
+
 }