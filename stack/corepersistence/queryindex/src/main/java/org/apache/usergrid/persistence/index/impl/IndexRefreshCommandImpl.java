--- conflicted
+++ resolved
@@ -157,17 +157,10 @@
                 new DeIndexRequest(aliases, appScope, edge, entity.getId(), entity.getVersion());
 
             //delete the item
-<<<<<<< HEAD
             IndexOperationMessage indexOperationMessage =
                 new IndexOperationMessage();
             indexOperationMessage.addDeIndexRequest( deIndexRequest );
             producer.put( indexOperationMessage );
-=======
-            IndexIdentifierImpl.IndexOperationMessage indexOperationMessage =
-                new IndexIdentifierImpl.IndexOperationMessage();
-            indexOperationMessage.addDeIndexRequest(deIndexRequest);
-            producer.put(indexOperationMessage);
->>>>>>> 8f592ddf
 
             refreshTimer.stop();
         });
