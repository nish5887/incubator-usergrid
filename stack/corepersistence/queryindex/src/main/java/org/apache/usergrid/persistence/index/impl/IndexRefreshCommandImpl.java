--- conflicted
+++ resolved
@@ -71,12 +71,8 @@
                                     final IndexCache indexCache ) {
 
 
-<<<<<<< HEAD
-        this.timer = metricsFactory.getTimer( IndexRefreshCommandImpl.class, "index.refresh.timer" );
-=======
         this.timer = metricsFactory.getTimer( IndexRefreshCommandImpl.class, "index.refresh" );
-        this.alias = indexIdentifier.getAlias();
->>>>>>> aebab48f
+
         this.esProvider = esProvider;
         this.producer = producer;
         this.indexFig = indexFig;
