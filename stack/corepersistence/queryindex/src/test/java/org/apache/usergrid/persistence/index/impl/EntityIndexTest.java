--- conflicted
+++ resolved
@@ -797,10 +797,8 @@
 
         batch.index( indexSCope, user );
         batch.execute().get();
-<<<<<<< HEAD
-        ei.refreshAsync().toBlocking().last();
-=======
-        ei.refresh();
+        ei.refreshAsync().toBlocking().last();
+
 
         final String query = "where string = 'I am*'";
 
@@ -816,7 +814,6 @@
             entityIndex.search( indexSCope, SearchTypes.fromTypes( entityId.getType() ), queryNoWildCard, 10 );
 
         assertEquals( 0, noWildCardResults.size() );
->>>>>>> d36ae2a4
     }
 
 
