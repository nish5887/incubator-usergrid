/*
 * Licensed to the Apache Software Foundation (ASF) under one or more
 *  contributor license agreements.  The ASF licenses this file to You
 * under the Apache License, Version 2.0 (the "License"); you may not
 * use this file except in compliance with the License.
 * You may obtain a copy of the License at
 *
 *     http://www.apache.org/licenses/LICENSE-2.0
 *
 * Unless required by applicable law or agreed to in writing, software
 * distributed under the License is distributed on an "AS IS" BASIS,
 * WITHOUT WARRANTIES OR CONDITIONS OF ANY KIND, either express or implied.
 * See the License for the specific language governing permissions and
 * limitations under the License.  For additional information regarding
 * copyright in this work, please see the NOTICE file in the top level
 * directory of this distribution.
 */
package org.apache.usergrid.persistence.index.impl;

import com.fasterxml.jackson.core.type.TypeReference;
import com.fasterxml.jackson.databind.ObjectMapper;
import com.google.common.collect.Maps;
import com.google.inject.Inject;
import java.io.IOException;
import java.io.InputStream;
import java.util.HashMap;
import java.util.LinkedHashMap;
import java.util.List;
import java.util.Map;
import java.util.concurrent.TimeUnit;

import org.apache.commons.lang3.time.StopWatch;
import org.apache.usergrid.persistence.collection.CollectionScope;
import org.apache.usergrid.persistence.collection.EntityCollectionManager;
import org.apache.usergrid.persistence.collection.EntityCollectionManagerFactory;
import org.apache.usergrid.persistence.collection.guice.MvccEntityDelete;
import org.apache.usergrid.persistence.core.cassandra.CassandraRule;
import org.apache.usergrid.persistence.collection.guice.MigrationManagerRule;
import org.apache.usergrid.persistence.collection.impl.CollectionScopeImpl;
import org.apache.usergrid.persistence.collection.util.EntityUtils;
import org.apache.usergrid.persistence.core.cassandra.ITRunner;
import org.apache.usergrid.persistence.core.consistency.AsyncProcessor;
import org.apache.usergrid.persistence.core.consistency.QueueListenerHelper;
import org.apache.usergrid.persistence.core.scope.OrganizationScope;
import org.apache.usergrid.persistence.core.scope.OrganizationScopeImpl;
import org.apache.usergrid.persistence.index.EntityIndex;
import org.apache.usergrid.persistence.index.EntityIndexFactory;
import org.apache.usergrid.persistence.index.guice.TestIndexModule;
import org.apache.usergrid.persistence.index.utils.UUIDUtils;
import org.apache.usergrid.persistence.model.entity.Entity;
import org.apache.usergrid.persistence.model.entity.Id;
import org.apache.usergrid.persistence.model.entity.SimpleId;
import org.apache.usergrid.persistence.model.field.StringField;
import org.apache.usergrid.persistence.model.util.UUIDGenerator;
import org.apache.usergrid.persistence.index.query.Query;
import org.apache.usergrid.persistence.index.query.Results;
import org.jukito.UseModules;
import static org.junit.Assert.assertEquals;
import static org.junit.Assert.assertNotNull;
import static org.junit.Assert.assertTrue;

import org.junit.ClassRule;
import org.junit.Rule;
import org.junit.Test;
import org.junit.runner.RunWith;
import org.slf4j.Logger;
import org.slf4j.LoggerFactory;


@RunWith(ITRunner.class)
@UseModules({ TestIndexModule.class })
public class EntityIndexTest extends BaseIT {

    private static final Logger log = LoggerFactory.getLogger(EntityIndexTest.class);

    @ClassRule
    public static CassandraRule cass = new CassandraRule();

    @Rule
    public ElasticSearchRule elasticSearchRule = new ElasticSearchRule();

    @Inject
    @Rule
    public MigrationManagerRule migrationManagerRule;

    @Inject
    public EntityIndexFactory cif;

    @Inject
    public EntityCollectionManagerFactory cmf;

    @Inject
    @MvccEntityDelete
    public AsyncProcessor entityDelete ;

    @Test
    public void testIndex() throws IOException {

        final int MAX_ENTITIES = 100;

        Id orgId = new SimpleId("organization");
        OrganizationScope orgScope = new OrganizationScopeImpl(orgId);
        Id appId = new SimpleId("application");
        CollectionScope appScope = new CollectionScopeImpl(orgId, appId, "test-app");
        CollectionScope scope = new CollectionScopeImpl(appId, orgId, "contacts");

        EntityIndex entityIndex = cif.createEntityIndex(orgScope, appScope);
        EntityCollectionManager entityManager = cmf.createCollectionManager(scope);

        InputStream is = this.getClass().getResourceAsStream("/sample-large.json");
        ObjectMapper mapper = new ObjectMapper();
        List<Object> sampleJson = mapper.readValue(is, new TypeReference<List<Object>>() {
        });

        int count = 0;
        StopWatch timer = new StopWatch();
        timer.start();
        for (Object o : sampleJson) {

            Map<String, Object> item = (Map<String, Object>) o;

            Entity entity = new Entity(new SimpleId(UUIDGenerator.newTimeUUID(), scope.getName()));
<<<<<<< HEAD
            entity = EntityMapUtils.fromMap(entity, item);
            EntityUtils.setVersion(entity, UUIDGenerator.newTimeUUID());
=======
            entity = EntityIndexMapUtils.fromMap( entity, item );
            EntityUtils.setVersion( entity, UUIDGenerator.newTimeUUID() );
>>>>>>> ce1fc27e

            entity = entityManager.write(entity).toBlockingObservable().last();

            entityIndex.index(scope, entity);

            if (count++ > MAX_ENTITIES) {
                break;
            }
        }
        timer.stop();
        log.info("Total time to index {} entries {}ms, average {}ms/entry",
                new Object[]{count, timer.getTime(), timer.getTime() / count});

        entityIndex.refresh();

        testQueries(entityIndex, scope);
    }


    @Test
    public void testDeindex() {

        Id orgId = new SimpleId("organization");
        OrganizationScope orgScope = new OrganizationScopeImpl(orgId);
        Id appId = new SimpleId("application");
        CollectionScope appScope = new CollectionScopeImpl(orgId, appId, "test-app");
        CollectionScope scope = new CollectionScopeImpl(appId, orgId, "fastcars");

        EntityIndex entityIndex = cif.createEntityIndex(orgScope, appScope);
        EntityCollectionManager entityManager = cmf.createCollectionManager(scope);

        Map entityMap = new HashMap() {{
            put("name", "Ferrari 212 Inter");
            put("introduced", 1952);
            put("topspeed", 215);
        }};

<<<<<<< HEAD
        Entity entity = EntityMapUtils.fromMap(entityMap);
        EntityUtils.setId(entity, new SimpleId("fastcar"));
        entity = entityManager.write(entity).toBlockingObservable().last();
        entityIndex.index(scope, entity);
=======
        Entity entity = EntityIndexMapUtils.fromMap( entityMap );
        EntityUtils.setId( entity, new SimpleId( "fastcar" ));
        entity = entityManager.write( entity ).toBlockingObservable().last();
        entityIndex.index( scope, entity );
>>>>>>> ce1fc27e

        entityIndex.refresh();

        Results results = entityIndex.search(scope, Query.fromQL("name contains 'Ferrari*'"));
        assertEquals(1, results.size());

        entityManager.delete(entity.getId());
        entityIndex.deindex(scope, entity);

        entityIndex.refresh();

        results = entityIndex.search(scope, Query.fromQL("name contains 'Ferrari*'"));
        assertEquals(0, results.size());
    }


    private void testQuery(EntityIndex entityIndex, CollectionScope scope, String queryString, int num) {

        StopWatch timer = new StopWatch();
        timer.start();
        Query query = Query.fromQL(queryString);
        query.setLimit(1000);
        Results results = entityIndex.search(scope, query);
        timer.stop();

        if (num == 1) {
            assertNotNull(results.getEntity() != null);
        } else {
            assertEquals(num, results.size());
        }
        log.debug("Query time {}ms", timer.getTime());
    }


    private void testQueries(EntityIndex entityIndex, CollectionScope scope) {

        testQuery(entityIndex, scope, "name = 'Morgan Pierce'", 1);

        testQuery(entityIndex, scope, "name = 'morgan pierce'", 1);

        testQuery(entityIndex, scope, "name = 'Morgan'", 0);

        testQuery(entityIndex, scope, "name contains 'Morgan'", 1);

        testQuery(entityIndex, scope, "company > 'GeoLogix'", 64);

        testQuery(entityIndex, scope, "gender = 'female'", 45);

        testQuery(entityIndex, scope, "name = 'Minerva Harrell' and age > 39", 1);

        testQuery(entityIndex, scope, "name = 'Minerva Harrell' and age > 39 and age < 41", 1);

        testQuery(entityIndex, scope, "name = 'Minerva Harrell' and age > 40", 0);

        testQuery(entityIndex, scope, "name = 'Minerva Harrell' and age >= 40", 1);

        testQuery(entityIndex, scope, "name = 'Minerva Harrell' and age <= 40", 1);
    }


    @Test
    public void testEntityToMap() throws IOException {

        InputStream is = this.getClass().getResourceAsStream("/sample-small.json");
        ObjectMapper mapper = new ObjectMapper();
        List<Object> contacts = mapper.readValue(is, new TypeReference<List<Object>>() {
        });

        for (Object o : contacts) {

            Map<String, Object> map1 = (Map<String, Object>) o;

            // convert map to entity
<<<<<<< HEAD
            Entity entity1 = EntityMapUtils.fromMap(map1);

            // convert entity back to map
            Map map2 = EntityMapUtils.toMap(entity1);
=======
            Entity entity1 = EntityIndexMapUtils.fromMap( map1 );

            // convert entity back to map
            Map map2 = EntityIndexMapUtils.toMap( entity1 );
>>>>>>> ce1fc27e

            // the two maps should be the same except for six new system properties
            Map diff = Maps.difference(map1, map2).entriesDiffering();
            assertEquals(6, diff.size());
        }
    }

    @Test
    public void getEntityVersions() throws Exception {

        Id orgId = new SimpleId("organization");
        OrganizationScope orgScope = new OrganizationScopeImpl(orgId);
        Id appId = new SimpleId("application");
        CollectionScope appScope = new CollectionScopeImpl(orgId, appId, "test-app");
        CollectionScope scope = new CollectionScopeImpl(appId, orgId, "user");

        EntityIndex entityIndex = cif.createEntityIndex(orgScope, appScope);
        EntityCollectionManager entityManager = cmf.createCollectionManager(scope);

        final String middleName = "middleName" + UUIDUtils.newTimeUUID();
        Map<String, Object> properties = new LinkedHashMap<String, Object>();
        properties.put("username", "edanuff");
        properties.put("email", "ed@anuff.com");
        properties.put("middlename", middleName);

        Map entityMap = new HashMap() {{
            put("username", "edanuff");
            put("email", "ed@anuff.com");
            put("middlename", middleName);
        }};

        Entity user = EntityMapUtils.fromMap(entityMap);
        EntityUtils.setId(user, new SimpleId("edanuff"));
        user = entityManager.write(user).toBlockingObservable().last();
        entityIndex.index(scope, user);

        user.setField(new StringField("address1", "1782 address st"));
        user = entityManager.write(user).toBlockingObservable().last();
        entityIndex.index(scope, user);
        user.setField(new StringField("address2", "apt 508"));
        user = entityManager.write(user).toBlockingObservable().last();
        entityIndex.index(scope, user);
        user.setField(new StringField("address3", "apt 508"));
        user = entityManager.write(user).toBlockingObservable().last();
        entityIndex.index(scope, user);
        entityIndex.refresh();

        Results results = entityIndex.getEntityVersions(user.getId(), scope);
        List<Entity> entities = results.getEntities(true);
        assertEquals(entities.size(), 4);
        assertEquals(entities.get(0).getId(), user.getId());
        assertEquals(entities.get(3).getVersion(), user.getVersion());
    }

    @Test
    public void deleteVerification() throws Exception {

        Id orgId = new SimpleId("organization");
        OrganizationScope orgScope = new OrganizationScopeImpl(orgId);
        Id appId = new SimpleId("application");
        CollectionScope appScope = new CollectionScopeImpl(orgId, appId, "test-app");
        CollectionScope scope = new CollectionScopeImpl(appId, orgId, "user");

        EntityIndex ei = cif.createEntityIndex(orgScope, appScope);
        EntityCollectionManager em = cmf.createCollectionManager(scope);

        QueueListenerHelper helper = new QueueListenerHelper(entityDelete,2,0);

        final String middleName = "middleName" + UUIDUtils.newTimeUUID();
        Map entityMap = new HashMap() {{
            put("username", "edanuff");
            put("email", "ed@anuff.com");
            put("middlename", middleName);
        }};

        Entity user = EntityMapUtils.fromMap(entityMap);
        EntityUtils.setId(user, new SimpleId("edanuff"));
        user = em.write(user).toBlockingObservable().last();
        ei.index(scope, user);
        user.setField(new StringField("address1","1782 address st"));
        user = em.write(user).toBlockingObservable().last();
        ei.index(scope, user);
        user.setField(new StringField("address2", "apt 508"));
        user = em.write(user).toBlockingObservable().last();
        ei.index(scope, user);
        user.setField(new StringField("address3","apt 508"));
        user = em.write(user).toBlockingObservable().last();
        ei.index(scope, user);
        ei.refresh();

        user = em.load(user.getId()).toBlockingObservable().last();
        em.delete(user.getId()).toBlockingObservable().last();
        try {
            helper.awaitWithoutErrors(10, TimeUnit.SECONDS);
        }catch(Throwable e){
            throw new Exception(e);
        }
        // EntityRef
        Query query = new Query();
        query.addEqualityFilter( "username", "edanuff" );
        Results r = ei.search( scope , query );

        assertTrue(r.size() == 0);
    }
}


<|MERGE_RESOLUTION|>--- conflicted
+++ resolved
@@ -120,13 +120,9 @@
             Map<String, Object> item = (Map<String, Object>) o;
 
             Entity entity = new Entity(new SimpleId(UUIDGenerator.newTimeUUID(), scope.getName()));
-<<<<<<< HEAD
-            entity = EntityMapUtils.fromMap(entity, item);
-            EntityUtils.setVersion(entity, UUIDGenerator.newTimeUUID());
-=======
+
             entity = EntityIndexMapUtils.fromMap( entity, item );
             EntityUtils.setVersion( entity, UUIDGenerator.newTimeUUID() );
->>>>>>> ce1fc27e
 
             entity = entityManager.write(entity).toBlockingObservable().last();
 
@@ -164,17 +160,11 @@
             put("topspeed", 215);
         }};
 
-<<<<<<< HEAD
-        Entity entity = EntityMapUtils.fromMap(entityMap);
-        EntityUtils.setId(entity, new SimpleId("fastcar"));
-        entity = entityManager.write(entity).toBlockingObservable().last();
-        entityIndex.index(scope, entity);
-=======
+
         Entity entity = EntityIndexMapUtils.fromMap( entityMap );
         EntityUtils.setId( entity, new SimpleId( "fastcar" ));
         entity = entityManager.write( entity ).toBlockingObservable().last();
         entityIndex.index( scope, entity );
->>>>>>> ce1fc27e
 
         entityIndex.refresh();
 
@@ -248,17 +238,11 @@
             Map<String, Object> map1 = (Map<String, Object>) o;
 
             // convert map to entity
-<<<<<<< HEAD
-            Entity entity1 = EntityMapUtils.fromMap(map1);
-
-            // convert entity back to map
-            Map map2 = EntityMapUtils.toMap(entity1);
-=======
+
             Entity entity1 = EntityIndexMapUtils.fromMap( map1 );
 
             // convert entity back to map
             Map map2 = EntityIndexMapUtils.toMap( entity1 );
->>>>>>> ce1fc27e
 
             // the two maps should be the same except for six new system properties
             Map diff = Maps.difference(map1, map2).entriesDiffering();
@@ -290,7 +274,7 @@
             put("middlename", middleName);
         }};
 
-        Entity user = EntityMapUtils.fromMap(entityMap);
+        Entity user = EntityIndexMapUtils.fromMap(entityMap);
         EntityUtils.setId(user, new SimpleId("edanuff"));
         user = entityManager.write(user).toBlockingObservable().last();
         entityIndex.index(scope, user);
@@ -334,7 +318,7 @@
             put("middlename", middleName);
         }};
 
-        Entity user = EntityMapUtils.fromMap(entityMap);
+        Entity user = EntityIndexMapUtils.fromMap(entityMap);
         EntityUtils.setId(user, new SimpleId("edanuff"));
         user = em.write(user).toBlockingObservable().last();
         ei.index(scope, user);
