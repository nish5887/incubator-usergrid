/*
 * Licensed to the Apache Software Foundation (ASF) under one
 * or more contributor license agreements.  See the NOTICE file
 * distributed with this work for additional information
 * regarding copyright ownership.  The ASF licenses this file
 * to you under the Apache License, Version 2.0 (the
 * "License"); you may not use this file except in compliance
 * with the License.  You may obtain a copy of the License at
 *
 *     http://www.apache.org/licenses/LICENSE-2.0
 *
 * Unless required by applicable law or agreed to in writing,
 * software distributed under the License is distributed on an
 * "AS IS" BASIS, WITHOUT WARRANTIES OR CONDITIONS OF ANY
 * KIND, either express or implied.  See the License for the
 * specific language governing permissions and limitations
 * under the License.
 */
package org.apache.usergrid.persistence.index.impl;


import java.util.UUID;
import java.util.concurrent.TimeUnit;
import java.util.concurrent.atomic.AtomicLong;

import org.junit.After;
import org.junit.Before;
import org.junit.ClassRule;
import org.junit.Rule;
import org.junit.Test;
import org.junit.runner.RunWith;
import org.slf4j.Logger;
import org.slf4j.LoggerFactory;

import org.apache.usergrid.persistence.core.guice.MigrationManagerRule;
import org.apache.usergrid.persistence.core.metrics.MetricsFactory;
import org.apache.usergrid.persistence.core.scope.ApplicationScope;
import org.apache.usergrid.persistence.core.scope.ApplicationScopeImpl;
import org.apache.usergrid.persistence.core.test.UseModules;
import org.apache.usergrid.persistence.index.ApplicationEntityIndex;
import org.apache.usergrid.persistence.index.EntityIndex;
import org.apache.usergrid.persistence.index.EntityIndexFactory;
import org.apache.usergrid.persistence.index.IndexScope;
import org.apache.usergrid.persistence.index.SearchTypes;
import org.apache.usergrid.persistence.index.guice.IndexTestFig;
import org.apache.usergrid.persistence.index.guice.TestIndexModule;
import org.apache.usergrid.persistence.index.query.CandidateResults;
import org.apache.usergrid.persistence.index.query.Query;
import org.apache.usergrid.persistence.model.entity.Entity;
import org.apache.usergrid.persistence.model.entity.Id;
import org.apache.usergrid.persistence.model.entity.SimpleId;
import org.apache.usergrid.persistence.model.field.ArrayField;
import org.apache.usergrid.persistence.model.field.BooleanField;
import org.apache.usergrid.persistence.model.field.DoubleField;
import org.apache.usergrid.persistence.model.field.IntegerField;
import org.apache.usergrid.persistence.model.field.StringField;
import org.apache.usergrid.persistence.model.util.EntityUtils;
import org.apache.usergrid.persistence.model.util.UUIDGenerator;

import com.codahale.metrics.Meter;
import com.codahale.metrics.Slf4jReporter;
import com.codahale.metrics.Timer;
import com.google.inject.Inject;

import rx.Observable;
import rx.schedulers.Schedulers;

import static org.junit.Assert.assertEquals;


/**
 * This is configuration via the properties in the IndexTestFig object.  Most of these values you won't need to touch.
 * To run this against a live cluster.  You execute this maven command.
 *
 * <command> mvn test -Dtest=IndexLoadTestsIT#testHeavyLoadValidate -Dstresstest.numWorkers=16
 * -Dstresstest.numberOfRecords=10000 </command>
 *
 * This will insert 10000 records for each worker thread.  There will be 16 worker threads.  Validation will occur after
 * the wait timeout (stresstest.validate.wait) of 2 seconds.  Up to 40 concurrent queries (stresstest.readThreads) will
 * be executed to validate each result.
 *
 * By default this test is excluded from surefire, and will need to be run manually
 */
@RunWith( EsRunner.class )
@UseModules( { TestIndexModule.class } )
public class IndexLoadTestsIT extends BaseIT {
    private static final Logger log = LoggerFactory.getLogger( IndexLoadTestsIT.class );
    public static final String FIELD_WORKER_INDEX = "workerIndex";
    private static final String FIELD_ORDINAL = "ordinal";
    private static final String FIELD_UNIQUE_IDENTIFIER = "uniqueIdentifier";

    @Inject
    @Rule
    public MigrationManagerRule migrationManagerRule;

    @ClassRule
    public static ElasticSearchResource es = new ElasticSearchResource();


    @Inject
    public IndexTestFig indexTestFig;

    @Inject
    public EntityIndexFactory entityIndexFactory;

    @Inject
    public EntityIndex entityIndex;

    @Inject
    public MetricsFactory metricsFactory;

    private Meter batchWriteTPS;
    private Timer batchWriteTimer;

    private Meter queryTps;
    private Timer queryTimer;

    private Slf4jReporter reporter;


    @Before
    public void setupIndexAndMeters() {

        entityIndex.initializeIndex();

        batchWriteTPS = metricsFactory.getMeter( IndexLoadTestsIT.class, "write.tps" );

        batchWriteTimer = metricsFactory.getTimer( IndexLoadTestsIT.class, "write.timer" );

        queryTps = metricsFactory.getMeter( IndexLoadTestsIT.class, "query.tps" );

        queryTimer = metricsFactory.getTimer( IndexLoadTestsIT.class, "query.timer" );

        reporter =
            Slf4jReporter.forRegistry( metricsFactory.getRegistry() ).outputTo( log ).convertRatesTo( TimeUnit.SECONDS )
                         .convertDurationsTo( TimeUnit.MILLISECONDS ).build();

        reporter.start( 30, TimeUnit.SECONDS );
    }


    @After
    public void printMetricsBeforeShutdown() {
        //stop the log reporter and print the last report
        reporter.stop();
        reporter.report();
    }


    /**
     * Perform the following 1, spin up the specified number of workers For each worker, insert the specified number of
     * elements
     *
     * Wait the wait time after buffer execution before beginning validate
     *
     * Validate every entity inserted is returned by a search.
     */
    @Test
    public void testHeavyLoadValidate() {
        final String userAppId = indexTestFig.getApplicationId();


        //if it's unset, generate one
        final String uniqueIdentifier = UUIDGenerator.newTimeUUID().toString();

        //use the appId supplied, or generate one
        final UUID applicationUUID = UUID.fromString( userAppId );

        final Id applicationId = new SimpleId( applicationUUID, "application" );
        final ApplicationScope scope = new ApplicationScopeImpl( applicationId );
        ApplicationEntityIndex applicationEntityIndex = entityIndexFactory.createApplicationEntityIndex(scope);


        final IndexScope indexScope = new IndexScopeImpl( applicationId, "test" );

        final ApplicationEntityIndex appEntityIndex = entityIndexFactory.createApplicationEntityIndex( scope );


        //create our index if it doesn't exist
<<<<<<< HEAD
        applicationEntityIndex.initializeIndex();

        final Observable<Entity> createEntities = createStreamFromWorkers( applicationEntityIndex, applicationId );
=======

        //delay our verification for indexing to happen
        final Observable<DataLoadResult> dataLoadResults =
            createStreamFromWorkers( appEntityIndex, indexScope, uniqueIdentifier ).buffer( indexTestFig.getBufferSize() )
                //perform a delay to let ES index from our batches
                .delay( indexTestFig.getValidateWait(), TimeUnit.MILLISECONDS )
                    //do our search in parallel, otherwise this test will take far too long
                .flatMap( entitiesToValidate -> {
                    return Observable.from( entitiesToValidate ).map( entityObservable -> {


                        final int workerIndex = ( int ) entityObservable.getField( FIELD_WORKER_INDEX ).getValue();
                        final int ordinal = ( int ) entityObservable.getField( FIELD_ORDINAL ).getValue();


                        final Timer.Context queryTimerContext = queryTimer.time();


                        //execute our search
                        final CandidateResults results = appEntityIndex
                            .search( indexScope, SearchTypes.fromTypes( indexScope.getName() ), Query.fromQLNullSafe(
                                "select * where " + FIELD_WORKER_INDEX + "  = " + workerIndex + " AND " + FIELD_ORDINAL
                                    + " = " + ordinal + " AND " + FIELD_UNIQUE_IDENTIFIER + " = '" + uniqueIdentifier
                                    + "'" ) );

                        queryTps.mark();
                        queryTimerContext.stop();

                        boolean found;

                        if ( !results.isEmpty() && results.get( 0 ).getId().equals( entityObservable.getId() ) ) {
                            found = true;
                        }
                        else {
                            found = false;
                        }

                        return new EntitySearchResult( entityObservable, found );
                    } ).subscribeOn( Schedulers.io() );
                }, indexTestFig.getConcurrentReadThreads() )
>>>>>>> a40fb8d5

                    //collect all the results into a single data load result
                .collect( () -> new DataLoadResult(), ( dataloadResult, entitySearchResult ) -> {
                    if ( entitySearchResult.found ) {
                        dataloadResult.success();
                        return;
                    }

                    final int ordinal = ( int ) entitySearchResult.searched.getField( FIELD_ORDINAL ).getValue();
                    final int worker = ( int ) entitySearchResult.searched.getField( FIELD_WORKER_INDEX ).getValue();

                    dataloadResult.failed();

                    log.error(
                        "Could not find entity with worker {}, ordinal {}, and Id {} after waiting {} milliseconds",
                        worker, ordinal, entitySearchResult.searched.getId(), indexTestFig.getValidateWait() );
                } );


        //wait for processing to finish
        final DataLoadResult result = dataLoadResults.toBlocking().last();

        final long expectedCount = indexTestFig.getNumberOfRecords() * indexTestFig.getNumberOfWorkers();

        assertEquals( "Excepted to have no failures", 0, result.getFailCount() );

        assertEquals( "Excepted to find all records", expectedCount, result.getSuccessCount() );
    }


    public Observable<Entity> createStreamFromWorkers( final ApplicationEntityIndex entityIndex, final IndexScope indexScope,
                                                       final String uniqueIdentifier ) {

        //create a sequence of observables.  Each index will be it's own worker thread using the Schedulers.newthread()
        return Observable.range( 0, indexTestFig.getNumberOfWorkers() ).flatMap(
            integer -> createWriteObservable( entityIndex, indexScope, uniqueIdentifier, integer )
                .subscribeOn( Schedulers.newThread() ) );
    }


    private Observable<Entity> createWriteObservable( final ApplicationEntityIndex entityIndex, final IndexScope indexScope,
                                                      final String uniqueIdentifier, final int workerIndex ) {


        return Observable.range( 0, indexTestFig.getNumberOfRecords() )

            //create our entity
            .map( integer -> {
                final Entity entity = new Entity( indexScope.getName() );

                entity.setField( new IntegerField( FIELD_WORKER_INDEX, workerIndex ) );
                entity.setField( new IntegerField( FIELD_ORDINAL, integer ) );
                entity.setField( new StringField( FIELD_UNIQUE_IDENTIFIER, uniqueIdentifier ) );


                EntityUtils.setVersion( entity, UUIDGenerator.newTimeUUID() );

                //add some fields for indexing

                entity.setField( new StringField( "emtpyField", "" ) );
                entity.setField( new StringField( "singleCharField1", "L" ) );
                entity.setField( new StringField( "longStringField", "000000000000001051" ) );
                entity.setField( new StringField( "singleCharField2", "0" ) );
                entity.setField( new StringField( "singleCharField3", "0" ) );
                entity.setField( new StringField( "singleCharField4", "0" ) );
                entity.setField( new StringField( "dept", "VALUE" ) );
                entity.setField( new StringField( "description", "I'm a longer description" ) );

                ArrayField<Long> array = new ArrayField<>("longs");

                array.add( 9315321008910l );
                array.add( 9315321009016l );
                array.add( 9315321009115l );
                array.add( 9315321009313l );
                array.add( 9315321009320l );
                array.add( 9315321984955l );

                entity.setField( array );

                entity.setField( new StringField( "singleCharField5", "N" ) );
                entity.setField( new BooleanField( "booleanField1", true ) );
                entity.setField( new BooleanField( "booleanField2", false ) );
                entity.setField( new StringField( "singleCharField5", "N" ) );
                entity.setField( new StringField( "singleCharField6", "N" ) );
                entity.setField( new StringField( "stringField", "ALL CAPS)); I MEAN IT" ) );
                entity.setField( new DoubleField( "doubleField1", 750.0 ) );
                entity.setField( new StringField( "charField", "AB" ) );
                entity.setField( new StringField( "name", "000000000000001051-1004" ) );


                return entity;
            } )
                //buffer up a batch size
            .buffer( indexTestFig.getBufferSize() ).doOnNext( entities -> {

                //take our entities and roll them into a batch
                Observable.from( entities ).collect( () -> entityIndex.createBatch(), ( entityIndexBatch, entity ) -> {
                    entityIndexBatch.index( indexScope, entity );
                } ).doOnNext( entityIndexBatch -> {
                    log.info( "Indexing next {} in batch", entityIndexBatch.size() );
                    //gather the metrics
                    final Timer.Context time = batchWriteTimer.time();
                    batchWriteTPS.mark();


                    //execute
                    entityIndexBatch.execute();
                    //stop
                    time.close();
                } ).toBlocking().last();
            } )
                //translate back into a stream of entities for the caller to use
            .flatMap( entities -> Observable.from( entities ) );
    }


    /**
     * Class for entity search results
     */
    private static class EntitySearchResult {

        public final Entity searched;
        public final boolean found;


        private EntitySearchResult( final Entity searched, final boolean found ) {
            this.searched = searched;
            this.found = found;
        }
    }


    /**
     * Class for collecting results
     */
    private static final class DataLoadResult {
        private final AtomicLong successCount = new AtomicLong( 0 );
        private final AtomicLong failCount = new AtomicLong( 0 );


        public void success() {
            successCount.addAndGet( 1 );
        }


        public long getSuccessCount() {
            return successCount.get();
        }


        public void failed() {
            failCount.addAndGet( 1 );
        }


        public long getFailCount() {
            return failCount.get();
        }
    }
}<|MERGE_RESOLUTION|>--- conflicted
+++ resolved
@@ -120,8 +120,24 @@
 
     @Before
     public void setupIndexAndMeters() {
-
-        entityIndex.initializeIndex();
+        final String userAppId = indexTestFig.getApplicationId();
+
+
+        //if it's unset, generate one
+        final String uniqueIdentifier = UUIDGenerator.newTimeUUID().toString();
+
+        //use the appId supplied, or generate one
+        final UUID applicationUUID = UUID.fromString( userAppId );
+
+        final Id applicationId = new SimpleId( applicationUUID, "application" );
+        final ApplicationScope scope = new ApplicationScopeImpl( applicationId );
+
+
+        final IndexScope indexScope = new IndexScopeImpl( applicationId, "test" );
+
+        final ApplicationEntityIndex appEntityIndex = entityIndexFactory.createApplicationEntityIndex( scope );
+
+        appEntityIndex.initializeIndex();
 
         batchWriteTPS = metricsFactory.getMeter( IndexLoadTestsIT.class, "write.tps" );
 
@@ -168,7 +184,6 @@
 
         final Id applicationId = new SimpleId( applicationUUID, "application" );
         final ApplicationScope scope = new ApplicationScopeImpl( applicationId );
-        ApplicationEntityIndex applicationEntityIndex = entityIndexFactory.createApplicationEntityIndex(scope);
 
 
         final IndexScope indexScope = new IndexScopeImpl( applicationId, "test" );
@@ -177,11 +192,6 @@
 
 
         //create our index if it doesn't exist
-<<<<<<< HEAD
-        applicationEntityIndex.initializeIndex();
-
-        final Observable<Entity> createEntities = createStreamFromWorkers( applicationEntityIndex, applicationId );
-=======
 
         //delay our verification for indexing to happen
         final Observable<DataLoadResult> dataLoadResults =
@@ -222,7 +232,6 @@
                         return new EntitySearchResult( entityObservable, found );
                     } ).subscribeOn( Schedulers.io() );
                 }, indexTestFig.getConcurrentReadThreads() )
->>>>>>> a40fb8d5
 
                     //collect all the results into a single data load result
                 .collect( () -> new DataLoadResult(), ( dataloadResult, entitySearchResult ) -> {
