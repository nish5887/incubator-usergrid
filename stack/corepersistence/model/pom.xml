<?xml version="1.0" encoding="UTF-8"?>
<project xmlns="http://maven.apache.org/POM/4.0.0"
         xmlns:xsi="http://www.w3.org/2001/XMLSchema-instance"
         xsi:schemaLocation="http://maven.apache.org/POM/4.0.0 http://maven.apache.org/xsd/maven-4.0.0.xsd">
    <parent>
        <artifactId>persistence</artifactId>
        <groupId>org.apache.usergrid</groupId>
        <version>2.0.0-SNAPSHOT</version>
    </parent>
    <modelVersion>4.0.0</modelVersion>

    <artifactId>model</artifactId>

  <properties>
    <jackson-2-version>2.3.1</jackson-2-version>
  </properties>

    <!-- Runtime Dependencies -->
    <dependencies>

        <dependency>
            <groupId>com.google.guava</groupId>
            <artifactId>guava</artifactId>
            <version>${guava.version}</version>
        </dependency>

        <!-- Time UUID library -->
        <dependency>
            <groupId>com.fasterxml.uuid</groupId>
            <artifactId>java-uuid-generator</artifactId>
            <version>${fasterxml-uuid.version}</version>
        </dependency>

        <dependency>
            <groupId>junit</groupId>
            <artifactId>junit</artifactId>
            <version>${junit.version}</version>
            <scope>test</scope>
        </dependency>

        <dependency>
            <groupId>org.apache.commons</groupId>
            <artifactId>commons-lang3</artifactId>
            <version>${commons.lang.version}</version>
            <scope>test</scope>
        </dependency>

<<<<<<< HEAD

      <dependency>
          <groupId>org.apache.commons</groupId>
          <artifactId>commons-lang3</artifactId>
          <version>${commons.lang.version}</version>
          <scope>test</scope>
=======
      <!-- the core, which includes Streaming API, shared low-level abstractions (but NOT data-binding) -->
      <dependency>
        <groupId>com.fasterxml.jackson.core</groupId>
        <artifactId>jackson-core</artifactId>
        <version>${jackson-2-version}</version>
      </dependency>

      <!-- Just the annotations; use this dependency if you want to attach annotations
           to classes without connecting them to the code. -->
      <dependency>
        <groupId>com.fasterxml.jackson.core</groupId>
        <artifactId>jackson-annotations</artifactId>
        <version>${jackson-2-version}</version>
      </dependency>

      <!-- databinding; ObjectMapper, JsonNode and related classes are here -->
      <dependency>
        <groupId>com.fasterxml.jackson.core</groupId>
        <artifactId>jackson-databind</artifactId>
        <version>${jackson-2-version}</version>
      </dependency>

      <!-- smile (binary JSON). Other artifacts in this group do other formats. -->
      <dependency>
        <groupId>com.fasterxml.jackson.dataformat</groupId>
        <artifactId>jackson-dataformat-smile</artifactId>
        <version>${jackson-2-version}</version>
>>>>>>> 2657235a
      </dependency>

    </dependencies>

</project><|MERGE_RESOLUTION|>--- conflicted
+++ resolved
@@ -45,14 +45,6 @@
             <scope>test</scope>
         </dependency>
 
-<<<<<<< HEAD
-
-      <dependency>
-          <groupId>org.apache.commons</groupId>
-          <artifactId>commons-lang3</artifactId>
-          <version>${commons.lang.version}</version>
-          <scope>test</scope>
-=======
       <!-- the core, which includes Streaming API, shared low-level abstractions (but NOT data-binding) -->
       <dependency>
         <groupId>com.fasterxml.jackson.core</groupId>
@@ -80,7 +72,6 @@
         <groupId>com.fasterxml.jackson.dataformat</groupId>
         <artifactId>jackson-dataformat-smile</artifactId>
         <version>${jackson-2-version}</version>
->>>>>>> 2657235a
       </dependency>
 
     </dependencies>
