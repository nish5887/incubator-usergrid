--- conflicted
+++ resolved
@@ -2,223 +2,6 @@
 <project xmlns="http://maven.apache.org/POM/4.0.0"
          xmlns:xsi="http://www.w3.org/2001/XMLSchema-instance"
          xsi:schemaLocation="http://maven.apache.org/POM/4.0.0 http://maven.apache.org/xsd/maven-4.0.0.xsd">
-<<<<<<< HEAD
-
-  <properties>
-    <guice.version>3.0</guice.version>
-    <guicyfig.version>3.3</guicyfig.version>
-    <slf4j.version>1.7.2</slf4j.version>
-    <log4j.version>1.2.17</log4j.version>
-    <chop.version>1.0</chop.version>
-    <rx.version>0.17.0</rx.version>
-  </properties>
-
-  <parent>
-    <artifactId>persistence</artifactId>
-    <groupId>org.apache.usergrid</groupId>
-    <version>1.0-SNAPSHOT</version>
-  </parent>
-  <modelVersion>4.0.0</modelVersion>
-  <description>The module for handling all scope I/O</description>
-
-  <artifactId>collection</artifactId>
-
-  <build>
-
-
-    <plugins>
-
-
-      <plugin>
-        <groupId>org.safehaus.chop</groupId>
-        <artifactId>chop-maven-plugin</artifactId>
-        <version>${chop.version}</version>
-
-        <!--
-        NOTE: you should be putting most of these variables into your settings.xml
-        as an automatically activated profile.
-        -->
-
-        <configuration>
-          <accessKey>${aws.s3.key}</accessKey>
-          <secretKey>${aws.s3.secret}</secretKey>
-          <availabilityZone>${availabilityZone}</availabilityZone>
-          <bucketName>${aws.s3.bucket}</bucketName>
-          <managerAppUsername>admin</managerAppUsername>
-          <managerAppPassword>${manager.app.password}</managerAppPassword>
-          <testPackageBase>org.apache.usergrid</testPackageBase>
-          <runnerSSHKeyFile>${runner.ssh.key.file}</runnerSSHKeyFile>
-          <failIfCommitNecessary>false</failIfCommitNecessary>
-          <amiID>${ami.id}</amiID>
-          <instanceType>m1.large</instanceType>
-          <resultsDirectory>${resultsDirectory}</resultsDirectory>
-          <dumpType>${dumpType}</dumpType>
-          <coldRestartTomcat>true</coldRestartTomcat>
-          <awsSecurityGroup>${security.group}</awsSecurityGroup>
-          <runnerKeyPairName>${runner.keypair.name}</runnerKeyPairName>
-          <runnerCount>6</runnerCount>
-          <securityGroupExceptions>
-            <!--
-            Add your own IP address as an exception to allow access
-            but please do this in the settings.xml file .. essentially
-            all parameters should be in the settings.xml file.
-            -->
-            <param>${myip.address}/32:24981</param>
-            <param>${myip.address}/32:22</param>
-          </securityGroupExceptions>
-        </configuration>
-      </plugin>
-    </plugins>
-  </build>
-
-  <dependencies>
-
-    <dependency>
-      <groupId>org.safehaus.chop</groupId>
-      <artifactId>chop-api</artifactId>
-      <version>${chop.version}</version>
-    </dependency>
-
-    <!-- Google Guice Integration Test Injectors -->
-
-    <dependency>
-      <groupId>${project.parent.groupId}</groupId>
-      <artifactId>model</artifactId>
-      <version>${project.version}</version>
-    </dependency>
-
-    <dependency>
-      <groupId>com.netflix.astyanax</groupId>
-      <artifactId>astyanax-core</artifactId>
-      <version>${astyanax.version}</version>
-    </dependency>
-
-    <dependency>
-      <groupId>com.netflix.astyanax</groupId>
-      <artifactId>astyanax-thrift</artifactId>
-      <version>${astyanax.version}</version>
-    </dependency>
-
-    <dependency>
-      <groupId>com.netflix.astyanax</groupId>
-      <artifactId>astyanax-cassandra</artifactId>
-      <version>${astyanax.version}</version>
-      <exclusions>
-        <exclusion>
-          <artifactId>servlet-api</artifactId>
-          <groupId>org.mortbay.jetty</groupId>
-        </exclusion>
-      </exclusions>
-    </dependency>
-
-    <dependency>
-      <groupId>org.safehaus.guicyfig</groupId>
-      <artifactId>guicyfig</artifactId>
-      <version>${guicyfig.version}</version>
-    </dependency>
-
-    <dependency>
-      <groupId>org.jukito</groupId>
-      <artifactId>jukito</artifactId>
-      <version>${jukito.version}</version>
-      <scope>test</scope>
-    </dependency>
-
-    <!-- lang utils for setting uuids etc -->
-    <dependency>
-      <groupId>org.apache.commons</groupId>
-      <artifactId>commons-lang3</artifactId>
-      <version>3.1</version>
-    </dependency>
-    <!-- Serialization libraries -->
-
-    <dependency>
-      <groupId>org.codehaus.jackson</groupId>
-      <artifactId>jackson-smile</artifactId>
-      <version>1.9.13</version>
-    </dependency>
-
-    <dependency>
-      <groupId>com.esotericsoftware.kryo</groupId>
-      <artifactId>kryo</artifactId>
-      <version>2.22</version>
-    </dependency>
-
-    <!-- helper serializers for kryo -->
-    <dependency>
-      <groupId>de.javakaffee</groupId>
-      <artifactId>kryo-serializers</artifactId>
-      <version>0.26</version>
-    </dependency>
-
-    <!-- Google Guice -->
-    <dependency>
-      <groupId>com.google.inject</groupId>
-      <artifactId>guice</artifactId>
-      <version>${guice.version}</version>
-    </dependency>
-
-    <!-- RX java -->
-
-    <dependency>
-        <groupId>com.netflix.rxjava</groupId>
-        <artifactId>rxjava-core</artifactId>
-        <version>${rx.version}</version>
-    </dependency>
-    <dependency>
-           <groupId>com.netflix.rxjava</groupId>
-           <artifactId>rxjava-math</artifactId>
-           <version>${rx.version}</version>
-       </dependency>
-
-
-    <!--<dependency>-->
-      <!--<groupId>com.netflix.rxjava</groupId>-->
-      <!--<artifactId>rxjava-contrib</artifactId>-->
-      <!--<version>0.14.6</version>-->
-    <!--</dependency>-->
-
-    <dependency>
-      <groupId>com.google.inject.extensions</groupId>
-      <artifactId>guice-multibindings</artifactId>
-      <version>${guice.version}</version>
-    </dependency>
-
-    <dependency>
-      <groupId>com.google.inject.extensions</groupId>
-      <artifactId>guice-assistedinject</artifactId>
-      <version>${guice.version}</version>
-    </dependency>
-
-    <dependency>
-      <groupId>org.slf4j</groupId>
-      <artifactId>slf4j-api</artifactId>
-      <version>${slf4j.version}</version>
-    </dependency>
-
-    <dependency>
-      <groupId>org.slf4j</groupId>
-      <artifactId>slf4j-log4j12</artifactId>
-      <version>${slf4j.version}</version>
-    </dependency>
-
-    <dependency>
-      <groupId>log4j</groupId>
-      <artifactId>log4j</artifactId>
-      <version>${log4j.version}</version>
-    </dependency>
-
-    <!-- Re-add once this is done
-    https://github.com/Netflix/Hystrix/pull/209-->
-
-    <!--<dependency>-->
-        <!--<groupId>com.netflix.hystrix</groupId>-->
-        <!--<artifactId>hystrix-core</artifactId>-->
-        <!--<version>1.3.13</version>-->
-    <!--</dependency>-->
-
-  </dependencies>
-=======
   
     <parent>
         <artifactId>persistence</artifactId>
@@ -381,23 +164,26 @@
 
         <!-- RX java -->
 
-        <dependency>
-            <groupId>com.netflix.rxjava</groupId>
-            <artifactId>rxjava-core</artifactId>
-            <version>0.16.1</version>
-        </dependency>
-
-        <dependency>
-            <groupId>com.netflix.rxjava</groupId>
-            <artifactId>rxjava-contrib</artifactId>
-            <version>0.14.6</version>
-        </dependency>
-
-        <dependency>
-            <groupId>com.netflix.hystrix</groupId>
-            <artifactId>hystrix-core</artifactId>
-            <version>${hystrix.version}</version>
-        </dependency>
+          <dependency>
+              <groupId>com.netflix.rxjava</groupId>
+              <artifactId>rxjava-core</artifactId>
+              <version>${rx.version}</version>
+          </dependency>
+          <dependency>
+                 <groupId>com.netflix.rxjava</groupId>
+                 <artifactId>rxjava-math</artifactId>
+                 <version>${rx.version}</version>
+             </dependency>
+
+
+      <!-- Re-add once this is done
+      https://github.com/Netflix/Hystrix/pull/209-->
+
+        <!--<dependency>-->
+            <!--<groupId>com.netflix.hystrix</groupId>-->
+            <!--<artifactId>hystrix-core</artifactId>-->
+            <!--<version>${hystrix.version}</version>-->
+        <!--</dependency>-->
 
         <dependency>
             <groupId>org.slf4j</groupId>
@@ -418,5 +204,4 @@
         </dependency>
 
     </dependencies>
->>>>>>> 1b5a5818
 </project>