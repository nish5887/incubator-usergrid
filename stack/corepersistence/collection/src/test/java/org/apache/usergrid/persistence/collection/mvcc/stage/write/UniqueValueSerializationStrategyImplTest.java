/*
 * Licensed to the Apache Software Foundation (ASF) under one or more
 *  contributor license agreements.  The ASF licenses this file to You
 * under the Apache License, Version 2.0 (the "License"); you may not
 * use this file except in compliance with the License.
 * You may obtain a copy of the License at
 *
 *     http://www.apache.org/licenses/LICENSE-2.0
 *
 * Unless required by applicable law or agreed to in writing, software
 * distributed under the License is distributed on an "AS IS" BASIS,
 * WITHOUT WARRANTIES OR CONDITIONS OF ANY KIND, either express or implied.
 * See the License for the specific language governing permissions and
 * limitations under the License.  For additional information regarding
 * copyright in this work, please see the NOTICE file in the top level
 * directory of this distribution.
 */
package org.apache.usergrid.persistence.collection.mvcc.stage.write;


import java.util.Collections;
import java.util.UUID;

import org.jukito.UseModules;
import org.junit.Assert;
import org.junit.Rule;
import org.junit.Test;
import org.junit.runner.RunWith;
import org.slf4j.Logger;
import org.slf4j.LoggerFactory;

import org.apache.usergrid.persistence.collection.CollectionScope;
import org.apache.usergrid.persistence.collection.guice.MigrationManagerRule;
import org.apache.usergrid.persistence.collection.guice.TestCollectionModule;
import org.apache.usergrid.persistence.collection.impl.CollectionScopeImpl;
import org.apache.usergrid.persistence.collection.serialization.UniqueValue;
import org.apache.usergrid.persistence.collection.serialization.UniqueValueSerializationStrategy;
import org.apache.usergrid.persistence.collection.serialization.UniqueValueSet;
import org.apache.usergrid.persistence.collection.serialization.impl.UniqueValueImpl;
import org.apache.usergrid.persistence.core.cassandra.ITRunner;
import org.apache.usergrid.persistence.model.entity.Id;
import org.apache.usergrid.persistence.model.entity.SimpleId;
import org.apache.usergrid.persistence.model.field.Field;
import org.apache.usergrid.persistence.model.field.IntegerField;
import org.apache.usergrid.persistence.model.util.UUIDGenerator;

import com.google.inject.Inject;
import com.netflix.astyanax.connectionpool.exceptions.ConnectionException;


@RunWith( ITRunner.class )
@UseModules( TestCollectionModule.class )
public class UniqueValueSerializationStrategyImplTest {
    private static final Logger LOG = LoggerFactory.getLogger( UniqueValueSerializationStrategyImplTest.class );

    @Inject
    @Rule
    public MigrationManagerRule migrationManagerRule;

    @Inject
    UniqueValueSerializationStrategy strategy;


    @Test
    public void testBasicOperation() throws ConnectionException, InterruptedException {

        CollectionScope scope =
                new CollectionScopeImpl( new SimpleId( "organization" ), new SimpleId( "test" ), "test" );

        IntegerField field = new IntegerField( "count", 5 );
        Id entityId = new SimpleId( UUIDGenerator.newTimeUUID(), "entity" );
        UUID version = UUIDGenerator.newTimeUUID();
        UniqueValue stored = new UniqueValueImpl( field, entityId, version );
        strategy.write(scope,  stored ).execute();

        UniqueValueSet fields = strategy.load( scope, Collections.<Field>singleton( field ) );

<<<<<<< HEAD
        UniqueValueSet fields = strategy.load( scope, Collections.<Field>singleton( field ) );

=======
>>>>>>> befcdcab
        UniqueValue retrieved = fields.getValue( field.getName() );
        Assert.assertNotNull( retrieved );
        Assert.assertEquals( stored, retrieved );
    }


    @Test
    public void testWriteWithTTL() throws InterruptedException, ConnectionException {

        CollectionScope scope =
                new CollectionScopeImpl( new SimpleId( "organization" ), new SimpleId( "test" ), "test" );

        // write object that lives 2 seconds
        IntegerField field = new IntegerField( "count", 5 );
        Id entityId = new SimpleId( UUIDGenerator.newTimeUUID(), "entity" );
        UUID version = UUIDGenerator.newTimeUUID();
        UniqueValue stored = new UniqueValueImpl( field, entityId, version );
        strategy.write(scope,  stored, 2 ).execute();

        Thread.sleep( 1000 );

        // waited one sec, should be still here
        UniqueValueSet fields = strategy.load( scope, Collections.<Field>singleton( field ) );

        UniqueValue retrieved = fields.getValue( field.getName() );

        Assert.assertNotNull( retrieved );
        Assert.assertEquals( stored, retrieved );

        Thread.sleep( 1500 );

        // wait another second, should be gone now
        fields = strategy.load( scope, Collections.<Field>singleton( field ) );

        UniqueValue nullExpected = fields.getValue( field.getName() );
        Assert.assertNull( nullExpected );
    }


    @Test
    public void testDelete() throws ConnectionException {

        CollectionScope scope =
                new CollectionScopeImpl( new SimpleId( "organization" ), new SimpleId( "test" ), "test" );

        IntegerField field = new IntegerField( "count", 5 );
        Id entityId = new SimpleId( UUIDGenerator.newTimeUUID(), "entity" );
        UUID version = UUIDGenerator.newTimeUUID();
        UniqueValue stored = new UniqueValueImpl( field, entityId, version );
        strategy.write(scope,  stored ).execute();

        strategy.delete(scope,  stored ).execute();

        UniqueValueSet fields = strategy.load( scope, Collections.<Field>singleton( field ) );

        UniqueValue nullExpected = fields.getValue( field.getName() );


<<<<<<< HEAD
        UniqueValueSet fields = strategy.load( scope, Collections.<Field>singleton( field ) );

        UniqueValue nullExpected = fields.getValue( field.getName() );


=======
>>>>>>> befcdcab
        Assert.assertNull( nullExpected );
    }
}<|MERGE_RESOLUTION|>--- conflicted
+++ resolved
@@ -75,11 +75,6 @@
 
         UniqueValueSet fields = strategy.load( scope, Collections.<Field>singleton( field ) );
 
-<<<<<<< HEAD
-        UniqueValueSet fields = strategy.load( scope, Collections.<Field>singleton( field ) );
-
-=======
->>>>>>> befcdcab
         UniqueValue retrieved = fields.getValue( field.getName() );
         Assert.assertNotNull( retrieved );
         Assert.assertEquals( stored, retrieved );
@@ -138,14 +133,6 @@
         UniqueValue nullExpected = fields.getValue( field.getName() );
 
 
-<<<<<<< HEAD
-        UniqueValueSet fields = strategy.load( scope, Collections.<Field>singleton( field ) );
-
-        UniqueValue nullExpected = fields.getValue( field.getName() );
-
-
-=======
->>>>>>> befcdcab
         Assert.assertNull( nullExpected );
     }
 }