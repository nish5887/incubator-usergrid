--- conflicted
+++ resolved
@@ -79,11 +79,7 @@
         //        final Scheduler scheduler = Schedulers.threadPoolForComputation();
 
         //use the I/O scheduler to allow enough thread, otherwise our pool will be the same size as the # of cores
-<<<<<<< HEAD
-        final Scheduler scheduler = Schedulers.io();
-=======
-
->>>>>>> b1d12a17
+
 
         //set our size equal
 //        ConfigurationManager.getConfigInstance().setProperty( THREAD_POOL_SIZE, size );
