/*
 * Licensed to the Apache Software Foundation (ASF) under one or more
 *  contributor license agreements.  The ASF licenses this file to You
 * under the Apache License, Version 2.0 (the "License"); you may not
 * use this file except in compliance with the License.
 * You may obtain a copy of the License at
 *
 *     http://www.apache.org/licenses/LICENSE-2.0
 *
 * Unless required by applicable law or agreed to in writing, software
 * distributed under the License is distributed on an "AS IS" BASIS,
 * WITHOUT WARRANTIES OR CONDITIONS OF ANY KIND, either express or implied.
 * See the License for the specific language governing permissions and
 * limitations under the License.  For additional information regarding
 * copyright in this work, please see the NOTICE file in the top level
 * directory of this distribution.
 */
package org.apache.usergrid.persistence.collection;


import java.util.ArrayList;
import java.util.List;
import java.util.UUID;

import org.jukito.UseModules;
import org.junit.Rule;
import org.junit.Test;
import org.junit.runner.RunWith;

import org.apache.usergrid.persistence.collection.exception.WriteUniqueVerifyException;
import org.apache.usergrid.persistence.collection.guice.MigrationManagerRule;
import org.apache.usergrid.persistence.collection.guice.TestCollectionModule;
import org.apache.usergrid.persistence.collection.impl.CollectionScopeImpl;
import org.apache.usergrid.persistence.collection.mvcc.entity.MvccEntity;
import org.apache.usergrid.persistence.collection.serialization.SerializationFig;
import org.apache.usergrid.persistence.core.cassandra.ITRunner;
import org.apache.usergrid.persistence.model.entity.Entity;
import org.apache.usergrid.persistence.model.entity.Id;
import org.apache.usergrid.persistence.model.entity.SimpleId;
import org.apache.usergrid.persistence.model.field.BooleanField;
import org.apache.usergrid.persistence.model.field.IntegerField;
import org.apache.usergrid.persistence.model.field.StringField;

import com.fasterxml.uuid.UUIDComparator;
import com.google.inject.Inject;

import rx.Observable;

import static org.junit.Assert.assertEquals;
import static org.junit.Assert.assertFalse;
import static org.junit.Assert.assertNotNull;
import static org.junit.Assert.assertNull;
import static org.junit.Assert.assertTrue;
import static org.junit.Assert.fail;


/** @author tnine */
@RunWith( ITRunner.class )
@UseModules( TestCollectionModule.class )
public class EntityCollectionManagerIT {
    @Inject
    private EntityCollectionManagerFactory factory;


    @Inject
    @Rule
    public MigrationManagerRule migrationManagerRule;

    @Inject
    private SerializationFig serializationFig;


    @Test
    public void write() {

        CollectionScope context =
                new CollectionScopeImpl( new SimpleId( "organization" ), new SimpleId( "test" ), "test" );


        Entity newEntity = new Entity( new SimpleId( "test" ) );

        EntityCollectionManager manager = factory.createCollectionManager( context );

        Observable<Entity> observable = manager.write( newEntity );


        Entity returned = observable.toBlocking().lastOrDefault( null );

        assertNotNull( "Returned has a uuid", returned.getId() );
        assertNotNull( "Version exists", returned.getVersion() );
    }


    @Test
    public void writeWithUniqueValues() {

        CollectionScope context =
                new CollectionScopeImpl( new SimpleId( "organization" ), new SimpleId( "test" ), "test" );

        EntityCollectionManager manager = factory.createCollectionManager( context );

        {
            Entity newEntity = new Entity( new SimpleId( "test" ) );
            newEntity.setField( new IntegerField( "count", 5, true ) );

            Observable<Entity> observable = manager.write( newEntity );
            Entity returned = observable.toBlocking().lastOrDefault( null );
        }

        {
            try {
                Entity newEntity = new Entity( new SimpleId( "test" ) );
                newEntity.setField( new IntegerField( "count", 5, true ) );

                manager.write( newEntity ).toBlocking().last();
                fail( "Write should have thrown an exception" );
            }
            catch ( Exception ex ) {
                WriteUniqueVerifyException e = ( WriteUniqueVerifyException ) ex;
                assertEquals( 1, e.getVioliations().size() );
            }
        }
    }


    @Test
    public void writeAndLoad() {

        CollectionScope context =
                new CollectionScopeImpl( new SimpleId( "organization" ), new SimpleId( "test" ), "test" );

        Entity newEntity = new Entity( new SimpleId( "test" ) );

        EntityCollectionManager manager = factory.createCollectionManager( context );

        Observable<Entity> observable = manager.write( newEntity );

        Entity createReturned = observable.toBlocking().lastOrDefault( null );


        assertNotNull( "Id was assigned", createReturned.getId() );
        assertNotNull( "Version was assigned", createReturned.getVersion() );


        Observable<Entity> loadObservable = manager.load( createReturned.getId() );

        Entity loadReturned = loadObservable.toBlocking().lastOrDefault( null );

        assertEquals( "Same value", createReturned, loadReturned );
    }


    @Test
    public void writeLoadDelete() {

        CollectionScope context =
                new CollectionScopeImpl( new SimpleId( "organization" ), new SimpleId( "test" ), "test" );
        Entity newEntity = new Entity( new SimpleId( "test" ) );

        EntityCollectionManager manager = factory.createCollectionManager( context );

        Observable<Entity> observable = manager.write( newEntity );

        Entity createReturned = observable.toBlocking().lastOrDefault( null );


        assertNotNull( "Id was assigned", createReturned.getId() );

        UUID version = createReturned.getVersion();

        Observable<Entity> loadObservable = manager.load( createReturned.getId() );

        Entity loadReturned = loadObservable.toBlocking().lastOrDefault( null );

        assertEquals( "Same value", createReturned, loadReturned );

        manager.delete( createReturned.getId() ).toBlocking().last();

        loadObservable = manager.load( createReturned.getId() );

        //load may return null, use last or default
        loadReturned = loadObservable.toBlocking().lastOrDefault( null );

        assertNull( "Entity was deleted", loadReturned );
    }


    @Test
    public void writeLoadUpdateLoad() {

        CollectionScope context =
                new CollectionScopeImpl( new SimpleId( "organization" ), new SimpleId( "test" ), "test" );

        Entity newEntity = new Entity( new SimpleId( "test" ) );
        newEntity.setField( new IntegerField( "counter", 1 ) );

        EntityCollectionManager manager = factory.createCollectionManager( context );

        Observable<Entity> observable = manager.write( newEntity );

        Entity createReturned = observable.toBlocking().lastOrDefault( null );


        assertNotNull( "Id was assigned", createReturned.getId() );

        Observable<Entity> loadObservable = manager.load( createReturned.getId() );

        Entity loadReturned = loadObservable.toBlocking().lastOrDefault( null );

        assertEquals( "Same value", createReturned, loadReturned );


        assertEquals( "Field value correct", createReturned.getField( "counter" ), loadReturned.getField( "counter" ) );


        //update the field to 2
        createReturned.setField( new IntegerField( "counter", 2 ) );

        //wait for the write to complete
        manager.write( createReturned ).toBlocking().lastOrDefault( null );


        loadObservable = manager.load( createReturned.getId() );

        loadReturned = loadObservable.toBlocking().lastOrDefault( null );

        assertEquals( "Same value", createReturned, loadReturned );


        assertEquals( "Field value correct", createReturned.getField( "counter" ), loadReturned.getField( "counter" ) );
    }


    @Test
    public void writeAndLoadScopeClosure() {


        CollectionScope collectionScope1 =
                new CollectionScopeImpl( new SimpleId( "organization" ), new SimpleId( "test1" ), "test1" );

        Entity newEntity = new Entity( new SimpleId( "test" ) );

        EntityCollectionManager manager = factory.createCollectionManager( collectionScope1 );

        Observable<Entity> observable = manager.write( newEntity );

        Entity createReturned = observable.toBlocking().lastOrDefault( null );


        assertNotNull( "Id was assigned", createReturned.getId() );
        assertNotNull( "Version was assigned", createReturned.getVersion() );


        Observable<Entity> loadObservable = manager.load( createReturned.getId() );

        Entity loadReturned = loadObservable.toBlocking().lastOrDefault( null );

        assertEquals( "Same value", createReturned, loadReturned );


        //now make sure we can't load it from another scope, using the same org
        CollectionScope collectionScope2 =
                new CollectionScopeImpl( collectionScope1.getApplication(), new SimpleId( "test2" ),
                        collectionScope1.getName() );

        EntityCollectionManager manager2 = factory.createCollectionManager( collectionScope2 );

        Entity loaded = manager2.load( createReturned.getId() ).toBlocking().lastOrDefault( null );

        assertNull( "CollectionScope works correctly", loaded );

        //now try to load it from another org, with the same scope

        CollectionScope collectionScope3 =
                new CollectionScopeImpl( new SimpleId( "organization2" ), collectionScope1.getOwner(),
                        collectionScope1.getName() );
        assertNotNull( collectionScope3 );
    }


    @Test
    public void partialUpdate() {
        StringField testField1 = new StringField( "testField", "value" );
        StringField addedField = new StringField( "testFud", "NEWPARTIALUPDATEZOMG" );

        CollectionScope context =
                new CollectionScopeImpl( new SimpleId( "organization" ), new SimpleId( "testUpdate" ), "testUpdate" );

        Entity oldEntity = new Entity( new SimpleId( "testUpdate" ) );
        oldEntity.setField( new StringField( "testField", "value" ) );

        EntityCollectionManager manager = factory.createCollectionManager( context );

        Observable<Entity> observable = manager.write( oldEntity );

        Entity returned = observable.toBlocking().lastOrDefault( null );

        assertNotNull( "Returned has a uuid", returned.getId() );

        final UUID writeVersion = returned.getVersion();

        assertNotNull( "Write version was set", writeVersion );

        /**
         * Modify the oldEntity
         */
        oldEntity.getFields().remove( testField1 );
        oldEntity.setField( addedField );

        observable = manager.update( oldEntity );

        Entity updateReturned = observable.toBlocking().lastOrDefault( null );

        assertNotNull( "Returned has a uuid", returned.getId() );
        assertEquals( oldEntity.getField( "testFud" ), returned.getField( "testFud" ) );

        final UUID updatedVersion = updateReturned.getVersion();

        assertNotNull( "Updated version returned", updatedVersion );

        assertTrue( "Updated version higher", UUIDComparator.staticCompare( updatedVersion, writeVersion ) > 0 );

        Observable<Entity> newEntityObs = manager.load( updateReturned.getId() );
        Entity newEntity = newEntityObs.toBlocking().last();

        final UUID returnedVersion = newEntity.getVersion();

        assertEquals( "Loaded version matches updated version", updatedVersion, returnedVersion );

        assertNotNull( "Returned has a uuid", returned.getId() );
        assertEquals( addedField, newEntity.getField( "testFud" ) );
    }


    @Test
    public void partialUpdateDelete() {
        StringField testField = new StringField( "testField", "value" );
        StringField addedField = new StringField( "testFud", "NEWPARTIALUPDATEZOMG" );

        CollectionScope context =
                new CollectionScopeImpl( new SimpleId( "organization" ), new SimpleId( "testUpdate" ), "testUpdate" );

        Entity oldEntity = new Entity( new SimpleId( "testUpdate" ) );
        oldEntity.setField( new StringField( "testField", "value" ) );

        EntityCollectionManager manager = factory.createCollectionManager( context );

        Observable<Entity> observable = manager.write( oldEntity );

        Entity returned = observable.toBlocking().lastOrDefault( null );

        assertNotNull( "Returned has a uuid", returned.getId() );

        oldEntity.getFields().remove( testField );
        oldEntity.setField( addedField );

        //Entity is deleted then updated right afterwards.
        manager.delete( oldEntity.getId() );

        observable = manager.update( oldEntity );

        returned = observable.toBlocking().lastOrDefault( null );

        assertNotNull( "Returned has a uuid", returned.getId() );
        assertEquals( oldEntity.getField( "testFud" ), returned.getField( "testFud" ) );

        Observable<Entity> newEntityObs = manager.load( oldEntity.getId() );
        Entity newEntity = newEntityObs.toBlocking().last();

        assertNotNull( "Returned has a uuid", returned.getId() );
        assertEquals( addedField, newEntity.getField( addedField.getName() ) );
    }


    @Test
    public void updateVersioning() {

        // create entity 
        Entity origEntity = new Entity( new SimpleId( "testUpdate" ) );
        origEntity.setField( new StringField( "testField", "value" ) );

        CollectionScope context =
                new CollectionScopeImpl( new SimpleId( "organization" ), new SimpleId( "testUpdate" ), "testUpdate" );
        EntityCollectionManager manager = factory.createCollectionManager( context );
        Entity returned = manager.write( origEntity ).toBlocking().lastOrDefault( null );

        // note its version 
        UUID oldVersion = returned.getVersion();

        // partial update entity but with new entity that has version = null
        assertNotNull( "A version must be assigned", oldVersion );

        // partial update entity but we don't have version number
        Entity updateEntity = new Entity( origEntity.getId() );
        updateEntity.setField( new StringField( "addedField", "other value" ) );
        manager.update( origEntity ).toBlocking().lastOrDefault( null );

        // get entity now, it must have a new version
        returned = manager.load( origEntity.getId() ).toBlocking().lastOrDefault( null );
        UUID newVersion = returned.getVersion();

        assertNotNull( "A new version must be assigned", newVersion );

        // new Version should be > old version
        assertTrue( UUIDComparator.staticCompare( newVersion, oldVersion ) > 0 );
    }


    @Test
    public void writeMultiget() {

        final CollectionScope context =
                new CollectionScopeImpl( new SimpleId( "organization" ), new SimpleId( "test" ), "test" );
        final EntityCollectionManager manager = factory.createCollectionManager( context );

        final int multigetSize = serializationFig.getMaxLoadSize();

        final List<Entity> writtenEntities = new ArrayList<>( multigetSize );
        final List<Id> entityIds = new ArrayList<>( multigetSize );

        for ( int i = 0; i < multigetSize; i++ ) {
            final Entity entity = new Entity( new SimpleId( "test" ) );

            final Entity written = manager.write( entity ).toBlocking().last();

            writtenEntities.add( written );
            entityIds.add( written.getId() );
        }


        final EntitySet entitySet = manager.load( entityIds ).toBlocking().lastOrDefault( null );

        assertNotNull( entitySet );

        assertEquals(multigetSize, entitySet.size());
        assertFalse(entitySet.isEmpty());

        /**
         * Validate every element exists
         */
        for(int i = 0; i < multigetSize; i ++){
            final Entity expected = writtenEntities.get( i );

            final MvccEntity returned = entitySet.getEntity( expected.getId() );

            assertEquals("Same entity returned", expected, returned.getEntity().get());
        }


    }

<<<<<<< HEAD

    /**
     * Perform a multiget where every entity will need repaired on load
     */
    @Test
     public void writeMultigetRepair() {

           final CollectionScope context =
                   new CollectionScopeImpl( new SimpleId( "organization" ), new SimpleId( "test" ), "test" );
           final EntityCollectionManager manager = factory.createCollectionManager( context );

           final int multigetSize = serializationFig.getMaxLoadSize();

           final List<Entity> writtenEntities = new ArrayList<>( multigetSize );
           final List<Id> entityIds = new ArrayList<>( multigetSize );

           for ( int i = 0; i < multigetSize; i++ ) {
               final Entity entity = new Entity( new SimpleId( "test" ) );

               final Entity written = manager.write( entity ).toBlocking().last();

               written.setField( new BooleanField( "updated", true ) );

               final Entity updated  = manager.update( written ).toBlocking().last();

               writtenEntities.add( updated );
               entityIds.add( updated.getId() );
           }


           final EntitySet entitySet = manager.load( entityIds ).toBlocking().lastOrDefault( null );

           assertNotNull( entitySet );

           assertEquals(multigetSize, entitySet.size());
           assertFalse(entitySet.isEmpty());

           /**
            * Validate every element exists
            */
           for(int i = 0; i < multigetSize; i ++){
               final Entity expected = writtenEntities.get( i );

               final MvccEntity returned = entitySet.getEntity( expected.getId() );

               assertEquals("Same entity returned", expected, returned.getEntity().get());

               assertTrue( ( Boolean ) returned.getEntity().get().getField( "updated" ).getValue() );
           }


       }



    @Test(expected = IllegalArgumentException.class)
    public void readTooLarge() {

        final CollectionScope context =
                new CollectionScopeImpl( new SimpleId( "organization" ), new SimpleId( "test" ), "test" );
        final EntityCollectionManager manager = factory.createCollectionManager( context );

        final int multigetSize = serializationFig.getMaxLoadSize() +1;


        final List<Id> entityIds = new ArrayList<>( multigetSize );

        for ( int i = 0; i < multigetSize; i++ ) {

            entityIds.add( new SimpleId( "simple" ) );
        }


        //should throw an exception
        manager.load( entityIds ).toBlocking().lastOrDefault( null );



=======
    @Test
    public void testGetVersion() {

        CollectionScope context = new CollectionScopeImpl(
                new SimpleId( "organization" ),  new SimpleId( "test" ), "test" );

        Entity newEntity = new Entity( new SimpleId( "test" ) );
        EntityCollectionManager manager = factory.createCollectionManager( context );
        Observable<Entity> observable = manager.write( newEntity );
        Entity created = observable.toBlocking().lastOrDefault( null );

        assertNotNull("Id was assigned", created.getId() );
        assertNotNull("Version was assigned", created.getVersion() );

        assertTrue(UUIDComparator.staticCompare(created.getVersion(), 
            manager.getLatestVersion( created.getId() ).toBlocking().lastOrDefault(null)) == 0);
>>>>>>> 81d4e0ea
    }
}<|MERGE_RESOLUTION|>--- conflicted
+++ resolved
@@ -449,7 +449,6 @@
 
     }
 
-<<<<<<< HEAD
 
     /**
      * Perform a multiget where every entity will need repaired on load
@@ -528,7 +527,7 @@
 
 
 
-=======
+    }
     @Test
     public void testGetVersion() {
 
@@ -545,6 +544,5 @@
 
         assertTrue(UUIDComparator.staticCompare(created.getVersion(), 
             manager.getLatestVersion( created.getId() ).toBlocking().lastOrDefault(null)) == 0);
->>>>>>> 81d4e0ea
     }
 }