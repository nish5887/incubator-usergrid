/*
 * Licensed to the Apache Software Foundation (ASF) under one or more
 *  contributor license agreements.  The ASF licenses this file to You
 * under the Apache License, Version 2.0 (the "License"); you may not
 * use this file except in compliance with the License.
 * You may obtain a copy of the License at
 *
 *     http://www.apache.org/licenses/LICENSE-2.0
 *
 * Unless required by applicable law or agreed to in writing, software
 * distributed under the License is distributed on an "AS IS" BASIS,
 * WITHOUT WARRANTIES OR CONDITIONS OF ANY KIND, either express or implied.
 * See the License for the specific language governing permissions and
 * limitations under the License.  For additional information regarding
 * copyright in this work, please see the NOTICE file in the top level
 * directory of this distribution.
 */
package org.apache.usergrid.persistence.collection;


import org.jukito.UseModules;
import org.junit.Assert;
<<<<<<< HEAD
import org.junit.Ignore;
=======
>>>>>>> 35bdcd24
import org.junit.Rule;
import org.junit.Test;
import org.junit.runner.RunWith;

import org.apache.usergrid.persistence.collection.exception.CollectionRuntimeException;
import org.apache.usergrid.persistence.collection.guice.MigrationManagerRule;
import org.apache.usergrid.persistence.collection.guice.TestCollectionModule;
import org.apache.usergrid.persistence.collection.impl.CollectionScopeImpl;
import org.apache.usergrid.persistence.core.cassandra.ITRunner;
import org.apache.usergrid.persistence.model.entity.Entity;
import org.apache.usergrid.persistence.model.entity.SimpleId;
import org.apache.usergrid.persistence.model.field.IntegerField;
import org.apache.usergrid.persistence.model.field.StringField;

import com.google.inject.Inject;

import rx.Observable;

import java.util.UUID;

import static org.junit.Assert.*;


/** @author tnine */
@RunWith( ITRunner.class )
@UseModules( TestCollectionModule.class )
public class EntityCollectionManagerIT {
    @Inject
    private EntityCollectionManagerFactory factory;


    @Inject
    @Rule
    public MigrationManagerRule migrationManagerRule;


    @Test
    public void write() {

        CollectionScope context = new CollectionScopeImpl(
                new SimpleId( "organization" ),  new SimpleId( "test" ), "test" );


        Entity newEntity = new Entity( new SimpleId( "test" ) );

        EntityCollectionManager manager = factory.createCollectionManager( context );

        Observable<Entity> observable = manager.write( newEntity );


        Entity returned = observable.toBlockingObservable().lastOrDefault( null );

        assertNotNull( "Returned has a uuid", returned.getId() );
        assertNotNull( "Version exists" );
    }

//TODO: figure out where this test lies, on the range of working or flawed premise.
    @Ignore
    public void writeWithUniqueValues() {

        CollectionScope context = new CollectionScopeImpl(
                new SimpleId( "organization" ),  new SimpleId( "test" ), "test" );

        EntityCollectionManager manager = factory.createCollectionManager( context );

        {
            Entity newEntity = new Entity( new SimpleId( "test" ) );
            newEntity.setField( new IntegerField("count", 5, true) );

            Observable<Entity> observable = manager.write( newEntity );
            Entity returned = observable.toBlockingObservable().lastOrDefault( null );
        }

        {
            boolean dupPrevented = false;
            try {
                Entity newEntity = new Entity( new SimpleId( "test" ) );
                newEntity.setField( new IntegerField("count", 5, true) );

                Observable<Entity> observable = manager.write( newEntity );
                Entity returned = observable.toBlockingObservable().lastOrDefault( null );

            } catch ( CollectionRuntimeException cre ) {
                dupPrevented = true;
            }
            Assert.assertTrue( dupPrevented );
        }
    }

    @Test
    public void writeAndLoad() {

        CollectionScope context = new CollectionScopeImpl(
                new SimpleId( "organization" ),  new SimpleId( "test" ), "test" );

        Entity newEntity = new Entity( new SimpleId( "test" ) );

        EntityCollectionManager manager = factory.createCollectionManager( context );

        Observable<Entity> observable = manager.write( newEntity );

        Entity createReturned = observable.toBlockingObservable().lastOrDefault( null );


        assertNotNull( "Id was assigned", createReturned.getId() );
        assertNotNull( "Version was assigned", createReturned.getVersion() );


        Observable<Entity> loadObservable = manager.load( createReturned.getId() );

        Entity loadReturned = loadObservable.toBlockingObservable().lastOrDefault( null );

        assertEquals( "Same value", createReturned, loadReturned );
    }


    @Test
    public void writeLoadDelete() {

        CollectionScope context = new CollectionScopeImpl(new SimpleId( "organization" ),  new SimpleId( "test" ), "test" );
        Entity newEntity = new Entity( new SimpleId( "test" ) );

        EntityCollectionManager manager = factory.createCollectionManager( context );

        Observable<Entity> observable = manager.write( newEntity );

        Entity createReturned = observable.toBlockingObservable().lastOrDefault( null );


        assertNotNull( "Id was assigned", createReturned.getId() );

        UUID version = createReturned.getVersion();

        Observable<Entity> loadObservable = manager.load( createReturned.getId() );

        Entity loadReturned = loadObservable.toBlockingObservable().lastOrDefault( null );

        assertEquals( "Same value", createReturned, loadReturned );

        manager.delete( createReturned.getId() ).toBlockingObservable().last();

        loadObservable = manager.load( createReturned.getId() );

        //load may return null, use last or default
        loadReturned = loadObservable.toBlockingObservable().lastOrDefault( null );

        assertNull("Entity was deleted",loadReturned );
    }


    @Test
    public void writeLoadUpdateLoad() {

        CollectionScope context = new CollectionScopeImpl(new SimpleId( "organization" ),  new SimpleId( "test" ), "test" );

        Entity newEntity = new Entity( new SimpleId( "test" ) );
        newEntity.setField( new IntegerField( "counter", 1 ) );

        EntityCollectionManager manager = factory.createCollectionManager( context );

        Observable<Entity> observable = manager.write( newEntity );

        Entity createReturned = observable.toBlockingObservable().lastOrDefault( null );


        assertNotNull( "Id was assigned", createReturned.getId() );

        Observable<Entity> loadObservable = manager.load( createReturned.getId() );

        Entity loadReturned = loadObservable.toBlockingObservable().lastOrDefault( null );

        assertEquals( "Same value", createReturned, loadReturned );


        assertEquals( "Field value correct", createReturned.getField( "counter" ), loadReturned.getField( "counter" ) );


        //update the field to 2
        createReturned.setField( new IntegerField( "counter", 2 ) );

        //wait for the write to complete
        manager.write( createReturned ).toBlockingObservable().lastOrDefault( null );


        loadObservable = manager.load( createReturned.getId() );

        loadReturned = loadObservable.toBlockingObservable().lastOrDefault( null );

        assertEquals( "Same value", createReturned, loadReturned );


        assertEquals( "Field value correct", createReturned.getField( "counter" ), loadReturned.getField( "counter" ) );
    }


    @Test
    public void writeAndLoadScopeClosure() {


        CollectionScope collectionScope1 = new CollectionScopeImpl(new SimpleId( "organization" ),  new SimpleId( "test1" ), "test1" );

        Entity newEntity = new Entity( new SimpleId( "test" ) );

        EntityCollectionManager manager = factory.createCollectionManager( collectionScope1 );

        Observable<Entity> observable = manager.write( newEntity );

        Entity createReturned = observable.toBlockingObservable().lastOrDefault( null );


        assertNotNull( "Id was assigned", createReturned.getId() );
        assertNotNull( "Version was assigned", createReturned.getVersion() );


        Observable<Entity> loadObservable = manager.load( createReturned.getId() );

        Entity loadReturned = loadObservable.toBlockingObservable().lastOrDefault( null );

        assertEquals( "Same value", createReturned, loadReturned );


        //now make sure we can't load it from another scope, using the same org
        CollectionScope collectionScope2 = new CollectionScopeImpl(collectionScope1.getApplication(),  new SimpleId("test2"), collectionScope1.getName());

        EntityCollectionManager manager2 = factory.createCollectionManager( collectionScope2 );

        Entity loaded = manager2.load( createReturned.getId() ).toBlockingObservable().lastOrDefault( null );

        assertNull("CollectionScope works correctly", loaded);

        //now try to load it from another org, with the same scope

        CollectionScope collectionScope3 = new CollectionScopeImpl( new SimpleId("organization2"), collectionScope1.getOwner(), collectionScope1.getName() );
        assertNotNull( collectionScope3 );
    }

    @Test
    public void partialUpdate() {
        StringField testField1 = new StringField("testField","value");
        StringField addedField = new StringField( "testFud", "NEWPARTIALUPDATEZOMG" );

        CollectionScope context = new CollectionScopeImpl(
                new SimpleId( "organization" ),  new SimpleId( "testUpdate" ), "testUpdate" );

        Entity oldEntity = new Entity( new SimpleId( "testUpdate" ) );
        oldEntity.setField( new StringField( "testField", "value" ) );

        EntityCollectionManager manager = factory.createCollectionManager( context );

        Observable<Entity> observable = manager.write( oldEntity );

        Entity returned = observable.toBlockingObservable().lastOrDefault( null );

        assertNotNull( "Returned has a uuid", returned.getId() );

        oldEntity.getFields().remove( testField1  );
        oldEntity.setField( addedField );

        observable = manager.update( oldEntity);

        returned = observable.toBlockingObservable().lastOrDefault( null );

        assertNotNull( "Returned has a uuid", returned.getId() );
        assertEquals( oldEntity.getField( "testFud" ), returned.getField( "testFud" ) );

        Observable<Entity> newEntityObs = manager.load( oldEntity.getId() );
        Entity newEntity = newEntityObs.toBlockingObservable().last();

        assertNotNull( "Returned has a uuid", returned.getId() );
        assertEquals( addedField, newEntity.getField( "testFud" ));


    }

    @Test
    public void partialUpdateDelete() {
        StringField testField1 = new StringField("testField","value");
        StringField addedField = new StringField( "testFud", "NEWPARTIALUPDATEZOMG" );

        CollectionScope context = new CollectionScopeImpl(
                new SimpleId( "organization" ),  new SimpleId( "testUpdate" ), "testUpdate" );

        Entity oldEntity = new Entity( new SimpleId( "testUpdate" ) );
        oldEntity.setField( new StringField( "testField", "value" ) );

        EntityCollectionManager manager = factory.createCollectionManager( context );

        Observable<Entity> observable = manager.write( oldEntity );

        Entity returned = observable.toBlockingObservable().lastOrDefault( null );

        assertNotNull( "Returned has a uuid", returned.getId() );

        oldEntity.getFields().remove( testField1  );
        oldEntity.setField( addedField );

        //Entity is deleted then updated right afterwards.
        manager.delete( oldEntity.getId() );

        observable = manager.update( oldEntity);

        returned = observable.toBlockingObservable().lastOrDefault( null );

        assertNotNull( "Returned has a uuid", returned.getId() );
        assertEquals( oldEntity.getField( "testFud" ), returned.getField( "testFud" ) );

        Observable<Entity> newEntityObs = manager.load( oldEntity.getId() );
        Entity newEntity = newEntityObs.toBlockingObservable().last();

        assertNotNull( "Returned has a uuid", returned.getId() );
        assertEquals( addedField, newEntity.getField( "testFud" ));


    }


}<|MERGE_RESOLUTION|>--- conflicted
+++ resolved
@@ -18,12 +18,11 @@
 package org.apache.usergrid.persistence.collection;
 
 
+import java.util.UUID;
+
 import org.jukito.UseModules;
 import org.junit.Assert;
-<<<<<<< HEAD
 import org.junit.Ignore;
-=======
->>>>>>> 35bdcd24
 import org.junit.Rule;
 import org.junit.Test;
 import org.junit.runner.RunWith;
@@ -42,9 +41,9 @@
 
 import rx.Observable;
 
-import java.util.UUID;
-
-import static org.junit.Assert.*;
+import static org.junit.Assert.assertEquals;
+import static org.junit.Assert.assertNotNull;
+import static org.junit.Assert.assertNull;
 
 
 /** @author tnine */
@@ -80,7 +79,8 @@
         assertNotNull( "Version exists" );
     }
 
-//TODO: figure out where this test lies, on the range of working or flawed premise.
+//TODO: Flawed test, needs to be reworked. Recreating an entity using newSimpleId alway return new Ent
+
     @Ignore
     public void writeWithUniqueValues() {
 
