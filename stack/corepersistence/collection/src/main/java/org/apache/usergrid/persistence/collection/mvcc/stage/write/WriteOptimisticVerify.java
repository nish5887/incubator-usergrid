--- conflicted
+++ resolved
@@ -18,8 +18,6 @@
 package org.apache.usergrid.persistence.collection.mvcc.stage.write;
 
 
-import com.google.inject.Inject;
-import com.google.inject.Singleton;
 import com.netflix.astyanax.connectionpool.exceptions.ConnectionException;
 import java.util.List;
 import org.apache.usergrid.persistence.collection.CollectionScope;
@@ -31,19 +29,16 @@
 import org.apache.usergrid.persistence.collection.mvcc.entity.Stage;
 import org.apache.usergrid.persistence.collection.mvcc.entity.ValidationUtils;
 import org.apache.usergrid.persistence.collection.mvcc.stage.CollectionIoEvent;
-<<<<<<< HEAD
+
+import com.google.inject.Inject;
+import com.google.inject.Singleton;
 import org.apache.usergrid.persistence.model.entity.Entity;
 import org.slf4j.Logger;
 import org.slf4j.LoggerFactory;
 import rx.Scheduler;
-import rx.util.functions.Func1;
-=======
-
-import com.google.inject.Inject;
-import com.google.inject.Singleton;
 
 import rx.functions.Func1;
->>>>>>> fd6a06c7
+import rx.schedulers.Schedulers;
 
 
 /**
@@ -62,12 +57,13 @@
     private final Scheduler scheduler;
 
     @Inject
-    public WriteOptimisticVerify( MvccLogEntrySerializationStrategy logEntryStrat, 
-            final UniqueValueSerializationStrategy uniqueValueStrat, final Scheduler scheduler ) {
+    public WriteOptimisticVerify( 
+            MvccLogEntrySerializationStrategy logEntryStrat, 
+            final UniqueValueSerializationStrategy uniqueValueStrat) {
 
         this.logEntryStrat = logEntryStrat;
         this.uniqueValueStrat = uniqueValueStrat; 
-        this.scheduler = scheduler;
+        this.scheduler = Schedulers.io();
     }
 
 
