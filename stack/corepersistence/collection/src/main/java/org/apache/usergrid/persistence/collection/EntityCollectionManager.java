/*
 * Licensed to the Apache Software Foundation (ASF) under one
 * or more contributor license agreements.  See the NOTICE file
 * distributed with this work for additional information
 * regarding copyright ownership.  The ASF licenses this file
 * to you under the Apache License, Version 2.0 (the
 * "License"); you may not use this file except in compliance
 * with the License.  You may obtain a copy of the License at
 *
 *    http://www.apache.org/licenses/LICENSE-2.0
 *
 * Unless required by applicable law or agreed to in writing,
 * software distributed under the License is distributed on an
 * "AS IS" BASIS, WITHOUT WARRANTIES OR CONDITIONS OF ANY
 * KIND, either express or implied.  See the License for the
 * specific language governing permissions and limitations
 * under the License.
 */
package org.apache.usergrid.persistence.collection;


<<<<<<< HEAD
import java.util.Collection;

=======
import java.util.UUID;
>>>>>>> 81d4e0ea
import org.apache.usergrid.persistence.model.entity.Entity;
import org.apache.usergrid.persistence.model.entity.Id;

import rx.Observable;


/**
 *
 * The operations for performing changes on an entity
 *
 */
public interface EntityCollectionManager {

    /**
     * Write the entity in the entity collection.  This is an entire entity, it's contents will
     * completely overwrite the previous values, if it exists.
     *
     * @param entity The entity to update
     */
    public Observable<Entity> write( Entity entity );


    /**
     * MarkCommit the entity and remove it's indexes with the given entity id
     */
    public Observable<Void> delete( Id entityId );

    /**
     * Load the entity with the given entity Id
     */
    public Observable<Entity> load( Id entityId );

    /**
     * Return the latest version of the specified entity.
     */
    public Observable<UUID> getLatestVersion( Id entityId );

<<<<<<< HEAD
    /**
     * Load all the entityIds into the observable entity set
     * @param entityIds
     * @return
     */
    public Observable<EntitySet> load(Collection<Id> entityIds);

=======
    //TODO TN Change load to use multiget and return multiple entities.  
    // Only supports loading 1k per load operation.
>>>>>>> 81d4e0ea

    //TODO Dave add a load versions using a multiget that will return a latest version 
    //structure for a collection of entity Ids


    /**
     * Takes the change and reloads an entity with all changes applied in this entity applied.
     * The resulting entity from calling load will be the previous version of this entity + the 
     * entityin this object applied to it.
     * @param entity
     * @return
     */
    public Observable<Entity> update ( Entity entity );
}<|MERGE_RESOLUTION|>--- conflicted
+++ resolved
@@ -19,12 +19,9 @@
 package org.apache.usergrid.persistence.collection;
 
 
-<<<<<<< HEAD
 import java.util.Collection;
 
-=======
 import java.util.UUID;
->>>>>>> 81d4e0ea
 import org.apache.usergrid.persistence.model.entity.Entity;
 import org.apache.usergrid.persistence.model.entity.Id;
 
@@ -61,8 +58,8 @@
      * Return the latest version of the specified entity.
      */
     public Observable<UUID> getLatestVersion( Id entityId );
+    //TODO TN Change load to use multiget and return multiple entities.  Only supports loading 1k per load operation.
 
-<<<<<<< HEAD
     /**
      * Load all the entityIds into the observable entity set
      * @param entityIds
@@ -70,19 +67,14 @@
      */
     public Observable<EntitySet> load(Collection<Id> entityIds);
 
-=======
-    //TODO TN Change load to use multiget and return multiple entities.  
-    // Only supports loading 1k per load operation.
->>>>>>> 81d4e0ea
 
-    //TODO Dave add a load versions using a multiget that will return a latest version 
-    //structure for a collection of entity Ids
+    //TODO Dave add a load versions using a multiget that will return a latest version structure for a collection of entity Ids
 
 
     /**
      * Takes the change and reloads an entity with all changes applied in this entity applied.
-     * The resulting entity from calling load will be the previous version of this entity + the 
-     * entityin this object applied to it.
+     * The resulting entity from calling load will be the previous version of this entity + the entity
+     * in this object applied to it.
      * @param entity
      * @return
      */
