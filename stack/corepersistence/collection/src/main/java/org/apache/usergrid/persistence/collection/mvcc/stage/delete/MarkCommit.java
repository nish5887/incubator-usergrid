--- conflicted
+++ resolved
@@ -19,8 +19,6 @@
 package org.apache.usergrid.persistence.collection.mvcc.stage.delete;
 
 
-import java.util.Iterator;
-import java.util.List;
 import java.util.UUID;
 
 import org.slf4j.Logger;
@@ -36,14 +34,9 @@
 import org.apache.usergrid.persistence.collection.mvcc.entity.impl.MvccLogEntryImpl;
 import org.apache.usergrid.persistence.collection.mvcc.stage.CollectionIoEvent;
 import org.apache.usergrid.persistence.collection.serialization.SerializationFig;
-import org.apache.usergrid.persistence.collection.serialization.UniqueValue;
 import org.apache.usergrid.persistence.collection.serialization.UniqueValueSerializationStrategy;
-import org.apache.usergrid.persistence.collection.serialization.impl.UniqueValueImpl;
 import org.apache.usergrid.persistence.core.guice.ProxyImpl;
-import org.apache.usergrid.persistence.core.rx.ObservableIterator;
-import org.apache.usergrid.persistence.model.entity.Entity;
 import org.apache.usergrid.persistence.model.entity.Id;
-import org.apache.usergrid.persistence.model.field.Field;
 
 import com.google.common.base.Preconditions;
 import com.google.inject.Inject;
@@ -52,7 +45,6 @@
 import com.netflix.astyanax.MutationBatch;
 import com.netflix.astyanax.connectionpool.exceptions.ConnectionException;
 
-import rx.Observable;
 import rx.functions.Action1;
 
 
@@ -120,9 +112,9 @@
         catch ( ConnectionException e ) {
             throw new RuntimeException( "Unable to mark entry as deleted" );
         }
-<<<<<<< HEAD
-//<<<<<<< HEAD
-//=======
+    }
+}
+
 //
 //
 //        //TODO Refactor this logic into a a class that can be invoked from anywhere
@@ -186,73 +178,4 @@
 //
 //        final int removedCount = deleteFieldsObservable.count().toBlocking().last();
 //
-//        LOG.debug("Removed unique values for {} entities of entity {}", removedCount, entityId );
-//>>>>>>> befcdcab6f7f1c83dbcb2a24eddb055c9297d59f
-=======
-
-
-        //TODO Refactor this logic into a a class that can be invoked from anywhere
-        //load every entity we have history of
-        Observable<List<MvccEntity>> deleteFieldsObservable =
-                Observable.create( new ObservableIterator<MvccEntity>( "deleteColumns" ) {
-                    @Override
-                    protected Iterator<MvccEntity> getIterator() {
-                        Iterator<MvccEntity> entities =
-                                entityStrat.loadDescendingHistory( collectionScope, entityId, entity.getVersion(), 100 );
-
-                        return entities;
-                    }
-                } )       //buffer them for efficiency
-                          .buffer( serializationFig.getBufferSize() ).doOnNext(
-
-                        new Action1<List<MvccEntity>>() {
-                            @Override
-                            public void call( final List<MvccEntity> mvccEntities ) {
-
-
-                                final MutationBatch batch = keyspace.prepareMutationBatch();
-
-                                for ( MvccEntity mvccEntity : mvccEntities ) {
-                                    if ( !mvccEntity.getEntity().isPresent() ) {
-                                        continue;
-                                    }
-
-                                    final UUID entityVersion = mvccEntity.getVersion();
-
-                                    final Entity entity = mvccEntity.getEntity().get();
-
-                                    //remove all unique fields from the index
-                                    for ( final Field field : entity.getFields() ) {
-
-                                        if(!field.isUnique()){
-                                            continue;
-                                        }
-
-                                        final UniqueValue unique = new UniqueValueImpl( field, entityId, entityVersion );
-
-                                        final MutationBatch deleteMutation = uniqueValueStrat.delete(collectionScope,  unique );
-
-                                        batch.mergeShallow( deleteMutation );
-                                    }
-                                }
-
-                                try {
-                                    batch.execute();
-                                }
-                                catch ( ConnectionException e1 ) {
-                                    throw new RuntimeException( "Unable to execute " +
-                                            "unique value " +
-                                            "delete", e1 );
-                                }
-                            }
-                        }
-
-
-                                                                       );
-
-        final int removedCount = deleteFieldsObservable.count().toBlocking().last();
-
-        LOG.debug("Removed unique values for {} entities of entity {}", removedCount, entityId );
->>>>>>> bd0a1e97
-    }
-}+//        LOG.debug("Removed unique values for {} entities of entity {}", removedCount, entityId );