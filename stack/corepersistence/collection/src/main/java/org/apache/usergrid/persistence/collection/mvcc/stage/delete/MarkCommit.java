/*
 * Licensed to the Apache Software Foundation (ASF) under one
 * or more contributor license agreements.  See the NOTICE file
 * distributed with this work for additional information
 * regarding copyright ownership.  The ASF licenses this file
 * to you under the Apache License, Version 2.0 (the
 * "License"); you may not use this file except in compliance
 * with the License.  You may obtain a copy of the License at
 *
 *    http://www.apache.org/licenses/LICENSE-2.0
 *
 * Unless required by applicable law or agreed to in writing,
 * software distributed under the License is distributed on an
 * "AS IS" BASIS, WITHOUT WARRANTIES OR CONDITIONS OF ANY
 * KIND, either express or implied.  See the License for the
 * specific language governing permissions and limitations
 * under the License.
 */
package org.apache.usergrid.persistence.collection.mvcc.stage.delete;


import java.util.*;

<<<<<<< HEAD
=======
import com.google.common.base.Optional;
import org.apache.usergrid.persistence.collection.guice.MvccEntityDelete;
import org.apache.usergrid.persistence.collection.mvcc.entity.impl.MvccEntityEvent;
import org.apache.usergrid.persistence.collection.mvcc.stage.write.UniqueValue;
import org.apache.usergrid.persistence.collection.mvcc.stage.write.UniqueValueSerializationStrategy;
import org.apache.usergrid.persistence.collection.serialization.SerializationFig;
import org.apache.usergrid.persistence.core.consistency.AsyncProcessor;
import org.apache.usergrid.persistence.core.consistency.AsynchronousMessage;
import org.apache.usergrid.persistence.core.consistency.ConsistencyFig;
import org.apache.usergrid.persistence.core.rx.ObservableIterator;
import org.apache.usergrid.persistence.model.entity.Entity;
import org.apache.usergrid.persistence.model.field.Field;
>>>>>>> 92903d87
import org.slf4j.Logger;
import org.slf4j.LoggerFactory;

import org.apache.usergrid.persistence.collection.CollectionScope;
import org.apache.usergrid.persistence.collection.exception.CollectionRuntimeException;
import org.apache.usergrid.persistence.collection.mvcc.MvccEntitySerializationStrategy;
import org.apache.usergrid.persistence.collection.mvcc.MvccLogEntrySerializationStrategy;
import org.apache.usergrid.persistence.collection.mvcc.entity.MvccEntity;
import org.apache.usergrid.persistence.collection.mvcc.entity.MvccLogEntry;
import org.apache.usergrid.persistence.collection.mvcc.entity.MvccValidationUtils;
import org.apache.usergrid.persistence.collection.mvcc.entity.impl.MvccEntityDeleteEvent;
import org.apache.usergrid.persistence.collection.mvcc.entity.impl.MvccLogEntryImpl;
import org.apache.usergrid.persistence.collection.mvcc.stage.CollectionIoEvent;
import org.apache.usergrid.persistence.core.consistency.AsyncProcessor;
import org.apache.usergrid.persistence.core.consistency.AsyncProcessorFactory;
import org.apache.usergrid.persistence.core.consistency.AsynchronousMessage;
import org.apache.usergrid.persistence.core.consistency.ConsistencyFig;
import org.apache.usergrid.persistence.model.entity.Id;

import com.google.common.base.Preconditions;
import com.google.inject.Inject;
import com.google.inject.Singleton;
import com.netflix.astyanax.MutationBatch;
import com.netflix.astyanax.connectionpool.exceptions.ConnectionException;

import rx.Observable;
import rx.functions.Func1;
import rx.schedulers.Schedulers;


/**
 * This phase should invoke any finalization, and mark the entity 
 * as committed in the data store before returning
 */
@Singleton
public class MarkCommit implements Func1<CollectionIoEvent<MvccEntity>, Void> {

    private static final Logger LOG = LoggerFactory.getLogger( MarkCommit.class );

    private final MvccLogEntrySerializationStrategy logStrat;
    private final MvccEntitySerializationStrategy entityStrat;
    private final AsyncProcessor<MvccEntityDeleteEvent> entityEventAsyncProcessor;
    private final ConsistencyFig consistencyFig;
    private final UniqueValueSerializationStrategy uniqueValueStrat;
    private final SerializationFig serializationFig;

    @Inject
    public MarkCommit( final MvccLogEntrySerializationStrategy logStrat,
                       final MvccEntitySerializationStrategy entityStrat,
<<<<<<< HEAD
                       final AsyncProcessorFactory asyncProcessorFactory,
                       final ConsistencyFig consistencyFig ) {
=======
                       @MvccEntityDelete AsyncProcessor<MvccEntityEvent<MvccEntity>> entityEventAsyncProcessor,
                       final ConsistencyFig consistencyFig, final SerializationFig serializationFig,
                       final UniqueValueSerializationStrategy uniqueValueStrat) {
>>>>>>> 92903d87

        Preconditions.checkNotNull( 
                logStrat, "logEntrySerializationStrategy is required" );
        Preconditions.checkNotNull( 
                entityStrat, "entitySerializationStrategy is required" );

        Preconditions.checkNotNull(
                uniqueValueStrat, "uniqueValueSerializationStrategy is required");

        this.logStrat = logStrat;
        this.entityStrat = entityStrat;
        this.entityEventAsyncProcessor = asyncProcessorFactory.getProcessor( MvccEntityDeleteEvent.class );
        this.consistencyFig = consistencyFig;
        this.uniqueValueStrat = uniqueValueStrat;
        this.serializationFig = serializationFig;
    }

    private long getTimeout() {
        return consistencyFig.getRepairTimeout() * 2;
    }

    @Override
    public Void call( final CollectionIoEvent<MvccEntity> idIoEvent ) {

        final MvccEntity entity = idIoEvent.getEvent();

        MvccValidationUtils.verifyMvccEntityOptionalEntity( entity );

        final Id entityId = entity.getId();
        final UUID version = entity.getVersion();


        final CollectionScope collectionScope = idIoEvent.getEntityCollection();


        final MvccLogEntry startEntry = new MvccLogEntryImpl( entityId, version,
                org.apache.usergrid.persistence.collection.mvcc.entity.Stage.COMMITTED, MvccLogEntry.Status.DELETED );

        final MutationBatch logMutation = logStrat.write( collectionScope, startEntry );

        //insert a "cleared" value into the versions.  Post processing should actually delete
<<<<<<< HEAD
        MutationBatch entityMutation = entityStrat.mark( collectionScope, entityId, version );

        //merge the 2 into 1 mutation
        logMutation.mergeShallow( entityMutation );

        //set up the post processing queue
        final AsynchronousMessage<MvccEntityDeleteEvent> event = entityEventAsyncProcessor.setVerification(
                new MvccEntityDeleteEvent( collectionScope, version, entity ), getTimeout() );
=======
        final MutationBatch entityMutation = entityStrat.mark( collectionScope, entityId, version );

        //delete unique fields
        Observable<List<Field>> deleteFieldsObservable = Observable.create(new ObservableIterator<Field>("deleteColumns") {
            @Override
            protected Iterator<Field> getIterator() {
                Iterator<MvccEntity> entities  = entityStrat.load(collectionScope, entityId, entity.getVersion(), 1);
                Iterator<Field> fieldIterator = Collections.emptyIterator();
                if(entities.hasNext()) {
                    Optional<Entity> oe = entities.next().getEntity();
                    if (oe.isPresent()) {
                        fieldIterator = oe.get().getFields().iterator();
                    }
                }
                return fieldIterator;
            }
        }).buffer(serializationFig.getBufferSize())
          .map(new Func1<List<Field>, List<Field>>() {
              @Override
              public List<Field> call(List<Field> fields) {
                  for (Field field : fields) {
                      try {
                          UniqueValue value = uniqueValueStrat.load(collectionScope, field);
                          if (value != null) {
                              logMutation.mergeShallow(uniqueValueStrat.delete(value));
                          }
                      } catch (ConnectionException ce) {
                          LOG.error("Failed to delete Unique Value", ce);
                      }
                  }
                  return fields;
              }
          });
        deleteFieldsObservable.toBlockingObservable().last();
>>>>>>> 92903d87

        try {
            logMutation.execute();
        }
        catch ( ConnectionException e ) {
            LOG.error( "Failed to execute write asynchronously ", e );
            throw new CollectionRuntimeException( entity.getEntity().get(), collectionScope,
                    "Failed to execute write asynchronously ", e );
        }
        //merge the 2 into 1 mutation
        logMutation.mergeShallow( entityMutation );

        //set up the post processing queue
        final AsynchronousMessage<MvccEntityEvent<MvccEntity>> event = entityEventAsyncProcessor.setVerification( new MvccEntityEvent<MvccEntity>(collectionScope, version, entity ), getTimeout() );


        //fork post processing
        entityEventAsyncProcessor.start(event);

        /**
         * We're done executing.
         */

        return null;
    }
}<|MERGE_RESOLUTION|>--- conflicted
+++ resolved
@@ -19,23 +19,13 @@
 package org.apache.usergrid.persistence.collection.mvcc.stage.delete;
 
 
-import java.util.*;
+import java.util.UUID;
 
-<<<<<<< HEAD
-=======
-import com.google.common.base.Optional;
 import org.apache.usergrid.persistence.collection.guice.MvccEntityDelete;
 import org.apache.usergrid.persistence.collection.mvcc.entity.impl.MvccEntityEvent;
-import org.apache.usergrid.persistence.collection.mvcc.stage.write.UniqueValue;
-import org.apache.usergrid.persistence.collection.mvcc.stage.write.UniqueValueSerializationStrategy;
-import org.apache.usergrid.persistence.collection.serialization.SerializationFig;
 import org.apache.usergrid.persistence.core.consistency.AsyncProcessor;
 import org.apache.usergrid.persistence.core.consistency.AsynchronousMessage;
 import org.apache.usergrid.persistence.core.consistency.ConsistencyFig;
-import org.apache.usergrid.persistence.core.rx.ObservableIterator;
-import org.apache.usergrid.persistence.model.entity.Entity;
-import org.apache.usergrid.persistence.model.field.Field;
->>>>>>> 92903d87
 import org.slf4j.Logger;
 import org.slf4j.LoggerFactory;
 
@@ -46,13 +36,8 @@
 import org.apache.usergrid.persistence.collection.mvcc.entity.MvccEntity;
 import org.apache.usergrid.persistence.collection.mvcc.entity.MvccLogEntry;
 import org.apache.usergrid.persistence.collection.mvcc.entity.MvccValidationUtils;
-import org.apache.usergrid.persistence.collection.mvcc.entity.impl.MvccEntityDeleteEvent;
 import org.apache.usergrid.persistence.collection.mvcc.entity.impl.MvccLogEntryImpl;
 import org.apache.usergrid.persistence.collection.mvcc.stage.CollectionIoEvent;
-import org.apache.usergrid.persistence.core.consistency.AsyncProcessor;
-import org.apache.usergrid.persistence.core.consistency.AsyncProcessorFactory;
-import org.apache.usergrid.persistence.core.consistency.AsynchronousMessage;
-import org.apache.usergrid.persistence.core.consistency.ConsistencyFig;
 import org.apache.usergrid.persistence.model.entity.Id;
 
 import com.google.common.base.Preconditions;
@@ -61,9 +46,7 @@
 import com.netflix.astyanax.MutationBatch;
 import com.netflix.astyanax.connectionpool.exceptions.ConnectionException;
 
-import rx.Observable;
 import rx.functions.Func1;
-import rx.schedulers.Schedulers;
 
 
 /**
@@ -79,35 +62,22 @@
     private final MvccEntitySerializationStrategy entityStrat;
     private final AsyncProcessor<MvccEntityDeleteEvent> entityEventAsyncProcessor;
     private final ConsistencyFig consistencyFig;
-    private final UniqueValueSerializationStrategy uniqueValueStrat;
-    private final SerializationFig serializationFig;
 
     @Inject
     public MarkCommit( final MvccLogEntrySerializationStrategy logStrat,
                        final MvccEntitySerializationStrategy entityStrat,
-<<<<<<< HEAD
                        final AsyncProcessorFactory asyncProcessorFactory,
                        final ConsistencyFig consistencyFig ) {
-=======
-                       @MvccEntityDelete AsyncProcessor<MvccEntityEvent<MvccEntity>> entityEventAsyncProcessor,
-                       final ConsistencyFig consistencyFig, final SerializationFig serializationFig,
-                       final UniqueValueSerializationStrategy uniqueValueStrat) {
->>>>>>> 92903d87
 
         Preconditions.checkNotNull( 
                 logStrat, "logEntrySerializationStrategy is required" );
         Preconditions.checkNotNull( 
                 entityStrat, "entitySerializationStrategy is required" );
 
-        Preconditions.checkNotNull(
-                uniqueValueStrat, "uniqueValueSerializationStrategy is required");
-
         this.logStrat = logStrat;
         this.entityStrat = entityStrat;
         this.entityEventAsyncProcessor = asyncProcessorFactory.getProcessor( MvccEntityDeleteEvent.class );
         this.consistencyFig = consistencyFig;
-        this.uniqueValueStrat = uniqueValueStrat;
-        this.serializationFig = serializationFig;
     }
 
     private long getTimeout() {
@@ -129,12 +99,11 @@
 
 
         final MvccLogEntry startEntry = new MvccLogEntryImpl( entityId, version,
-                org.apache.usergrid.persistence.collection.mvcc.entity.Stage.COMMITTED, MvccLogEntry.Status.DELETED );
+                org.apache.usergrid.persistence.collection.mvcc.entity.Stage.COMMITTED );
 
-        final MutationBatch logMutation = logStrat.write( collectionScope, startEntry );
+        MutationBatch logMutation = logStrat.write( collectionScope, startEntry );
 
         //insert a "cleared" value into the versions.  Post processing should actually delete
-<<<<<<< HEAD
         MutationBatch entityMutation = entityStrat.mark( collectionScope, entityId, version );
 
         //merge the 2 into 1 mutation
@@ -143,60 +112,18 @@
         //set up the post processing queue
         final AsynchronousMessage<MvccEntityDeleteEvent> event = entityEventAsyncProcessor.setVerification(
                 new MvccEntityDeleteEvent( collectionScope, version, entity ), getTimeout() );
-=======
-        final MutationBatch entityMutation = entityStrat.mark( collectionScope, entityId, version );
-
-        //delete unique fields
-        Observable<List<Field>> deleteFieldsObservable = Observable.create(new ObservableIterator<Field>("deleteColumns") {
-            @Override
-            protected Iterator<Field> getIterator() {
-                Iterator<MvccEntity> entities  = entityStrat.load(collectionScope, entityId, entity.getVersion(), 1);
-                Iterator<Field> fieldIterator = Collections.emptyIterator();
-                if(entities.hasNext()) {
-                    Optional<Entity> oe = entities.next().getEntity();
-                    if (oe.isPresent()) {
-                        fieldIterator = oe.get().getFields().iterator();
-                    }
-                }
-                return fieldIterator;
-            }
-        }).buffer(serializationFig.getBufferSize())
-          .map(new Func1<List<Field>, List<Field>>() {
-              @Override
-              public List<Field> call(List<Field> fields) {
-                  for (Field field : fields) {
-                      try {
-                          UniqueValue value = uniqueValueStrat.load(collectionScope, field);
-                          if (value != null) {
-                              logMutation.mergeShallow(uniqueValueStrat.delete(value));
-                          }
-                      } catch (ConnectionException ce) {
-                          LOG.error("Failed to delete Unique Value", ce);
-                      }
-                  }
-                  return fields;
-              }
-          });
-        deleteFieldsObservable.toBlockingObservable().last();
->>>>>>> 92903d87
 
         try {
             logMutation.execute();
         }
         catch ( ConnectionException e ) {
             LOG.error( "Failed to execute write asynchronously ", e );
-            throw new CollectionRuntimeException( entity.getEntity().get(), collectionScope,
+            throw new CollectionRuntimeException( entity.getEntity().get(), collectionScope, 
                     "Failed to execute write asynchronously ", e );
         }
-        //merge the 2 into 1 mutation
-        logMutation.mergeShallow( entityMutation );
-
-        //set up the post processing queue
-        final AsynchronousMessage<MvccEntityEvent<MvccEntity>> event = entityEventAsyncProcessor.setVerification( new MvccEntityEvent<MvccEntity>(collectionScope, version, entity ), getTimeout() );
-
 
         //fork post processing
-        entityEventAsyncProcessor.start(event);
+        entityEventAsyncProcessor.start( event );
 
         /**
          * We're done executing.
