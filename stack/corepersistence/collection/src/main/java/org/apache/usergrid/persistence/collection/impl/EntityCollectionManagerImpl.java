/*
 * Licensed to the Apache Software Foundation (ASF) under one
 * or more contributor license agreements.  See the NOTICE file
 * distributed with this work for additional information
 * regarding copyright ownership.  The ASF licenses this file
 * to you under the Apache License, Version 2.0 (the
 * "License"); you may not use this file except in compliance
 * with the License.  You may obtain a copy of the License at
 *
 *    http://www.apache.org/licenses/LICENSE-2.0
 *
 * Unless required by applicable law or agreed to in writing,
 * software distributed under the License is distributed on an
 * "AS IS" BASIS, WITHOUT WARRANTIES OR CONDITIONS OF ANY
 * KIND, either express or implied.  See the License for the
 * specific language governing permissions and limitations
 * under the License.
 */
package org.apache.usergrid.persistence.collection.impl;

import com.google.common.base.Preconditions;
import com.google.inject.Inject;
import com.google.inject.assistedinject.Assisted;
import java.util.UUID;
import org.apache.usergrid.persistence.collection.CollectionScope;
import org.apache.usergrid.persistence.collection.EntityCollectionManager;
import org.apache.usergrid.persistence.collection.mvcc.entity.MvccEntity;
import org.apache.usergrid.persistence.collection.mvcc.entity.ValidationUtils;
import org.apache.usergrid.persistence.collection.mvcc.stage.CollectionIoEvent;
import org.apache.usergrid.persistence.collection.mvcc.stage.delete.MarkCommit;
import org.apache.usergrid.persistence.collection.mvcc.stage.delete.MarkStart;
import org.apache.usergrid.persistence.collection.mvcc.stage.load.Load;
import org.apache.usergrid.persistence.collection.mvcc.stage.write.RollbackAction;
import org.apache.usergrid.persistence.collection.mvcc.stage.write.WriteCommit;
import org.apache.usergrid.persistence.collection.mvcc.stage.write.WriteOptimisticVerify;
import org.apache.usergrid.persistence.collection.mvcc.stage.write.WriteStart;
import org.apache.usergrid.persistence.collection.mvcc.stage.write.WriteUniqueVerify;
import org.apache.usergrid.persistence.collection.service.UUIDService;
import org.apache.usergrid.persistence.collection.util.EntityUtils;
import org.apache.usergrid.persistence.model.entity.Entity;
import org.apache.usergrid.persistence.model.entity.Id;
import org.slf4j.Logger;
import org.slf4j.LoggerFactory;
import rx.Observable;
import rx.functions.Func1;
import rx.functions.Func2;
import rx.functions.FuncN;
import rx.schedulers.Schedulers;


/**
 * Simple implementation.  Should perform  writes, delete and load.
 *
 * TODO: maybe refactor the stage operations into their own classes for clarity and organization?
 *
 * @author tnine
 */
public class EntityCollectionManagerImpl implements EntityCollectionManager {

    private static final Logger log = LoggerFactory.getLogger(EntityCollectionManagerImpl.class);

    private final CollectionScope collectionScope;
    private final UUIDService uuidService;


    //start stages
    private final WriteStart writeStart;
    private final WriteUniqueVerify writeVerifyUnique;
    private final WriteOptimisticVerify writeOptimisticVerify;
    private final WriteCommit writeCommit;
    private final RollbackAction rollback;

    //load stages
    private final Load load;


    //delete stages
    private final MarkStart markStart;
    private final MarkCommit markCommit;


    @Inject
    public EntityCollectionManagerImpl( 
        final UUIDService uuidService, 
        final WriteStart writeStart,
        final WriteUniqueVerify writeVerifyUnique,
        final WriteOptimisticVerify writeOptimisticVerify,
        final WriteCommit writeCommit, 
        final RollbackAction rollback,
        final Load load, 
        final MarkStart markStart,
        final MarkCommit markCommit,
        @Assisted final CollectionScope collectionScope ) {

        Preconditions.checkNotNull( uuidService, "uuidService must be defined" );
        ValidationUtils.validateCollectionScope( collectionScope );

        this.writeStart = writeStart;
        this.writeVerifyUnique = writeVerifyUnique;
        this.writeOptimisticVerify = writeOptimisticVerify;
        this.writeCommit = writeCommit;
        this.rollback = rollback;
        this.load = load;
        this.markStart = markStart;
        this.markCommit = markCommit;

        this.uuidService = uuidService;
        this.collectionScope = collectionScope;
    }


    @Override
    public Observable<Entity> write( final Entity entity ) {

        //do our input validation
        Preconditions.checkNotNull( entity, 
            "Entity is required in the new stage of the mvcc write" );

        final Id entityId = entity.getId();

        Preconditions.checkNotNull( entityId, 
            "The entity id is required to be set for an update operation" );

        Preconditions.checkNotNull( entityId.getUuid(), 
            "The entity id uuid is required to be set for an update operation" );

        Preconditions.checkNotNull( entityId.getType(), 
            "The entity id type required to be set for an update operation" );


        final UUID version = uuidService.newTimeUUID();

        EntityUtils.setVersion( entity, version );


        // fire the stages
        // TODO use our own Schedulers.io() to help with multitenancy here.
        // TODO writeOptimisticVerify and writeVerifyUnique should be concurrent to reduce wait time
        // these 3 lines could be done in a single line, but they are on multiple lines for clarity

        // create our observable and start the write
        CollectionIoEvent<Entity> writeData = new CollectionIoEvent<Entity>( collectionScope, entity );

        Observable<CollectionIoEvent<MvccEntity>> observable =
<<<<<<< HEAD
            Observable.from( writeData )
                    .subscribeOn( scheduler )
                    .map( writeStart )
                    .flatMap(
=======
            Observable.from( writeData ).subscribeOn( Schedulers.io() ).map( writeStart ).flatMap(
>>>>>>> fd6a06c7
                new Func1<CollectionIoEvent<MvccEntity>, Observable<CollectionIoEvent<MvccEntity>>>() {

                    @Override
                    public Observable<CollectionIoEvent<MvccEntity>> call(
                            final CollectionIoEvent<MvccEntity> mvccEntityCollectionIoEvent ) {

                        // do the unique and optimistic steps in parallel

                        // unique function.  Since there can be more than 1 unique value in this 
                        // entity the unique verify step itself is multiple parallel executions.
                        // This is why we use "flatMap" instead of "map", which allows the
                        // WriteVerifyUnique stage to execute multiple verification steps in 
                        // parallel and zip the results

                        Observable<CollectionIoEvent<MvccEntity>> unique =
                            Observable.from( mvccEntityCollectionIoEvent ).subscribeOn( Schedulers.io() )
                                .flatMap( writeVerifyUnique);


                        // optimistic verification
                        Observable<CollectionIoEvent<MvccEntity>> optimistic =
                            Observable.from( mvccEntityCollectionIoEvent ).subscribeOn( Schedulers.io() )
                                .map( writeOptimisticVerify );

                        // zip the results
                        // TODO: Should the zip only return errors here, and if errors are present, 
                        // we throw during the zip phase?  I couldn't find "

                        return Observable.zip( unique, optimistic, new Func2<CollectionIoEvent<MvccEntity>,
                                CollectionIoEvent<MvccEntity>, CollectionIoEvent<MvccEntity>>() {

                            @Override
                            public CollectionIoEvent<MvccEntity> call(
                                final CollectionIoEvent<MvccEntity> mvccEntityCollectionIoEvent,
                                final CollectionIoEvent<MvccEntity> mvccEntityCollectionIoEvent2 ) {

                            return mvccEntityCollectionIoEvent;
                           }
                        });
                    }
                });

        // execute all validation stages concurrently.  Needs refactored when this is done.  
        // https://github.com/Netflix/RxJava/issues/627
        // observable = Concurrent.concurrent( observable, Schedulers.io(), new WaitZip(), 
        //                  writeVerifyUnique, writeOptimisticVerify );

        // return the commit result.
        return observable.map(writeCommit); // TODO: .doOnError( rollback );
    }


    @Override
    public Observable<Void> delete( final Id entityId ) {

        Preconditions.checkNotNull( entityId, "Entity id is required in this stage" );
        Preconditions.checkNotNull( entityId.getUuid(), "Entity id is required in this stage" );
        Preconditions.checkNotNull( entityId.getType(), "Entity type is required in this stage" );

        return Observable.from( new CollectionIoEvent<Id>( collectionScope, entityId ) )
            .subscribeOn( Schedulers.io() ).map( markStart ).map( markCommit );
    }


    @Override
    public Observable<Entity> load( final Id entityId ) {

        Preconditions.checkNotNull( entityId, "Entity id required in the load stage" );
        Preconditions.checkNotNull( entityId.getUuid(), "Entity id uuid required in load stage");
        Preconditions.checkNotNull( entityId.getType(), "Entity id type required in load stage");

        return Observable.from( new CollectionIoEvent<Id>( collectionScope, entityId ) )
            .subscribeOn( Schedulers.io() ).map( load );
    }


    /**
     * Class that validates all results are equal then proceeds
     */
    private static class WaitZip<R> implements FuncN<R> {


        private WaitZip() {
        }


        @Override
        public R call( final Object... args ) {

            for ( int i = 0; i < args.length - 1; i++ ) {
                assert args[i] == args[i + 1];
            }

            return ( R ) args[0];
        }
    }
}<|MERGE_RESOLUTION|>--- conflicted
+++ resolved
@@ -142,14 +142,7 @@
         CollectionIoEvent<Entity> writeData = new CollectionIoEvent<Entity>( collectionScope, entity );
 
         Observable<CollectionIoEvent<MvccEntity>> observable =
-<<<<<<< HEAD
-            Observable.from( writeData )
-                    .subscribeOn( scheduler )
-                    .map( writeStart )
-                    .flatMap(
-=======
             Observable.from( writeData ).subscribeOn( Schedulers.io() ).map( writeStart ).flatMap(
->>>>>>> fd6a06c7
                 new Func1<CollectionIoEvent<MvccEntity>, Observable<CollectionIoEvent<MvccEntity>>>() {
 
                     @Override
