/*
 * Licensed to the Apache Software Foundation (ASF) under one
 * or more contributor license agreements.  See the NOTICE file
 * distributed with this work for additional information
 * regarding copyright ownership.  The ASF licenses this file
 * to you under the Apache License, Version 2.0 (the
 * "License"); you may not use this file except in compliance
 * with the License.  You may obtain a copy of the License at
 *
 *    http://www.apache.org/licenses/LICENSE-2.0
 *
 * Unless required by applicable law or agreed to in writing,
 * software distributed under the License is distributed on an
 * "AS IS" BASIS, WITHOUT WARRANTIES OR CONDITIONS OF ANY
 * KIND, either express or implied.  See the License for the
 * specific language governing permissions and limitations
 * under the License.
 */
package org.apache.usergrid.persistence.collection.impl;


import org.slf4j.Logger;
import org.slf4j.LoggerFactory;

import org.apache.usergrid.persistence.collection.CollectionScope;
import org.apache.usergrid.persistence.collection.EntityCollectionManager;
import org.apache.usergrid.persistence.collection.guice.EntityUpdate;
import org.apache.usergrid.persistence.collection.guice.Write;
import org.apache.usergrid.persistence.collection.guice.WriteUpdate;
import org.apache.usergrid.persistence.collection.mvcc.entity.MvccEntity;
import org.apache.usergrid.persistence.collection.mvcc.entity.MvccValidationUtils;
import org.apache.usergrid.persistence.collection.mvcc.stage.CollectionIoEvent;
import org.apache.usergrid.persistence.collection.mvcc.stage.delete.MarkCommit;
import org.apache.usergrid.persistence.collection.mvcc.stage.delete.MarkStart;
import org.apache.usergrid.persistence.collection.mvcc.stage.load.Load;
import org.apache.usergrid.persistence.collection.mvcc.stage.write.RollbackAction;
import org.apache.usergrid.persistence.collection.mvcc.stage.write.WriteCommit;
import org.apache.usergrid.persistence.collection.mvcc.stage.write.WriteOptimisticVerify;
import org.apache.usergrid.persistence.collection.mvcc.stage.write.WriteStart;
import org.apache.usergrid.persistence.collection.mvcc.stage.write.WriteUniqueVerify;
import org.apache.usergrid.persistence.collection.service.UUIDService;
import org.apache.usergrid.persistence.core.consistency.AsyncProcessor;
import org.apache.usergrid.persistence.core.consistency.AsynchronousMessage;
import org.apache.usergrid.persistence.model.entity.Entity;
import org.apache.usergrid.persistence.model.entity.Id;

import com.google.common.base.Preconditions;
import com.google.inject.Inject;
import com.google.inject.assistedinject.Assisted;
import org.apache.usergrid.persistence.core.hystrix.HystrixObservable;

import rx.Observable;
import rx.functions.Action1;
import rx.functions.Func1;
import rx.functions.Func2;
import rx.functions.FuncN;
import rx.schedulers.Schedulers;


/**
 * Simple implementation.  Should perform  writes, delete and load.
 *
 * TODO: maybe refactor the stage operations into their own classes for clarity and organization?
 *
 * @author tnine
 */
public class EntityCollectionManagerImpl implements EntityCollectionManager {

    private static final Logger log = LoggerFactory.getLogger( EntityCollectionManagerImpl.class );

    private final CollectionScope collectionScope;
    private final UUIDService uuidService;


    //start stages
    private final WriteStart writeStart;
    private final WriteStart writeUpdate;
    private final WriteUniqueVerify writeVerifyUnique;
    private final WriteOptimisticVerify writeOptimisticVerify;
    private final WriteCommit writeCommit;
    private final RollbackAction rollback;

    //load stages
    private final Load load;


    //delete stages
    private final MarkStart markStart;
    private final MarkCommit markCommit;

    private final AsyncProcessor<Entity> entityUpdate;


    @Inject
    public EntityCollectionManagerImpl( final UUIDService uuidService, @Write final WriteStart writeStart,
                                        @WriteUpdate final WriteStart writeUpdate,
                                        final WriteUniqueVerify writeVerifyUnique,
                                        final WriteOptimisticVerify writeOptimisticVerify,
                                        final WriteCommit writeCommit, final RollbackAction rollback, final Load load,
                                        final MarkStart markStart, final MarkCommit markCommit,
                                        @Assisted final CollectionScope collectionScope,
                                        @EntityUpdate final AsyncProcessor<Entity> entityUpdate ) {

        Preconditions.checkNotNull( uuidService, "uuidService must be defined" );

        MvccValidationUtils.validateCollectionScope( collectionScope );

        this.writeStart = writeStart;
        this.writeUpdate = writeUpdate;
        this.writeVerifyUnique = writeVerifyUnique;
        this.writeOptimisticVerify = writeOptimisticVerify;
        this.writeCommit = writeCommit;
        this.rollback = rollback;

        this.load = load;
        this.markStart = markStart;
        this.markCommit = markCommit;

        this.uuidService = uuidService;
        this.collectionScope = collectionScope;

        this.entityUpdate = entityUpdate;
    }


    @Override
    public Observable<Entity> write( final Entity entity ) {

        //do our input validation
        Preconditions.checkNotNull( entity, "Entity is required in the new stage of the mvcc write" );

        final Id entityId = entity.getId();

        Preconditions.checkNotNull( entityId, "The entity id is required to be set for an update operation" );

        Preconditions
                .checkNotNull( entityId.getUuid(), "The entity id uuid is required to be set for an update operation" );

        Preconditions
                .checkNotNull( entityId.getType(), "The entity id type required to be set for an update operation" );


//        final UUID version = uuidService.newTimeUUID();
//
//        EntityUtils.setVersion( entity, version );




        // create our observable and start the write
        CollectionIoEvent<Entity> writeData = new CollectionIoEvent<Entity>( collectionScope, entity );

        Observable<CollectionIoEvent<MvccEntity>> observable = stageRunner( writeData,writeStart );

        // execute all validation stages concurrently.  Needs refactored when this is done.  
        // https://github.com/Netflix/RxJava/issues/627
        // observable = Concurrent.concurrent( observable, Schedulers.io(), new WaitZip(), 
        //                  writeVerifyUnique, writeOptimisticVerify );

        observable.doOnNext( new Action1<CollectionIoEvent<MvccEntity>>() {
            @Override
            public void call( final CollectionIoEvent<MvccEntity> mvccEntityCollectionIoEvent ) {
                //Queue future write here (verify)
            }
        } ).map( writeCommit ).doOnNext( new Action1<Entity>() {
            @Override
            public void call( final Entity entity ) {
                //fork background processing here (start)

                //post-processing to come later. leave it empty for now.
            }
        } ).doOnError( rollback );


        // return the commit result.
        return observable.map( writeCommit ).doOnError( rollback );
    }


    @Override
    public Observable<Void> delete( final Id entityId ) {

        Preconditions.checkNotNull( entityId, "Entity id is required in this stage" );
        Preconditions.checkNotNull( entityId.getUuid(), "Entity id is required in this stage" );
        Preconditions.checkNotNull( entityId.getType(), "Entity type is required in this stage" );

        return Observable.from( new CollectionIoEvent<Id>( collectionScope, entityId ) ).subscribeOn( Schedulers.io() )
                         .map( markStart ).map( markCommit );
    }


    @Override
    public Observable<Entity> load( final Id entityId ) {

        Preconditions.checkNotNull( entityId, "Entity id required in the load stage" );
        Preconditions.checkNotNull( entityId.getUuid(), "Entity id uuid required in load stage" );
        Preconditions.checkNotNull( entityId.getType(), "Entity id type required in load stage" );

        return Observable.from( new CollectionIoEvent<Id>( collectionScope, entityId ) ).subscribeOn( Schedulers.io() )
                         .map( load );
    }

    @Override
    public Observable<Entity> update( final Entity entity ) {

        log.debug( "Starting update process" );

        //do our input validation
        Preconditions.checkNotNull( entity, "Entity is required in the new stage of the mvcc write" );

        final Id entityId = entity.getId();

        Preconditions.checkNotNull( entityId, "The entity id is required to be set for an update operation" );

        Preconditions
                .checkNotNull( entityId.getUuid(), "The entity id uuid is required to be set for an update operation" );

        Preconditions
                .checkNotNull( entityId.getType(), "The entity id type required to be set for an update operation" );

//        if ( entity.getVersion() != null ) {
//            //validate version
//        }
//        else {
//            final UUID version = uuidService.newTimeUUID();
//
//            EntityUtils.setVersion( entity, version );
//        }

        // fire the stages
        // TODO use our own Schedulers.io() to help with multitenancy here.
        // TODO writeOptimisticVerify and writeVerifyUnique should be concurrent to reduce wait time
        // these 3 lines could be done in a single line, but they are on multiple lines for clarity

        // create our observable and start the write
        CollectionIoEvent<Entity> writeData = new CollectionIoEvent<Entity>( collectionScope, entity );
        //
        Observable<CollectionIoEvent<MvccEntity>> observable = stageRunner( writeData,writeUpdate );


        // execute all validation stages concurrently.  Needs refactored when this is done.
        // https://github.com/Netflix/RxJava/issues/627
        // observable = Concurrent.concurrent( observable, Schedulers.io(), new WaitZip(),
        //                  writeVerifyUnique, writeOptimisticVerify );

        return observable.doOnNext( new Action1<CollectionIoEvent<MvccEntity>>() {
            @Override
            public void call( final CollectionIoEvent<MvccEntity> mvccEntityCollectionIoEvent ) {
                //Queue future write here (verify)

            }
        } ).map( writeCommit ).doOnNext( new Action1<Entity>() {
            @Override
            public void call( final Entity entity ) {
                //TODO: find more suitable timeout, 20 is just a random number.
                //TODO: We should be setting the verification before the writeCommit, then starting the event post write commit.

                log.debug( "sending entity to the queue" );
                final AsynchronousMessage<Entity> event = entityUpdate.setVerification( entity, 20 );
                //fork background processing here (start)
                entityUpdate.start( event );

                //post-processing to come later. leave it empty for now.
            }
        } ).doOnError( rollback );
        //        }

        //return observable.map(writeCommit).doOnError( rollback );
    }

    // fire the stages
    public Observable<CollectionIoEvent<MvccEntity>> stageRunner( CollectionIoEvent<Entity> writeData,WriteStart writeState ) {


        // TODO use our own Schedulers.io() to help with multitenancy here.
        // TODO writeOptimisticVerify and writeVerifyUnique should be concurrent to reduce wait time
        // these 3 lines could be done in a single line, but they are on multiple lines for clarity

        return Observable.from( writeData ).subscribeOn( Schedulers.io() ).map( writeState ).flatMap(
                new Func1<CollectionIoEvent<MvccEntity>, Observable<CollectionIoEvent<MvccEntity>>>() {

                    @Override
                    public Observable<CollectionIoEvent<MvccEntity>> call(
                            final CollectionIoEvent<MvccEntity> mvccEntityCollectionIoEvent ) {

                        // do the unique and optimistic steps in parallel

                        // unique function.  Since there can be more than 1 unique value in this
                        // entity the unique verify step itself is multiple parallel executions.
                        // This is why we use "flatMap" instead of "map", which allows the
                        // WriteVerifyUnique stage to execute multiple verification steps in
                        // parallel and zip the results

                        Observable<CollectionIoEvent<MvccEntity>> unique =
                                Observable.from( mvccEntityCollectionIoEvent ).subscribeOn( Schedulers.io() )
                                          .flatMap( writeVerifyUnique );


                        // optimistic verification
                        Observable<CollectionIoEvent<MvccEntity>> optimistic =
                                Observable.from( mvccEntityCollectionIoEvent ).subscribeOn( Schedulers.io() )
                                          .map( writeOptimisticVerify );

                        // zip the results
                        // TODO: Should the zip only return errors here, and if errors are present,
                        // we throw during the zip phase?  I couldn't find "

                        return Observable.zip( unique, optimistic,
                                new Func2<CollectionIoEvent<MvccEntity>, CollectionIoEvent<MvccEntity>,
                                        CollectionIoEvent<MvccEntity>>() {

                                    @Override
                                    public CollectionIoEvent<MvccEntity> call(
                                            final CollectionIoEvent<MvccEntity> mvccEntityCollectionIoEvent,
                                            final CollectionIoEvent<MvccEntity> mvccEntityCollectionIoEvent2 ) {

                                        return mvccEntityCollectionIoEvent;
                                    }
                                }
                                             );
                    }
<<<<<<< HEAD
                });

        // execute all validation stages concurrently.  Needs refactored when this is done.  
        // https://github.com/Netflix/RxJava/issues/627
        // observable = Concurrent.concurrent( observable, Schedulers.io(), new WaitZip(), 
        //                  writeVerifyUnique, writeOptimisticVerify );

        // return the commit result
        return HystrixObservable.user( observable.map(writeCommit).doOnError(rollback) );

    }


    @Override
    public Observable<Void> delete( final Id entityId ) {

        Preconditions.checkNotNull( entityId, "Entity id is required in this stage" );
        Preconditions.checkNotNull( entityId.getUuid(), "Entity id is required in this stage" );
        Preconditions.checkNotNull( entityId.getType(), "Entity type is required in this stage" );

        return HystrixObservable.user(
                Observable.from( new CollectionIoEvent<Id>( collectionScope, entityId ) ) 
                        .subscribeOn( Schedulers.io() ).map( markStart ).map( markCommit )) ;
    }


    @Override
    public Observable<Entity> load( final Id entityId ) {

        Preconditions.checkNotNull( entityId, "Entity id required in the load stage" );
        Preconditions.checkNotNull( entityId.getUuid(), "Entity id uuid required in load stage");
        Preconditions.checkNotNull( entityId.getType(), "Entity id type required in load stage");

        return HystrixObservable.user(
                Observable.from( new CollectionIoEvent<Id>( collectionScope, entityId ) )
                        .subscribeOn( Schedulers.io() ).map( load ) ) ;
    }
=======
                }
                                                                                                    );
    }


>>>>>>> 66f1acc4


    /**
     * Class that validates all results are equal then proceeds
     */
    private static class WaitZip<R> implements FuncN<R> {

        private WaitZip() {}

        @Override
        public R call( final Object... args ) {

            for ( int i = 0; i < args.length - 1; i++ ) {
                assert args[i] == args[i + 1];
            }

            return ( R ) args[0];
        }
    }
}<|MERGE_RESOLUTION|>--- conflicted
+++ resolved
@@ -24,12 +24,12 @@
 
 import org.apache.usergrid.persistence.collection.CollectionScope;
 import org.apache.usergrid.persistence.collection.EntityCollectionManager;
-import org.apache.usergrid.persistence.collection.guice.EntityUpdate;
 import org.apache.usergrid.persistence.collection.guice.Write;
 import org.apache.usergrid.persistence.collection.guice.WriteUpdate;
 import org.apache.usergrid.persistence.collection.mvcc.entity.MvccEntity;
 import org.apache.usergrid.persistence.collection.mvcc.entity.MvccValidationUtils;
 import org.apache.usergrid.persistence.collection.mvcc.stage.CollectionIoEvent;
+import org.apache.usergrid.persistence.collection.mvcc.stage.EntityUpdateEvent;
 import org.apache.usergrid.persistence.collection.mvcc.stage.delete.MarkCommit;
 import org.apache.usergrid.persistence.collection.mvcc.stage.delete.MarkStart;
 import org.apache.usergrid.persistence.collection.mvcc.stage.load.Load;
@@ -40,14 +40,15 @@
 import org.apache.usergrid.persistence.collection.mvcc.stage.write.WriteUniqueVerify;
 import org.apache.usergrid.persistence.collection.service.UUIDService;
 import org.apache.usergrid.persistence.core.consistency.AsyncProcessor;
+import org.apache.usergrid.persistence.core.consistency.AsyncProcessorFactory;
 import org.apache.usergrid.persistence.core.consistency.AsynchronousMessage;
+import org.apache.usergrid.persistence.core.util.ValidationUtils;
 import org.apache.usergrid.persistence.model.entity.Entity;
 import org.apache.usergrid.persistence.model.entity.Id;
 
 import com.google.common.base.Preconditions;
 import com.google.inject.Inject;
 import com.google.inject.assistedinject.Assisted;
-import org.apache.usergrid.persistence.core.hystrix.HystrixObservable;
 
 import rx.Observable;
 import rx.functions.Action1;
@@ -88,7 +89,7 @@
     private final MarkStart markStart;
     private final MarkCommit markCommit;
 
-    private final AsyncProcessor<Entity> entityUpdate;
+    private final AsyncProcessor<EntityUpdateEvent> entityUpdate;
 
 
     @Inject
@@ -99,7 +100,7 @@
                                         final WriteCommit writeCommit, final RollbackAction rollback, final Load load,
                                         final MarkStart markStart, final MarkCommit markCommit,
                                         @Assisted final CollectionScope collectionScope,
-                                        @EntityUpdate final AsyncProcessor<Entity> entityUpdate ) {
+                                        final AsyncProcessorFactory factory) {
 
         Preconditions.checkNotNull( uuidService, "uuidService must be defined" );
 
@@ -119,7 +120,7 @@
         this.uuidService = uuidService;
         this.collectionScope = collectionScope;
 
-        this.entityUpdate = entityUpdate;
+        this.entityUpdate = factory.getProcessor( EntityUpdateEvent.class );
     }
 
 
@@ -127,24 +128,12 @@
     public Observable<Entity> write( final Entity entity ) {
 
         //do our input validation
-        Preconditions.checkNotNull( entity, "Entity is required in the new stage of the mvcc write" );
+        Preconditions.checkNotNull( entity, 
+            "Entity is required in the new stage of the mvcc write" );
 
         final Id entityId = entity.getId();
 
-        Preconditions.checkNotNull( entityId, "The entity id is required to be set for an update operation" );
-
-        Preconditions
-                .checkNotNull( entityId.getUuid(), "The entity id uuid is required to be set for an update operation" );
-
-        Preconditions
-                .checkNotNull( entityId.getType(), "The entity id type required to be set for an update operation" );
-
-
-//        final UUID version = uuidService.newTimeUUID();
-//
-//        EntityUtils.setVersion( entity, version );
-
-
+        ValidationUtils.verifyIdentity( entityId );
 
 
         // create our observable and start the write
@@ -256,7 +245,8 @@
                 //TODO: We should be setting the verification before the writeCommit, then starting the event post write commit.
 
                 log.debug( "sending entity to the queue" );
-                final AsynchronousMessage<Entity> event = entityUpdate.setVerification( entity, 20 );
+                final AsynchronousMessage<EntityUpdateEvent>
+                        event = entityUpdate.setVerification( new EntityUpdateEvent( collectionScope, entityId ), 20 );
                 //fork background processing here (start)
                 entityUpdate.start( event );
 
@@ -285,10 +275,10 @@
 
                         // do the unique and optimistic steps in parallel
 
-                        // unique function.  Since there can be more than 1 unique value in this
+                        // unique function.  Since there can be more than 1 unique value in this 
                         // entity the unique verify step itself is multiple parallel executions.
                         // This is why we use "flatMap" instead of "map", which allows the
-                        // WriteVerifyUnique stage to execute multiple verification steps in
+                        // WriteVerifyUnique stage to execute multiple verification steps in 
                         // parallel and zip the results
 
                         Observable<CollectionIoEvent<MvccEntity>> unique =
@@ -302,11 +292,11 @@
                                           .map( writeOptimisticVerify );
 
                         // zip the results
-                        // TODO: Should the zip only return errors here, and if errors are present,
+                        // TODO: Should the zip only return errors here, and if errors are present, 
                         // we throw during the zip phase?  I couldn't find "
 
                         return Observable.zip( unique, optimistic,
-                                new Func2<CollectionIoEvent<MvccEntity>, CollectionIoEvent<MvccEntity>,
+                                new Func2<CollectionIoEvent<MvccEntity>, CollectionIoEvent<MvccEntity>, 
                                         CollectionIoEvent<MvccEntity>>() {
 
                                     @Override
@@ -316,54 +306,12 @@
 
                                         return mvccEntityCollectionIoEvent;
                                     }
-                                }
-                                             );
+                                } );
                     }
-<<<<<<< HEAD
-                });
-
-        // execute all validation stages concurrently.  Needs refactored when this is done.  
-        // https://github.com/Netflix/RxJava/issues/627
-        // observable = Concurrent.concurrent( observable, Schedulers.io(), new WaitZip(), 
-        //                  writeVerifyUnique, writeOptimisticVerify );
-
-        // return the commit result
-        return HystrixObservable.user( observable.map(writeCommit).doOnError(rollback) );
-
-    }
-
-
-    @Override
-    public Observable<Void> delete( final Id entityId ) {
-
-        Preconditions.checkNotNull( entityId, "Entity id is required in this stage" );
-        Preconditions.checkNotNull( entityId.getUuid(), "Entity id is required in this stage" );
-        Preconditions.checkNotNull( entityId.getType(), "Entity type is required in this stage" );
-
-        return HystrixObservable.user(
-                Observable.from( new CollectionIoEvent<Id>( collectionScope, entityId ) ) 
-                        .subscribeOn( Schedulers.io() ).map( markStart ).map( markCommit )) ;
-    }
-
-
-    @Override
-    public Observable<Entity> load( final Id entityId ) {
-
-        Preconditions.checkNotNull( entityId, "Entity id required in the load stage" );
-        Preconditions.checkNotNull( entityId.getUuid(), "Entity id uuid required in load stage");
-        Preconditions.checkNotNull( entityId.getType(), "Entity id type required in load stage");
-
-        return HystrixObservable.user(
-                Observable.from( new CollectionIoEvent<Id>( collectionScope, entityId ) )
-                        .subscribeOn( Schedulers.io() ).map( load ) ) ;
-    }
-=======
-                }
-                                                                                                    );
-    }
-
-
->>>>>>> 66f1acc4
+                } );
+    }
+
+
 
 
     /**
@@ -371,7 +319,10 @@
      */
     private static class WaitZip<R> implements FuncN<R> {
 
-        private WaitZip() {}
+
+        private WaitZip() {
+        }
+
 
         @Override
         public R call( final Object... args ) {
