--- conflicted
+++ resolved
@@ -114,16 +114,10 @@
 
             if ( field.isUnique() ) {
 
-<<<<<<< HEAD
-                UniqueValue written  = new UniqueValueImpl( ioEvent.getEntityCollection(), field,
-                    mvccEntity.getEntity().get().getId(), mvccEntity.getEntity().get().getVersion());
-                MutationBatch mb = uniqueValueStrat.write( written );
-=======
                 UniqueValue written  = new UniqueValueImpl( field,
                     entityId,version);
 
                 MutationBatch mb = uniqueValueStrat.write(collectionScope,  written );
->>>>>>> befcdcab
 
                 LOG.debug("Finalizing {} unqiue value {}", field.getName(), field.getValue().toString());
 
