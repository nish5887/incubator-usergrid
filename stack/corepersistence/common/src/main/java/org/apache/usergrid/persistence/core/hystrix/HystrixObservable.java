/*
 * Licensed to the Apache Software Foundation (ASF) under one
 * or more contributor license agreements.  See the NOTICE file
 * distributed with this work for additional information
 * regarding copyright ownership.  The ASF licenses this file
 * to you under the Apache License, Version 2.0 (the
 * "License"); you may not use this file except in compliance
 * with the License.  You may obtain a copy of the License at
 *
 *    http://www.apache.org/licenses/LICENSE-2.0
 *
 * Unless required by applicable law or agreed to in writing,
 * software distributed under the License is distributed on an
 * "AS IS" BASIS, WITHOUT WARRANTIES OR CONDITIONS OF ANY
 * KIND, either express or implied.  See the License for the
 * specific language governing permissions and limitations
 * under the License.
 */

package org.apache.usergrid.persistence.core.hystrix;


import com.netflix.config.ConfigurationManager;
import com.netflix.hystrix.HystrixCommandGroupKey;
import com.netflix.hystrix.HystrixCommandProperties;
import com.netflix.hystrix.HystrixObservableCommand;
import com.netflix.hystrix.HystrixThreadPoolProperties.Setter;

import rx.Observable;


/**
 * A utility class that creates graph observables wrapped in Hystrix for 
 * timeouts and circuit breakers.
 */
public class HystrixObservable {

//    static {
//        // TODO: can't we put these in the our normal properties file?
//        ConfigurationManager.getConfigInstance()
//            .setProperty("hystrix.command.default.execution.isolation.strategy","THREAD");
//        ConfigurationManager.getConfigInstance()
//            .setProperty("hystrix.threadpool.default.coreSize", 1032);
//    }

    /**
     * Command group used for realtime user commands
     */
    private static final HystrixCommandGroupKey USER_GROUP = 
            HystrixCommandGroupKey.Factory.asKey( "user" );

    /**
     * Command group for asynchronous operations
     */
    private static final HystrixCommandGroupKey ASYNC_GROUP = 
            HystrixCommandGroupKey.Factory.asKey( "async" );


    /**
     * Wrap the observable in the timeout for user facing operation.  
     * This is for user reads and deletes.
     */
    public static <T> Observable<T> user( final Observable<T> observable ) {
<<<<<<< HEAD
//        return new HystrixObservableCommand<T>( USER_GROUP ) {
//
//            @Override
//            protected Observable<T> run() {
=======

//        HystrixCommandProperties.Setter hcpSetter = HystrixCommandProperties.Setter()
//            .withExecutionIsolationStrategy(HystrixCommandProperties.ExecutionIsolationStrategy.THREAD);
//
//        final HystrixObservableCommand.Setter setter = HystrixObservableCommand.Setter
//            .withGroupKey(USER_GROUP)
//            .andCommandPropertiesDefaults(hcpSetter);

        return new HystrixObservableCommand<T>( USER_GROUP ) {

            @Override
            protected Observable<T> run() {
>>>>>>> 3a8a0254
                return observable;
//            }
//        }.observe();
    }


    /**
     * Wrap the observable in the timeout for asynchronous operations.  
     * This is for compaction and cleanup processing.
     */
    public static <T> Observable<T> async( final Observable<T> observable ) {
//        return new HystrixObservableCommand<T>( ASYNC_GROUP ) {
//
//            @Override
//            protected Observable<T> run() {
                return observable;
//            }
//        }.observe();
    }
}<|MERGE_RESOLUTION|>--- conflicted
+++ resolved
@@ -20,11 +20,8 @@
 package org.apache.usergrid.persistence.core.hystrix;
 
 
-import com.netflix.config.ConfigurationManager;
 import com.netflix.hystrix.HystrixCommandGroupKey;
-import com.netflix.hystrix.HystrixCommandProperties;
 import com.netflix.hystrix.HystrixObservableCommand;
-import com.netflix.hystrix.HystrixThreadPoolProperties.Setter;
 
 import rx.Observable;
 
@@ -61,12 +58,6 @@
      * This is for user reads and deletes.
      */
     public static <T> Observable<T> user( final Observable<T> observable ) {
-<<<<<<< HEAD
-//        return new HystrixObservableCommand<T>( USER_GROUP ) {
-//
-//            @Override
-//            protected Observable<T> run() {
-=======
 
 //        HystrixCommandProperties.Setter hcpSetter = HystrixCommandProperties.Setter()
 //            .withExecutionIsolationStrategy(HystrixCommandProperties.ExecutionIsolationStrategy.THREAD);
@@ -79,10 +70,9 @@
 
             @Override
             protected Observable<T> run() {
->>>>>>> 3a8a0254
                 return observable;
-//            }
-//        }.observe();
+            }
+        }.observe();
     }
 
 
@@ -91,12 +81,12 @@
      * This is for compaction and cleanup processing.
      */
     public static <T> Observable<T> async( final Observable<T> observable ) {
-//        return new HystrixObservableCommand<T>( ASYNC_GROUP ) {
-//
-//            @Override
-//            protected Observable<T> run() {
+        return new HystrixObservableCommand<T>( ASYNC_GROUP ) {
+
+            @Override
+            protected Observable<T> run() {
                 return observable;
-//            }
-//        }.observe();
+            }
+        }.observe();
     }
 }