# Licensed to the Apache Software Foundation (ASF) under one or more
# contributor license agreements.  See the NOTICE file distributed with
# this work for additional information regarding copyright ownership.
# The ASF licenses this file to You under the Apache License, Version 2.0
# (the "License"); you may not use this file except in compliance with
# the License.  You may obtain a copy of the License at
#
#     http://www.apache.org/licenses/LICENSE-2.0
#
# Unless required by applicable law or agreed to in writing, software
# distributed under the License is distributed on an "AS IS" BASIS,
# WITHOUT WARRANTIES OR CONDITIONS OF ANY KIND, either express or implied.
# See the License for the specific language governing permissions and
# limitations under the License.
#


###############################################################################
#                       USERGRID DEPLOYMENT PROPERTIES
###############################################################################
#
# Contained below are properties used to configure the Usergrid application.
# Some of the core settings depend on the specific Usergrid deployment architecture.
# For more info, check the docs at:
#     <http://usergrid.readthedocs.org/en/two-dot-o-instructions/index.html>
#
# All properties below will follow the below format:
#
#     # Property Description
#     #
#     property=value
#
# NOTE: If a property is commented out, its value is defaulted elsewhere in the
#       codebase and put here as a reference that the property can be overridden.
#
# DO NOT PUT INSTALLATION SPECIFIC OR CONFIDENTIAL SETTINGS HERE IF YOU PLAN
# TO COMMIT/PUSH THIS TO GIT.
#




###################  Usergrid Persistence Implementation  ####################
#
# Set the persistence implementation to use.  For 2.1+, this should be CP
#
# Valid values: CP or EM
#
usergrid.persistence=CP




###########################  Cassandra (Datastore)  ###########################
#
# These settings will configure how Usergrid interacts with with Cassandra and
# include properties used in Core Persistence and Classic Entity Manager.
#

# Set a property to tell Usergrid which version of cassandra is being used.
#
#cassandra.version=1.2


# Set the Cassandra cluster name that this instance of Usergrid should use.
#
cassandra.cluster=Test Cluster

# Set a comma-separated list of one or more Cassandra hosts (host:port) that Usergrid will connect to.
# If no port is provided, the default Cassandra port of 9160 will be used.
#
cassandra.url=localhost:9160


# Set the system level keyspace to be used by Usergrid (for management type functions.
#
#cassandra.system.keyspace=Usergrid


# Set the Cassandra keyspaces to be used by Usergrid for storing data.
#
#collections.keyspace=Usergrid_Applications
cassandra.keyspace.application=Usergrid_Applications

# Set the keyspace strategy to be used.
#
cassandra.keyspace.strategy=SimpleStrategy

# Set the replication factor to be used for cassandra.keyspace.application.
#
cassandra.keyspace.replication=replication_factor:1

# Tell Usergrid that Cassandra is not embedded.
#
cassandra.embedded=false

# Set the maximum number of connections to Cassandra
#
#cassandra.connections=100

# Read timeout for an individual request (in millseconds)
#
#cassandra.timeout=5000


# Set the credentials used for Cassandra, if any.
#
cassandra.username=
cassandra.password=

# Set the Cassandra consistency levels for use in the cluster. With large
# clusters, > 3 nodes, these settings could impact read and write performance.
# For balanced data consistency and performance, choose LOCAL_QUORUM.
#
# Usergrid currently uses two different Cassandra drivers (hector and astyanax).
#
# For hector:
#     cassandra.readcl
#     cassandra.writecl
#
# For astyanax:
#     usergrid.read.cl
#     usergrid.write.cl
#
# You should configure these to use the same consistency levels.  For possible
# values, see the following docs for each client:
#
#  hector: <http://hector-client.github.io/hector/build/html/content/consistency_level.html>
#  astyanax : <http://netflix.github.io/astyanax/javadoc/com/netflix/astyanax/model/ConsistencyLevel.html>

# Set the read consistency level.  This is the default Usergrid read consistency.
#
cassandra.readcl=QUORUM
usergrid.read.cl=CL_QUORUM

# Set the write consistency level.  This is the default Usergrid write consistency.
#
cassandra.writecl=QUORUM
usergrid.write.cl=CL_QUORUM

# Set an additional strict read consistency level.  When choosing to perform a
# consistent read from Usergrid, this is the consistency level used when reading
# from Cassandra.  Used only with astyanax client.
#
#usergrid.consistent.read.cl=CL_LOCAL_QUORUM


# Set the timeout used when writing unique values and logs to the datastore. (in seconds).
# If the datastore becomes unavailable before the timeout, the column will expire and
# not be left around in the application.
#
#collection.stage.transient.timeout=5

# Set the maximum number of pending mutations allowed in ram before it is flushed
# to cassandra.
#
#cassandra.mutation.flushsize=2000

# Set the cache size and timeout for entities
#
usergrid.entity_cache_size=200
usergrid.entity_cache_timeout_ms=500


# The maximum number of pending mutations allowed in RAM before it is flushed to cassandra
#
#cassandra.mutation.flushsize=2000

# Set the Cassandra keyspace to use for locking.
#
# NOTE: If this instance is deployed in a production cluster, the replication factor (RF)
#       on this keyspace MUST be updated to use an odd number. Even numbers for RF can
#       potentially cause the locks to fail, via "split brain" when read at QUORUM
#       on lock verification.
#
#
cassandra.lock.keyspace=Locks

# Set read and write consistency level for locking.
#
# NOTE: Used by hector client only.
#
cassandra.lock.readcl=LOCAL_QUORUM
cassandra.lock.writecl=LOCAL_QUORUM

# Set a timeout (in milliseconds) before Hector considers a thrift socket dead.
#
#cassandra.thriftSocketTimeout=0

# Set a flag that tells Hector whether or not to use the host's TCP keep alive settings.
#
#cassandra.useSocketKeepalive=false




#####################  Elasticsearch (Indexing/Querying)  #####################
#
# Elasticsearch is used for indexing in Usergrid 2.x.  The settings below are
# used to configure how Usergrid interacts with Elasticsearch, including basic
# host and port configuration.
#

# Set a comma-separated list of one or more Elasticsearch hosts.
#
#elasticsearch.hosts=127.0.0.1

# Set the port used when connecting to Elasticsearch.
#
#elasticsearch.port=9300

# Set the Elasticsearch cluster name
#
elasticsearch.cluster_name=elasticsearch

# Set the Elasticsearch index prefix
#
elasticsearch.index_prefix=elasticsearch

# Set the Elasticsearch client node name
#
#elasticsearch.node_name=default

# Set how Elasticsearch should be started.  Valid values: embedded, forked or remote
#
#elasticsearch.startup=remote

# Set the number of shards and replicas to use for the Elasticsearch index.
# Depending on the use case for Usergrid, these numbers may vary.  A single running
# instance of Usergrid will always use only 1 index, and you can choose how it's
# sharded in Elastic search to reach optimal indexing for your dataset.  For more
# info about sharding, here is a good starting point:
#  <https://www.elastic.co/guide/en/elasticsearch/guide/current/routing-value.html>
#
#elasticsearch.number_shards=1
#elasticsearch.number_replicas=0


# Set an alias used for this running instance of Usergrid.  This allows you to
# configure multiple Usergrid instances pointing to the same Elasticsearch cluster,
# but have data indexed separately for optimal querying. (Multi-tenacy use.)
#
#elasticsearch.alias_postfix=alias

# Set a timeout for the cursor returned with query responses.
#
#elasticsearch.cursor_timeout.minutes=2

# Set the number of failures that occur before refreshing an Elasticsearch client.
#
#elasticsearch.fail_refresh=20

# Set a flag to force refresh the index after every write into the index. This
# setting is not advised to be set to TRUE as it will have a tremendous impact
# negatively on performance.  USE THIS ONLY FOR TESTING
#elasticsearch.force_refresh=false

# Set the maximum buffer size to use before sending index write requests to Elasticsearch.
#
#elasticsearch.buffer_size=1000

# Set the batch size to use when sending batched index write requests to Elasticsearch.
#
#elasticsearch.batch_size=1000

# Set the maximum time to wait before the Usergrid buffer flushes and sends index
# write requests to Elasticsearch. This is used so the application doesn't wait
# forever for the buffer to reach its size before writing data to Elasticsearch.
#
#elasticsearch.buffer_timeout=250

# Set the write consistency level for writing into the Elasticsearch index.  The
# default value is 'one', and you can configure 'all' and 'quorum'.
#
#elasticsearch.write_consistency_level=one


# Set the timeout used when writing into the Elasticsearch index. (in milliseconds)
#
#elasticsearch.write.timeout=5000

# Set the type of client that Usergrid uses for Elasticsearch.  Default is NODE
# and should be left in this configuration.  For more info, check the Elasticsearch
# docs at:
#  <https://www.elastic.co/guide/en/elasticsearch/client/java-api/current/client.html>
#
#elasticsearch.client.type=NODE

# Set the maximum number of searches that are allowed during a refresh.
#
#elasticsearch.refresh_search_max=10

# Set the amount of time to wait when Elasticsearch rejects a requests before
# retrying.  This provides simple backpressure. (in milliseconds)
#
#elasticsearch.rejected_retry_wait


# Once you've run once with migration true, it is safe to disable this
#
usergrid.twodoto.appinfo.migration=true

# Properties to control the number of buckets in the index.
#
#elasticsearch.index_bucket_count=5




############################ Usergrid Queuing  ##########################
#
# Usergrid implements queueing to help provide optimal read/write performance.
# The below properties are used to change queue providers and tune Usergrid
# for reading and processing data from the queues.
#
#

# Flag to override Usergrid and force use default built-in queue implementation
# and not to use any 3rd party queue services like Amazon SNS and SQS
#
#usergrid.use.default.queue=false

# The number of worker threads used to read index write requests from the queue.
#
#elasticsearch.worker_count=1

# Set the number of worker threads used for processing index write requests to
# Elasticsearch from the buffer.
#
#index.flush.workers=10

# Set the implementation to use for queuing in Usergrid.
# Valid values: TEST, LOCAL, SQS, SNS
# NOTE: SQS and SNS equate to the same implementation of Amazon queue services.
#
#elasticsearch.queue_impl=LOCAL

# Sets a flag to resolve the LOCAL queue implementation service synchronously.
# Use only when elasticsearch.queue_impl=LOCAL
#
#elasticsearch.queue_impl.resolution=false

# Set the read timeout for processing messages in the queue. (in milliseconds)
#
#
#elasticsearch.queue_read_timeout=10000

# Set the visibility timeout for messages created in the queue. (in milliseconds)
#
#
#elasticsearch.queue_visibility_timeout=12000000

# Set the timeout in locks from reading messages transitionally from a queue. (in seconds)
#
usergrid.queue.lock.timeout=5




<<<<<<< HEAD
#################### Amazon Queue Implementation Properties ###################
#
# The below settings are specific to the Amazon queue implementation.  Keep in
# mind that any region values must exactly match the regions specified on this
# page:
#  <http://docs.aws.amazon.com/AWSEC2/latest/UserGuide/using-regions-availability-zones.html>
#
=======
# SysAdmin login
usergrid.sysadmin.login.name=superuser
usergrid.sysadmin.login.email=super@usergrid.com
usergrid.sysadmin.login.password=test
usergrid.sysadmin.login.allowed=true
>>>>>>> ba7ec569

# Set the primary region to use for amazon queues.
#
#usergrid.queue.region=us-east-1

# Set a flag to determine if Usergrid should use a multi-region Amazon queue
# implementation.
#
#usergrid.queue.multiregion=false

# Set a comma-separated list of one or more Amazon regions to use if multiregion
# is set to true.
#
#usergrid.queue.regionList=us-east-1

# Set the amount of time (in minutes) to retain messages in a queue.
# 1209600 = 14 days (maximum retention period)
#
#usergrid.queue.retention=1209600

# Set the amount of time (in minutes) to retain messages in a dead letter queue.
# 1209600 = 14 days (maximum retention period)
#
#usergrid.queue.deadletter.retention=1209600

# Set the maximum number of messages to deliver to a dead letter queue.
#
#usergrid.queue.deliveryLimit=5




##############################  Usergrid Scheduler  ###########################
#
# Usergrid uses a scheduler for some functions such as scheduled push notificatins.
# Use the below settings to configure the scheduler.
#

# Enable the scheduler
#
usergrid.scheduler.enabled=true

# Time in milliseconds that a job can be started without a heartbeat before being
# considered dead.
#
# NOTE:  This must be high enough so jobs that are iteration based can finish an
#        iteration and update the heartbeat.
#
usergrid.scheduler.job.timeout=120000

# Set the scheduler poll interval to check for new jobs. (in millseconds)
#
usergrid.scheduler.job.interval=5000

# Set the max number of times a job can fail before removing it permanently.
#
usergrid.scheduler.job.maxfail=10

# Set the number of workers for the scheduler jobs.
#
usergrid.scheduler.job.workers=4

# Set the path to the queue in the managment app to get jobs from
#
usergrid.scheduler.job.queueName=/jobs




###############################  Usergrid Central SSO  #############################
#
# Usergrid has a feature to provide a distributing SSO system.  The below configurations
# allow you to configure the central Usergrid SSO server.
#

# Set the base URL of the central Usergrid SSO server.  This will enable
# External Token Validation for Admin Users and will configure this Usergrid
# instance to delegate all Admin User authentication to the central Usergrid SSO
# server. See also: https://issues.apache.org/jira/browse/USERGRID-567
#
usergrid.central.url=

# Set the HTTP Client connection pool for connections to the SSO central server.
#
usergrid.central.connection.pool.size=40
usergrid.central.connection.timeout=10000
usergrid.central.read.timeout=10000




###############################  Usergrid Assets  #############################
#
# Usergrid provides the ability to store assets (images, binary data,etc.).  The
# configurations for where to store this information are below.
#

# Set the bucket name used for storing assets.
#
usergrid.binary.bucketname=usergrid-test

# Set the maximum size for a single asset (in MB).
#
#usergrid.binary.max-size-mb=50

# Set the number of worker threads available for uploading assets to a remote
# storage provider.  (Amazon S3 currently supported)
#usergrid.binary.upload-workers=40

# Set the location for storing and temporary files.
#
usergrid.temp.files=/tmp/usergrid




###############################  Usergrid Admin  ##############################
#
# Usergrid has a sysadmin user which has access to the complete Usergrid system
# and all data.  Below are settings for this user and other administrative functions.
#
#

# Set the sysadmin login details.
#
usergrid.sysadmin.login.name=
usergrid.sysadmin.login.email=
usergrid.sysadmin.login.password=
usergrid.sysadmin.login.allowed=false

# Set the sysadmin permissions for approving new users and organizations
#
usergrid.sysadmin.approve.users=false
usergrid.sysadmin.approve.organizations=false

# Set a legacy sysadmin email configuration.
#
usergrid.sysadmin.email=




##############################  Usergrid Server  #############################
#
# Below settings are general server configuration properties for Usergrid.  Here
# you will configure things like SMTP, redirect urls, etc.
#

# Set SMTP server configuration details.
#
mail.transport.protocol=
mail.smtps.host=
mail.smtps.port=
mail.smtps.auth=
mail.smtps.username=
mail.smtps.password=

# Set the sender email info for emails sent by Usergrid
#
usergrid.management.mailer=Usergrid Mailer <mailer@usergrid.com>

# Set the URL to redirect any HTTP requests sent to the root of the server /
#
usergrid.redirect_root=

# Set the graphite host that Usergrid should send metrics to.
#
#usergrid.metrics.graphite.host=false

# Set a flag for public/private recaptcha url.  For example, this is used to display
# recaptcha when resetting passwords.  If both are false, recaptcha will not be
# used
#
#usergrid.recaptcha.public=false
#usergrid.recaptcha.private=false

# Set a basepath location for Swagger
#
swagger.basepath=http://localhost:8080

# Set the flag to disable the Usergrid Mongo Emulation Server
#
usergrid.mongo.disable=true

# Set the flag to disable WebSocket support
#
usergrid.websocket.disable=true

# Set batch size for when to submit counter batches.
#
usergrid.counter.batch.size=1000

# Set the time interval for when to submit counter batches.
#
#usergrid.counter.batch.interval=30

# Set build number for display
# Note: ${version is obtained from the pom.xml <version>}
#
usergrid.version.build=${version}

# Set a unique cluster name that this Usergrid instance is a member of.
#
#usergrid.cluster_name=ug




##############################  Usergrid Testing  #############################
#
# Below properties are used if wanting to set up a Usergrid organization, app,
# user for the purposes of testing.  If these properties are null or missing,
# the test account creation is ignored.
#


usergrid.setup-test-account=true
usergrid.test-account.app=test-app
usergrid.test-account.organization=test-organization
usergrid.test-account.admin-user.username=test
usergrid.test-account.admin-user.name=Test User
usergrid.test-account.admin-user.email=test@usergrid.com
usergrid.test-account.admin-user.password=test

# Set a flag to disable test features.
#
usergrid.test=false

# Set some test properties
#
#usergrid.version.database=1.0.0
#usergrid.version.schema=1.0.0
#usergrid.version.properties=1.0.0




#########################  Usergrid Activation/Confirmation  ##################
#
# Usergrid will send emails for activation and provide links for users to visit
# for activation.  In the event that Usergrid is behind a proxy or public endpoint,
# the below properties allow the system to use a different URL and control the
# activation behavior.
#
#

# Set the requirements for activiation and confirmations
usergrid.management.admin_users_require_confirmation=false
usergrid.management.notify_admin_of_activation=false
usergrid.management.organizations_require_confirmation=false
usergrid.management.notify_sysadmin_of_new_organizations=false
usergrid.management.notify_sysadmin_of_new_admin_users=false

# Set the different activation/reset URLS
#
# Note: %s is used by the system to substitute values (user, organization, app,
# etc.).  If you need to update these property, you should only need to replace the
# following from each of the values:
#
#  http://localhost:8080/ROOT
#

usergrid.organization.activation.url=http://localhost:8080/ROOT/management/organizations/%s/activate
usergrid.admin.activation.url=http://localhost:8080/ROOT/management/users/%s/activate
usergrid.admin.confirmation.url=http://localhost:8080/ROOT/management/users/%s/confirm
usergrid.admin.resetpw.url=http://localhost:8080/ROOT/management/users/%s/resetpw
usergrid.user.activation.url=http://localhost:8080/ROOT/%s/%s/users/%s/activate
usergrid.user.confirmation.url=http://localhost:8080/ROOT/%s/%s/users/%s/confirm
usergrid.user.resetpw.url=http://localhost:8080/ROOT/%s/%s/users/%s/resetpw




###########################  Usergrid Email Templates  ########################
#
# During Usergrid account and application registration workflows, the system will
# email the user and/or admin for activations and notifications.  The below
# properties configure the language used in email templates sent by Usergrid.
#


# Email to sysadmin to notify that a new organization has been activated.
#
usergrid.management.email.sysadmin-organization-activated=\
    <p>Organization account for ${organization_name}, owned by ${organization_owners}, \
    has been successfully activated.</p>

# Email to sysadmin to notify that a new admin user has been activated.
#
usergrid.management.email.sysadmin-admin-activated=\
    <p>Admin user account for ${user_email}has been successfully activated.</p>

# Email to sysadmin to approve and activate new organizations.
#
usergrid.management.email.sysadmin-organization-activation=\
    <p>To activate the organization account for ${organization_name}, owned by ${organization_owners}, \
    click here:</p>\n<p><a href="${activation_url}">${activation_url}</a></p>

# Email to organization owner to request confirmation.
#
usergrid.management.email.organization-confirmation=\
    <p>To confirm your organization account, click here:</p>\n\
    <p><a href="${confirmation_url}">${confirmation_url}</a></p>

# Email to organization owner to notify approval is pending
#
usergrid.management.email.organization-activation-pending=\
    <p>Your organization account ${organization_name} is awaiting approval.</p>

# Email to organization owner to notify organization is active
#
usergrid.management.email.organization-activated=\
    <p>Your organization account ${organization_name} has been successfully activated.</p>

# Email to sysadmin to approve and activate new admin
#
usergrid.management.email.sysadmin-admin-activation=\
    <p>To activate the user account for ${user_email}, click here:</p>\n\
    <p><a href="${activation_url}">${activation_url}</a></p>

# Email to admin user to confirm email
#
usergrid.management.email.admin-confirmation=\
    <p>To confirm your email address ${confirm_email}, click here:</p>\n\
    <p><a href="${confirmation_url}">${confirmation_url}</a></p>

# Email to admin user to notify email has been confirmed
#
usergrid.management.email.admin-confirmed=\
    <p>Your email address ${confirmed_email} has been confirmed.</p>\n\
    <p>You will receive another email with your account has been activated.</p>

# Email to admin to notify account is active
#
usergrid.management.email.admin-activated=\
    <p>Your user account has been successfully activated.</p>

# Email to admin to notify account has been added to an organization
#
usergrid.management.email.admin-invited=\
    <p>Your user account has been added to the organization ${organization_name}.</p>

# Email to admin for password reset
#
usergrid.management.email.admin-password-reset=\
    <p>To reset your password, click here:</p>\n\
    <p><a href="${reset_url}">${reset_url}</a></p>

# Email to admin to approve and activate new app user
#
usergrid.management.email.admin-user-activation=\
    <p>To activate the user account for ${user_email}, click here:</p>\n\
    <p><a href="${activation_url}">${activation_url}</a></p>

# Email to user to request activation
#
usergrid.management.email.user-confirmation=\
    <p>To confirm your user account, click here:</p>\n\
    <p><a href="${confirmation_url}">${confirmation_url}</a></p>

# Email to user to notify account is confirmed
#
usergrid.management.email.user-confirmed=\
    <p>Your user account has been successfully confirmed.</p>\n\
    <p>You will receive another email with your account has been activated.</p>

# Email to user to notify account is active
#
usergrid.management.email.user-activated=\
    <p>Your user account has been successfully activated.</p>

# Email to user to reset password
#
usergrid.management.email.user-password-reset=\
    <p>To reset your password, click here:</p>\n\
    <p><a href="${reset_url}">${reset_url}</a></p>

# Email to admin to notify new app user has been successfully activated
#
usergrid.management.email.admin-user-activated=\
    <p>User account for ${user_email} has been successfully activated</p>

# Email to user to recover pin
#
usergrid.management.email.user-pin=\
    <p>Your application pin is:</p>\n\
    <p>${pin}</p>

<<<<<<< HEAD
# Email footer
#
usergrid.management.email.footer=\
    <p></p>\n
=======

# graphite server
usergrid.metrics.graphite.host=false
>>>>>>> ba7ec569
<|MERGE_RESOLUTION|>--- conflicted
+++ resolved
@@ -357,7 +357,6 @@
 
 
 
-<<<<<<< HEAD
 #################### Amazon Queue Implementation Properties ###################
 #
 # The below settings are specific to the Amazon queue implementation.  Keep in
@@ -365,142 +364,135 @@
 # page:
 #  <http://docs.aws.amazon.com/AWSEC2/latest/UserGuide/using-regions-availability-zones.html>
 #
-=======
-# SysAdmin login
+
+# Set the primary region to use for amazon queues.
+#
+#usergrid.queue.region=us-east-1
+
+# Set a flag to determine if Usergrid should use a multi-region Amazon queue
+# implementation.
+#
+#usergrid.queue.multiregion=false
+
+# Set a comma-separated list of one or more Amazon regions to use if multiregion
+# is set to true.
+#
+#usergrid.queue.regionList=us-east-1
+
+# Set the amount of time (in minutes) to retain messages in a queue.
+# 1209600 = 14 days (maximum retention period)
+#
+#usergrid.queue.retention=1209600
+
+# Set the amount of time (in minutes) to retain messages in a dead letter queue.
+# 1209600 = 14 days (maximum retention period)
+#
+#usergrid.queue.deadletter.retention=1209600
+
+# Set the maximum number of messages to deliver to a dead letter queue.
+#
+#usergrid.queue.deliveryLimit=5
+
+
+
+
+##############################  Usergrid Scheduler  ###########################
+#
+# Usergrid uses a scheduler for some functions such as scheduled push notificatins.
+# Use the below settings to configure the scheduler.
+#
+
+# Enable the scheduler
+#
+usergrid.scheduler.enabled=true
+
+# Time in milliseconds that a job can be started without a heartbeat before being
+# considered dead.
+#
+# NOTE:  This must be high enough so jobs that are iteration based can finish an
+#        iteration and update the heartbeat.
+#
+usergrid.scheduler.job.timeout=120000
+
+# Set the scheduler poll interval to check for new jobs. (in millseconds)
+#
+usergrid.scheduler.job.interval=5000
+
+# Set the max number of times a job can fail before removing it permanently.
+#
+usergrid.scheduler.job.maxfail=10
+
+# Set the number of workers for the scheduler jobs.
+#
+usergrid.scheduler.job.workers=4
+
+# Set the path to the queue in the managment app to get jobs from
+#
+usergrid.scheduler.job.queueName=/jobs
+
+
+
+
+###############################  Usergrid Central SSO  #############################
+#
+# Usergrid has a feature to provide a distributing SSO system.  The below configurations
+# allow you to configure the central Usergrid SSO server.
+#
+
+# Set the base URL of the central Usergrid SSO server.  This will enable
+# External Token Validation for Admin Users and will configure this Usergrid
+# instance to delegate all Admin User authentication to the central Usergrid SSO
+# server. See also: https://issues.apache.org/jira/browse/USERGRID-567
+#
+usergrid.central.url=
+
+# Set the HTTP Client connection pool for connections to the SSO central server.
+#
+usergrid.central.connection.pool.size=40
+usergrid.central.connection.timeout=10000
+usergrid.central.read.timeout=10000
+
+
+
+
+###############################  Usergrid Assets  #############################
+#
+# Usergrid provides the ability to store assets (images, binary data,etc.).  The
+# configurations for where to store this information are below.
+#
+
+# Set the bucket name used for storing assets.
+#
+usergrid.binary.bucketname=usergrid-test
+
+# Set the maximum size for a single asset (in MB).
+#
+#usergrid.binary.max-size-mb=50
+
+# Set the number of worker threads available for uploading assets to a remote
+# storage provider.  (Amazon S3 currently supported)
+#usergrid.binary.upload-workers=40
+
+# Set the location for storing and temporary files.
+#
+usergrid.temp.files=/tmp/usergrid
+
+
+
+
+###############################  Usergrid Admin  ##############################
+#
+# Usergrid has a sysadmin user which has access to the complete Usergrid system
+# and all data.  Below are settings for this user and other administrative functions.
+#
+#
+
+# Set the sysadmin login details.
+#
 usergrid.sysadmin.login.name=superuser
 usergrid.sysadmin.login.email=super@usergrid.com
 usergrid.sysadmin.login.password=test
 usergrid.sysadmin.login.allowed=true
->>>>>>> ba7ec569
-
-# Set the primary region to use for amazon queues.
-#
-#usergrid.queue.region=us-east-1
-
-# Set a flag to determine if Usergrid should use a multi-region Amazon queue
-# implementation.
-#
-#usergrid.queue.multiregion=false
-
-# Set a comma-separated list of one or more Amazon regions to use if multiregion
-# is set to true.
-#
-#usergrid.queue.regionList=us-east-1
-
-# Set the amount of time (in minutes) to retain messages in a queue.
-# 1209600 = 14 days (maximum retention period)
-#
-#usergrid.queue.retention=1209600
-
-# Set the amount of time (in minutes) to retain messages in a dead letter queue.
-# 1209600 = 14 days (maximum retention period)
-#
-#usergrid.queue.deadletter.retention=1209600
-
-# Set the maximum number of messages to deliver to a dead letter queue.
-#
-#usergrid.queue.deliveryLimit=5
-
-
-
-
-##############################  Usergrid Scheduler  ###########################
-#
-# Usergrid uses a scheduler for some functions such as scheduled push notificatins.
-# Use the below settings to configure the scheduler.
-#
-
-# Enable the scheduler
-#
-usergrid.scheduler.enabled=true
-
-# Time in milliseconds that a job can be started without a heartbeat before being
-# considered dead.
-#
-# NOTE:  This must be high enough so jobs that are iteration based can finish an
-#        iteration and update the heartbeat.
-#
-usergrid.scheduler.job.timeout=120000
-
-# Set the scheduler poll interval to check for new jobs. (in millseconds)
-#
-usergrid.scheduler.job.interval=5000
-
-# Set the max number of times a job can fail before removing it permanently.
-#
-usergrid.scheduler.job.maxfail=10
-
-# Set the number of workers for the scheduler jobs.
-#
-usergrid.scheduler.job.workers=4
-
-# Set the path to the queue in the managment app to get jobs from
-#
-usergrid.scheduler.job.queueName=/jobs
-
-
-
-
-###############################  Usergrid Central SSO  #############################
-#
-# Usergrid has a feature to provide a distributing SSO system.  The below configurations
-# allow you to configure the central Usergrid SSO server.
-#
-
-# Set the base URL of the central Usergrid SSO server.  This will enable
-# External Token Validation for Admin Users and will configure this Usergrid
-# instance to delegate all Admin User authentication to the central Usergrid SSO
-# server. See also: https://issues.apache.org/jira/browse/USERGRID-567
-#
-usergrid.central.url=
-
-# Set the HTTP Client connection pool for connections to the SSO central server.
-#
-usergrid.central.connection.pool.size=40
-usergrid.central.connection.timeout=10000
-usergrid.central.read.timeout=10000
-
-
-
-
-###############################  Usergrid Assets  #############################
-#
-# Usergrid provides the ability to store assets (images, binary data,etc.).  The
-# configurations for where to store this information are below.
-#
-
-# Set the bucket name used for storing assets.
-#
-usergrid.binary.bucketname=usergrid-test
-
-# Set the maximum size for a single asset (in MB).
-#
-#usergrid.binary.max-size-mb=50
-
-# Set the number of worker threads available for uploading assets to a remote
-# storage provider.  (Amazon S3 currently supported)
-#usergrid.binary.upload-workers=40
-
-# Set the location for storing and temporary files.
-#
-usergrid.temp.files=/tmp/usergrid
-
-
-
-
-###############################  Usergrid Admin  ##############################
-#
-# Usergrid has a sysadmin user which has access to the complete Usergrid system
-# and all data.  Below are settings for this user and other administrative functions.
-#
-#
-
-# Set the sysadmin login details.
-#
-usergrid.sysadmin.login.name=
-usergrid.sysadmin.login.email=
-usergrid.sysadmin.login.password=
-usergrid.sysadmin.login.allowed=false
 
 # Set the sysadmin permissions for approving new users and organizations
 #
@@ -586,7 +578,6 @@
 # user for the purposes of testing.  If these properties are null or missing,
 # the test account creation is ignored.
 #
-
 
 usergrid.setup-test-account=true
 usergrid.test-account.app=test-app
@@ -760,13 +751,7 @@
     <p>Your application pin is:</p>\n\
     <p>${pin}</p>
 
-<<<<<<< HEAD
 # Email footer
 #
 usergrid.management.email.footer=\
-    <p></p>\n
-=======
-
-# graphite server
-usergrid.metrics.graphite.host=false
->>>>>>> ba7ec569
+    <p></p>\n