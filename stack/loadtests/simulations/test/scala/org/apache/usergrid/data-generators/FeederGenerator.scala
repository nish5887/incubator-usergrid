/*
 * Licensed to the Apache Software Foundation (ASF) under one or more
 * contributor license agreements.  See the NOTICE file distributed with
 * this work for additional information regarding copyright ownership.
 * The ASF licenses this file to You under the Apache License, Version 2.0
 * (the "License"); you may not use this file except in compliance with
 * the License.  You may obtain a copy of the License at
 *
 *      http://www.apache.org/licenses/LICENSE-2.0
 *
 * Unless required by applicable law or agreed to in writing, software
 * distributed under the License is distributed on an "AS IS" BASIS,
 * WITHOUT WARRANTIES OR CONDITIONS OF ANY KIND, either express or implied.
 * See the License for the specific language governing permissions and
 * limitations under the License.
 */
<<<<<<< HEAD
package org.apache.usergrid
=======
 package org.apache.usergrid
>>>>>>> eb2624cf

import io.gatling.core.Predef._
import scala.collection.mutable.ArrayBuffer

object FeederGenerator {

  def generateUserWithGeolocationFeeder(numUsers: Int, radius: Double, centerLatitude: Double, centerLongitude: Double): Array[Map[String, String]] = {
    var userArray: ArrayBuffer[Map[String, String]] = new ArrayBuffer[Map[String, String]]
    for (userCount <- 1 to numUsers) {
      var user: Map[String, String] = EntityDataGenerator.generateUser(userCount)
      var geolocation: Map[String, String] = Utils.generateRandomGeolocation(radius, centerLatitude, centerLongitude)
      var blockLists: Map[String, String] = EntityDataGenerator.generateBlockUserLists(numUsers)

      user = user ++ geolocation ++ blockLists

      userArray += user
    }
    return userArray.toArray
  }

  def generateGeolocationFeeder(radius: Double, centerLatitude: Double, centerLongitude: Double): Feeder[String] = {

    val geolocationFeeder = new Feeder[String] {

      // always return true as this feeder can be polled infinitively
      override def hasNext = true

      override def next: Map[String, String] = {
        var geolocation: Map[String, String] = Utils.generateRandomGeolocation(radius, centerLatitude, centerLongitude)
        Map("latitude" -> geolocation("latitude"), "longitude" -> geolocation("longitude"))
      }
    }

    return geolocationFeeder

  }

  def generateGeolocationWithQueryFeeder(radius: Double, centerLatitude: Double, centerLongitude: Double): Feeder[String] = {

    val geolocationFeeder = new Feeder[String] {

      // always return true as this feeder can be polled infinitively
      override def hasNext = true

      override def next: Map[String, String] = {
        var geolocation: Map[String, String] = Utils.generateRandomGeolocation(radius, centerLatitude, centerLongitude)
        var queryParams = Utils.generateRandomQueryString
        Map("latitude" -> geolocation("latitude"), "longitude" -> geolocation("longitude"), "queryParams" -> queryParams)
      }
    }

    return geolocationFeeder

  }

  def generateUserConnectionFeeder(numUsers: Int): Feeder[String] = {

    val userIdFeeder = new Feeder[String] {

      // always return true as this feeder can be polled infinitively
      override def hasNext = true

      override def next: Map[String, String] = {
        Map("user1" -> "user".concat(Utils.generateRandomInt(1, numUsers).toString), "user2" -> "user".concat(Utils.generateRandomInt(1, numUsers).toString))
      }
    }

    return userIdFeeder

  }

  def generateEntityNameFeeder(prefix: String, numEntities: Int): Array[Map[String, String]] = {

    var nameArray: ArrayBuffer[Map[String, String]] = new ArrayBuffer[Map[String, String]]

    for (entityCount <- 1 to numEntities) {
      nameArray += Map("entityName" -> prefix.concat(entityCount.toString))
    }

    return nameArray.toArray

  }

}<|MERGE_RESOLUTION|>--- conflicted
+++ resolved
@@ -14,11 +14,7 @@
  * See the License for the specific language governing permissions and
  * limitations under the License.
  */
-<<<<<<< HEAD
-package org.apache.usergrid
-=======
  package org.apache.usergrid
->>>>>>> eb2624cf
 
 import io.gatling.core.Predef._
 import scala.collection.mutable.ArrayBuffer
