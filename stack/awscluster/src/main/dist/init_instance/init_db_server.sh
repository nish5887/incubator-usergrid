#!/bin/bash

# 
#  Licensed to the Apache Software Foundation (ASF) under one or more
#   contributor license agreements.  The ASF licenses this file to You
#  under the Apache License, Version 2.0 (the "License"); you may not
#  use this file except in compliance with the License.
#  You may obtain a copy of the License at
# 
#      http://www.apache.org/licenses/LICENSE-2.0
# 
#  Unless required by applicable law or agreed to in writing, software
#  distributed under the License is distributed on an "AS IS" BASIS,
#  WITHOUT WARRANTIES OR CONDITIONS OF ANY KIND, either express or implied.
#  See the License for the specific language governing permissions and
#  limitations under the License.  For additional information regarding
#  copyright in this work, please see the NOTICE file in the top level
#  directory of this distribution.
#

echo "${HOSTNAME}" > /etc/hostname
echo "127.0.0.1 ${HOSTNAME}" >> /etc/hosts
hostname `cat /etc/hostname`

echo "US/Eastern" > /etc/timezone
dpkg-reconfigure -f noninteractive tzdata

# Build environment for scripts
. /etc/profile.d/aws-credentials.sh
. /etc/profile.d/usergrid-env.sh

cd /usr/share/usergrid/init_instance
./create_raid0.sh

# Install the easy stuff
PKGS="ntp unzip groovy curl"
apt-get update
apt-get -y --force-yes install ${PKGS}
/etc/init.d/tomcat7 stop

# Install AWS Java SDK and get it into the Groovy classpath
curl http://sdk-for-java.amazonwebservices.com/latest/aws-java-sdk.zip > /tmp/aws-sdk-java.zip
cd /usr/share/
unzip /tmp/aws-sdk-java.zip 
mkdir -p /home/ubuntu/.groovy/lib
cp /usr/share/aws-java-sdk-*/third-party/*/*.jar /home/ubuntu/.groovy/lib
cp /usr/share/aws-java-sdk-*/lib/* /home/ubuntu/.groovy/lib 
# except for evil stax
rm /home/ubuntu/.groovy/lib/stax*
ln -s /home/ubuntu/.groovy /root/.groovy

cd /usr/share/usergrid/scripts
groovy tag_instance.groovy

cd /usr/share/usergrid/init_instance
./install_oraclejdk.sh 

# Install and stop Cassandra 
cd /usr/share/usergrid/init_instance
./install_cassandra.sh

cd /usr/share/usergrid/init_instance
./install_opscenter_agent.sh

# Install and start ElasticSearch
cd /usr/share/usergrid/init_instance
./install_elasticsearch.sh
<<<<<<< HEAD
=======
/etc/init.d/elasticsearch start


#Use the CQL to crate the keyspaces
cd /usr/share/usergrid/init_instance
./create_keyspaces.sh
>>>>>>> b1e41a05

<|MERGE_RESOLUTION|>--- conflicted
+++ resolved
@@ -65,13 +65,7 @@
 # Install and start ElasticSearch
 cd /usr/share/usergrid/init_instance
 ./install_elasticsearch.sh
-<<<<<<< HEAD
-=======
-/etc/init.d/elasticsearch start
 
-
-#Use the CQL to crate the keyspaces
+# Use the CQL to crate the keyspaces
 cd /usr/share/usergrid/init_instance
 ./create_keyspaces.sh
->>>>>>> b1e41a05
-
