--- conflicted
+++ resolved
@@ -53,8 +53,4 @@
 
 sudo service opscenterd start
 
-<<<<<<< HEAD
-=======
-
->>>>>>> b1e41a05
 popd
