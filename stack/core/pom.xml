<?xml version="1.0" encoding="UTF-8"?>
<!--
    Licensed to the Apache Software Foundation (ASF) under one or more
    contributor license agreements.  See the NOTICE file distributed with
    this work for additional information regarding copyright ownership.
    The ASF licenses this file to You under the Apache License, Version 2.0
    (the "License"); you may not use this file except in compliance with
    the License.  You may obtain a copy of the License at

        http://www.apache.org/licenses/LICENSE-2.0

    Unless required by applicable law or agreed to in writing, software
    distributed under the License is distributed on an "AS IS" BASIS,
    WITHOUT WARRANTIES OR CONDITIONS OF ANY KIND, either express or implied.
    See the License for the specific language governing permissions and
    limitations under the License.
-->
<project xmlns="http://maven.apache.org/POM/4.0.0" xmlns:xsi="http://www.w3.org/2001/XMLSchema-instance"
         xsi:schemaLocation="http://maven.apache.org/POM/4.0.0 http://maven.apache.org/maven-v4_0_0.xsd">
  <modelVersion>4.0.0</modelVersion>
  <parent>
    <groupId>org.apache.usergrid</groupId>
    <artifactId>usergrid</artifactId>
    <version>2.0.0-SNAPSHOT</version>
  </parent>

  <properties>
    <!-- Up to 30x parallelism can be used -->
    <core.it.forkCount>3</core.it.forkCount>
    <core.it.reuseForks>false</core.it.reuseForks>
    <core.it.parallel>suites</core.it.parallel>
    <core.it.threadCount>2</core.it.threadCount>
    <core.it.suite.concurrency>1</core.it.suite.concurrency>
  </properties>

  <artifactId>usergrid-core</artifactId>
  <name>Usergrid Core</name>
  <description>Core services for Usergrid system.</description>
  <packaging>jar</packaging>

  <reporting>
    <plugins>
      <plugin>
        <groupId>org.apache.maven.plugins</groupId>
        <artifactId>maven-javadoc-plugin</artifactId>
      </plugin>
    </plugins>
  </reporting>

  <profiles>
    <profile>
      <id>default</id>
      <activation>
        <activeByDefault>true</activeByDefault>
      </activation>
      <build>
        <plugins>
          <plugin>
            <groupId>org.apache.maven.plugins</groupId>
            <artifactId>maven-surefire-plugin</artifactId>

            <configuration>
              <systemPropertyVariables>
                <storage-config>${basedir}/src/test/conf</storage-config>
                <target.directory>${project.build.directory}</target.directory>
                <suite.concurrency>${core.it.suite.concurrency}</suite.concurrency>
              </systemPropertyVariables>

              <parallel>${core.it.parallel}</parallel>
              <forkCount>${core.it.forkCount}</forkCount>
              <threadCount>${core.it.forkCount}</threadCount>
              <reuseForks>${core.it.reuseForks}</reuseForks>
              <argLine>-Xmx${ug.heapmax} -Xms${ug.heapmin} -Dfile.encoding=UTF-8 -Dsun.jnu.encoding=UTF-8 -javaagent:${settings.localRepository}/com/github/stephenc/jamm/0.2.5/jamm-0.2.5.jar ${ug.argline}
              </argLine>

              <includes>
                <include>**/ConcurrentCore*Suite.java</include>
                <include>**/SchedulerTestSuite.java</include>
                <include>**/SchedulerRuntime*IT.java</include>
                <include>**/*IT.java</include>
                <include>**/*Test.java</include>
              </includes>
              
              <excludes>
                <exclude>**/Core*Suite.java</exclude>
                <exclude>**/ConcurrentSchedulerITSuite.java</exclude>
                <exclude>**/ConcurrentSchedulerTestSuite.java</exclude>
                <exclude>**/AppArgsTest.java</exclude>
                <exclude>**/UsergridJobFactoryTest.java</exclude>
                <exclude>**/BulkJobExecutionUnitTest.java</exclude>

                <!-- Need to exclude Suite tests to prevent double execution -->

                <!-- <exclude>**/HectorLockManagerIT.java</exclude> -->
                <exclude>**/UsergridSystemMonitorIT.java</exclude>
                <exclude>**/CollectionIT.java</exclude>
                <exclude>**/CounterIT.java</exclude>
                <exclude>**/EntityConnectionsIT.java</exclude>
                <exclude>**/EntityDictionaryIT.java</exclude>
                <exclude>**/EntityManagerIT.java</exclude>
                <exclude>**/GeoIT.java</exclude>
                <exclude>**/IndexIT.java</exclude>
                <exclude>**/MessagesIT.java</exclude>
                <exclude>**/PermissionsIT.java</exclude>
                <exclude>**/PathQueryIT.java</exclude>
                <exclude>**/EntityManagerFactoryImplIT.java</exclude>

                <exclude>**/ZookeeperLockManagerTest.java</exclude>
                <exclude>**/QueuePathsTest.java</exclude>
                <exclude>**/QueryProcessorTest.java</exclude>
                <exclude>**/SimpleIndexBucketLocatorImplTest.java</exclude>
                <exclude>**/EntityTest.java</exclude>
                <exclude>**/QueryTest.java</exclude>
                <exclude>**/QueryUtilsTest.java</exclude>
                <exclude>**/SchemaTest.java</exclude>
                <exclude>**/UtilsTest.java</exclude>
                <exclude>**/IntersectionIteratorTest.java</exclude>
                <exclude>**/SubtractionIteratorTest.java</exclude>
                <exclude>**/UnionIteratorTest.java</exclude>
                <exclude>**/GrammarTreeTest.java</exclude>
                <exclude>**/LongLiteralTest.java</exclude>
                <exclude>**/StringLiteralTest.java</exclude>

                <!-- excludes all the iterator query integration tests -->
                <exclude>**/org/apache/usergrid/persistence/query/*IT.java</exclude>
              </excludes>
            </configuration>
          </plugin>
        </plugins>
      </build>
    </profile>

  </profiles>

  <build>

        <resources>
            <resource>
                <directory>src/main/resources</directory>
                <filtering>true</filtering>
                <includes>
                    <include>**/*.sh</include>
                    <include>**/stack.json</include>
                    <include>**/*.properties</include>
                    <include>**/*.xml</include> 
                </includes>
            </resource>
        </resources>

        <testResources> 
            <testResource> 
                <directory>src/test/resources</directory> 
                <filtering>true</filtering> 
                <includes>
                    <include>**/*.yaml</include>
                    <include>**/*.properties</include> 
                    <include>**/*.xml</include> 
                </includes> 
            </testResource> 
        </testResources>

    <plugins>

      <plugin>
        <groupId>org.apache.maven.plugins</groupId>
        <artifactId>maven-surefire-plugin</artifactId>
        <configuration>
          <systemPropertyVariables>
            <storage-config>${basedir}/src/test/conf</storage-config>
            <target.directory>${project.build.directory}</target.directory>
          </systemPropertyVariables>
          <parallel>classes</parallel>
          <forkCount>${core.it.forkCount}</forkCount>
          <reuseForks>${core.it.reuseForks}</reuseForks>
          <argLine>-Xmx${ug.heapmax} -Xms${ug.heapmin} -Dfile.encoding=UTF-8 -Dsun.jnu.encoding=UTF-8 -javaagent:${settings.localRepository}/com/github/stephenc/jamm/0.2.5/jamm-0.2.5.jar ${ug.argline}</argLine>

          <includes>
            <include>**/*ConcurrentCoreITSuite.java</include>
            <include>**/SchedulerTestSuite.java</include>
            <include>**/SchedulerRuntime*IT.java</include>
          </includes>
          <excludes>
            <exclude>**/*IT.java</exclude>
            <exclude>**/*Test.java</exclude>
            <exclude>**/CoreITSuite.java</exclude>
            <exclude>**/CoreTestSuite.java</exclude>
            <exclude>**/ConcurrentSchedulerITSuite.java</exclude>
            <exclude>**/ConcurrentSchedulerTestSuite.java</exclude>
            <exclude>**/*Test.java</exclude>
          </excludes>
        </configuration>
      </plugin>

      <plugin>
        <groupId>org.apache.maven.plugins</groupId>
        <artifactId>maven-jar-plugin</artifactId>
        <executions>
          <execution>
            <id>test-jar-execution</id>
            <phase>package</phase>
            <goals>
              <goal>test-jar</goal>
            </goals>
            <configuration>
              <includes>
                <include>**/org/apache/usergrid/**</include>
              </includes>
            </configuration>
          </execution>
        </executions>
      </plugin>
      <plugin>
        <groupId>org.apache.maven.plugins</groupId>
        <artifactId>maven-compiler-plugin</artifactId>
        <version>2.3.2</version>
        <configuration>
          <source>1.7</source>
          <target>1.7</target>
        </configuration>
      </plugin>

<!--            <plugin>
                <groupId>org.apache.maven.plugins</groupId>
                <artifactId>maven-jar-plugin</artifactId>
                <version>2.4</version>
                <executions>
                    <execution>
                        <goals>
                            <goal>test-jar</goal>
                        </goals>
                    </execution>
                </executions>
            </plugin>

            <plugin>
                <groupId>org.apache.usergrid.chop</groupId>
                <artifactId>chop-maven-plugin</artifactId>
                <version>2.0.0-SNAPSHOT</version>
                <configuration>
                    <username>${chop.coordinator.username}</username>
                    <password>${chop.coordinator.password}</password>
                    <endpoint>https://${chop.coordinator.url}:8443</endpoint>
                    <testPackageBase>ctest</testPackageBase>
                    <runnerCount>1</runnerCount>
                </configuration>
            </plugin>-->

    </plugins>
  </build>

  <dependencies>

    <!-- Apache Dependencies -->

    <dependency>
      <groupId>org.apache.cassandra</groupId>
      <artifactId>cassandra-all</artifactId>
      <!-- Exclude the old and problematic Snappy -->
      <exclusions>
        <exclusion>
          <artifactId>snappy-java</artifactId>
          <groupId>org.xerial.snappy</groupId>
        </exclusion>
        <exclusion>
          <artifactId>antlr</artifactId>
          <groupId>org.antlr</groupId>
        </exclusion>
      </exclusions>
    </dependency>

    <dependency>
      <groupId>org.apache.cassandra</groupId>
      <artifactId>cassandra-thrift</artifactId>
    </dependency>

    <!-- Include the slighly newer and less problematic snappy -->
    <dependency>
      <artifactId>snappy-java</artifactId>
      <groupId>org.xerial.snappy</groupId>
      <version>1.0.5</version>
    </dependency>

    <dependency>
      <groupId>org.apache.httpcomponents</groupId>
      <artifactId>httpclient</artifactId>
    </dependency>

    <dependency>
      <groupId>commons-collections</groupId>
      <artifactId>commons-collections</artifactId>
    </dependency>

    <dependency>
      <groupId>commons-io</groupId>
      <artifactId>commons-io</artifactId>
    </dependency>

    <dependency>
      <groupId>commons-codec</groupId>
      <artifactId>commons-codec</artifactId>
    </dependency>

    <dependency>
      <groupId>commons-lang</groupId>
      <artifactId>commons-lang</artifactId>
    </dependency>

    <dependency>
      <groupId>commons-cli</groupId>
      <artifactId>commons-cli</artifactId>
    </dependency>

    <dependency>
      <groupId>commons-beanutils</groupId>
      <artifactId>commons-beanutils</artifactId>
    </dependency>

    <dependency>
      <groupId>org.apache.zookeeper</groupId>
      <artifactId>zookeeper</artifactId>
    </dependency>

    <!-- SUN, Javax Package, and Other Commercial Dependencies -->

    <dependency>
      <groupId>com.beust</groupId>
      <artifactId>jcommander</artifactId>
    </dependency>

    <dependency>
      <groupId>com.sun.mail</groupId>
      <artifactId>javax.mail</artifactId>
    </dependency>

    <dependency>
      <groupId>javax.activation</groupId>
      <artifactId>activation</artifactId>
    </dependency>

    <dependency>
      <groupId>javax.persistence</groupId>
      <artifactId>persistence-api</artifactId>
    </dependency>

    <dependency>
      <groupId>com.fasterxml.uuid</groupId>
      <artifactId>java-uuid-generator</artifactId>
    </dependency>

    <dependency>
      <groupId>com.hazelcast</groupId>
      <artifactId>hazelcast-all</artifactId>
    </dependency>

    <dependency>
      <groupId>com.netflix.curator</groupId>
      <artifactId>curator-recipes</artifactId>
    </dependency>

    <dependency>
      <groupId>com.yammer.metrics</groupId>
      <artifactId>metrics-core</artifactId>
    </dependency>

    <dependency>
      <groupId>com.yammer.metrics</groupId>
      <artifactId>metrics-annotation</artifactId>
    </dependency>

    <dependency>
      <groupId>com.google.guava</groupId>
      <artifactId>guava</artifactId>
    </dependency>

    <!-- Codehaus, Spring and Other Org Dependencies -->

    <dependency>
      <groupId>org.hectorclient</groupId>
      <artifactId>hector-core</artifactId>
    </dependency>

    <dependency>
      <groupId>org.springframework</groupId>
      <artifactId>spring-core</artifactId>
    </dependency>

    <dependency>
      <groupId>org.springframework</groupId>
      <artifactId>spring-expression</artifactId>
    </dependency>

    <dependency>
      <groupId>org.springframework</groupId>
      <artifactId>spring-beans</artifactId>
    </dependency>

    <dependency>
      <groupId>org.springframework</groupId>
      <artifactId>spring-aop</artifactId>
    </dependency>

    <dependency>
      <groupId>aopalliance</groupId>
      <artifactId>aopalliance</artifactId>
    </dependency>

    <dependency>
      <groupId>org.springframework</groupId>
      <artifactId>spring-context</artifactId>
    </dependency>

    <dependency>
      <groupId>org.springframework</groupId>
      <artifactId>spring-context-support</artifactId>
    </dependency>

    <dependency>
      <groupId>org.springframework</groupId>
      <artifactId>spring-web</artifactId>
    </dependency>

    <dependency>
      <groupId>org.yaml</groupId>
      <artifactId>snakeyaml</artifactId>
    </dependency>

    <dependency>
      <groupId>org.jsoup</groupId>
      <artifactId>jsoup</artifactId>
    </dependency>

    <dependency>
      <groupId>org.perf4j</groupId>
      <artifactId>perf4j</artifactId>
    </dependency>

    <dependency>
      <groupId>org.aspectj</groupId>
      <artifactId>aspectjweaver</artifactId>
    </dependency>

    <dependency>
      <groupId>org.aspectj</groupId>
      <artifactId>aspectjrt</artifactId>
    </dependency>

    <dependency>
      <groupId>cglib</groupId>
      <artifactId>cglib-nodep</artifactId>
    </dependency>

    <dependency>
      <groupId>jline</groupId>
      <artifactId>jline</artifactId>
    </dependency>

    <dependency>
      <groupId>org.jboss.netty</groupId>
      <artifactId>netty</artifactId>
    </dependency>

    <!-- Test and Logging Dependencies -->

    <dependency>
      <groupId>org.apache.usergrid</groupId>
      <artifactId>usergrid-config</artifactId>
      <version>${project.version}</version>
      <scope>test</scope>
      <classifier>tests</classifier>
    </dependency>

    <dependency>
      <groupId>org.hectorclient</groupId>
      <artifactId>hector-test</artifactId>
      <scope>test</scope>
    </dependency>

    <dependency>
      <groupId>org.jvnet.mock-javamail</groupId>
      <artifactId>mock-javamail</artifactId>
      <scope>test</scope>
    </dependency>

    <dependency>
      <groupId>org.apache.usergrid</groupId>
      <artifactId>usergrid-test-utils</artifactId>
      <version>${project.version}</version>
      <scope>test</scope>
    </dependency>

    <dependency>
      <groupId>org.springframework</groupId>
      <artifactId>spring-test</artifactId>
      <scope>test</scope>
    </dependency>

    <!-- Core Persistence deps -->
    <dependency>
	    <groupId>org.apache.usergrid</groupId>
	    <artifactId>collection</artifactId>
	    <version>2.0.0-SNAPSHOT</version>
	    <type>jar</type>
      <exclusions>
        <exclusion>
          <artifactId>antlr</artifactId>
          <groupId>org.antlr</groupId>
        </exclusion>
        <exclusion>
          <artifactId>antlr</artifactId>
          <groupId>antlr</groupId>
        </exclusion>
      </exclusions>
    </dependency>

    <dependency>
	    <groupId>org.apache.usergrid</groupId>
	    <artifactId>queryindex</artifactId>
	    <version>2.0.0-SNAPSHOT</version>
	    <type>jar</type>
    </dependency>

    <dependency>
	    <groupId>org.apache.usergrid</groupId>
	    <artifactId>graph</artifactId>
	    <version>2.0.0-SNAPSHOT</version>
	    <type>jar</type>
    </dependency>

    <dependency>
<<<<<<< HEAD
	    <groupId>org.apache.usergrid</groupId>
	    <artifactId>map</artifactId>
	    <version>2.0.0-SNAPSHOT</version>
	    <type>jar</type>
    </dependency>

=======
      <groupId>org.apache.usergrid</groupId>
      <artifactId>map</artifactId>
      <version>2.0.0-SNAPSHOT</version>
      <type>jar</type>
    </dependency>

    <dependency>
      <groupId>org.apache.usergrid</groupId>
      <artifactId>queue</artifactId>
      <version>2.0.0-SNAPSHOT</version>
      <type>jar</type>
    </dependency>


>>>>>>> c40aecb2
    <!--<dependency>-->
      <!--<artifactId>lucene-core</artifactId>-->
      <!--<groupId>org.apache.lucene</groupId>-->
      <!--<type>jar</type>-->
      <!--<version>4.7.2</version>-->
    <!--</dependency>-->

    <dependency>
        <groupId>org.jukito</groupId>
        <artifactId>jukito</artifactId>
        <version>1.4-UG</version>
        <scope>test</scope>
    </dependency>

<!--    <dependency>
        <groupId>org.apache.usergrid.chop</groupId>
        <artifactId>chop-api</artifactId>
        <version>2.0.0-SNAPSHOT</version>
    </dependency>

        <dependency>
            <groupId>org.apache.usergrid.chop</groupId>
            <artifactId>chop-stack</artifactId>
            <version>2.0.0-SNAPSHOT</version>
        </dependency>
    -->

    <dependency>
      <groupId>com.codahale.metrics</groupId>
      <artifactId>metrics-core</artifactId>
      <version>${metrics.version}</version>
    </dependency>

    <dependency>
      <groupId>com.codahale.metrics</groupId>
      <artifactId>metrics-graphite</artifactId>
      <version>${metrics.version}</version>
    </dependency>

    <dependency>
      <groupId>com.netflix.rxjava</groupId>
      <artifactId>rxjava-core</artifactId>
      <version>${rx.version}</version>
    </dependency>

    <dependency>
      <groupId>com.netflix.rxjava</groupId>
      <artifactId>rxjava-math</artifactId>
      <version>${rx.version}</version>
    </dependency>

    <dependency>
      <groupId>com.clearspring.analytics</groupId>
      <artifactId>stream</artifactId>
      <version>2.7.0</version>
    </dependency>

  </dependencies>

</project><|MERGE_RESOLUTION|>--- conflicted
+++ resolved
@@ -527,14 +527,6 @@
     </dependency>
 
     <dependency>
-<<<<<<< HEAD
-	    <groupId>org.apache.usergrid</groupId>
-	    <artifactId>map</artifactId>
-	    <version>2.0.0-SNAPSHOT</version>
-	    <type>jar</type>
-    </dependency>
-
-=======
       <groupId>org.apache.usergrid</groupId>
       <artifactId>map</artifactId>
       <version>2.0.0-SNAPSHOT</version>
@@ -549,7 +541,6 @@
     </dependency>
 
 
->>>>>>> c40aecb2
     <!--<dependency>-->
       <!--<artifactId>lucene-core</artifactId>-->
       <!--<groupId>org.apache.lucene</groupId>-->
