--- conflicted
+++ resolved
@@ -570,8 +570,6 @@
       <artifactId>metrics-graphite</artifactId>
       <version>${metrics.version}</version>
     </dependency>
-<<<<<<< HEAD
-=======
 
     <dependency>
       <groupId>com.netflix.rxjava</groupId>
@@ -583,6 +581,5 @@
       <artifactId>rxjava-math</artifactId>
       <version>${rx.version}</version>
     </dependency>
->>>>>>> b1efc555
   </dependencies>
 </project>