<?xml version="1.0" encoding="UTF-8"?>
<!--
    Licensed to the Apache Software Foundation (ASF) under one or more
    contributor license agreements.  See the NOTICE file distributed with
    this work for additional information regarding copyright ownership.
    The ASF licenses this file to You under the Apache License, Version 2.0
    (the "License"); you may not use this file except in compliance with
    the License.  You may obtain a copy of the License at

        http://www.apache.org/licenses/LICENSE-2.0

    Unless required by applicable law or agreed to in writing, software
    distributed under the License is distributed on an "AS IS" BASIS,
    WITHOUT WARRANTIES OR CONDITIONS OF ANY KIND, either express or implied.
    See the License for the specific language governing permissions and
    limitations under the License.
-->
<project xmlns="http://maven.apache.org/POM/4.0.0" xmlns:xsi="http://www.w3.org/2001/XMLSchema-instance"
         xsi:schemaLocation="http://maven.apache.org/POM/4.0.0 http://maven.apache.org/maven-v4_0_0.xsd">
  <modelVersion>4.0.0</modelVersion>
  <parent>
    <groupId>org.apache.usergrid</groupId>
    <artifactId>usergrid</artifactId>
    <version>2.0.0-SNAPSHOT</version>
    <relativePath>../</relativePath>
  </parent>

  <artifactId>usergrid-core</artifactId>
  <name>Usergrid Core</name>
  <description>Core services for Usergrid system.</description>
  <packaging>jar</packaging>

  <reporting>
    <plugins>
      <plugin>
        <groupId>org.apache.maven.plugins</groupId>
        <artifactId>maven-javadoc-plugin</artifactId>
      </plugin>
    </plugins>
  </reporting>


  <build>

        <resources>
            <resource>
                <directory>src/main/resources</directory>
                <filtering>true</filtering>
                <includes>
                    <include>**/*.sh</include>
                    <include>**/stack.json</include>
                    <include>**/*.properties</include>
                    <include>**/*.xml</include>

                </includes>
            </resource>
        </resources>
    <testResources>
      <testResource>
        <directory>src/test/resources</directory>
        <filtering>true</filtering>
        <includes>
          <include>**/*.yaml</include>
          <include>**/*.properties</include>
          <include>**/*.xml</include>
        </includes>
      </testResource>
      <testResource>
        <directory>src/test/resources</directory>
        <filtering>true</filtering>
        <includes>
          <include>largeentity.json</include>
        </includes>
      </testResource>
    </testResources>

    <plugins>

        <plugin>
            <groupId>org.apache.maven.plugins</groupId>
            <artifactId>maven-surefire-plugin</artifactId>
            <version>${surefire.plugin.version}</version>
            <configuration>
                <systemPropertyVariables>
                    <storage-config>${basedir}/src/test/conf</storage-config>
                    <target.directory>${project.build.directory}</target.directory>
                </systemPropertyVariables>
                <parallel>methods</parallel>
                <forkCount>${usergrid.it.forkCount}</forkCount>
                <threadCount>${usergrid.it.threads}</threadCount>
                <reuseForks>true</reuseForks>
                <argLine>-Dtest.barrier.timestamp=${maven.build.timestamp} -Dtest.clean.storage=true -Xmx${ug.heapmax}
                    -Xms${ug.heapmin} -Dfile.encoding=UTF-8 -Dsun.jnu.encoding=UTF-8
                    -javaagent:${settings.localRepository}/com/github/stephenc/jamm/0.2.5/jamm-0.2.5.jar ${ug.argline}
                </argLine>
                <includes>
                    <include>**/*IT.java</include>
                    <include>**/*Test.java</include>
                </includes>

            </configuration>
            <dependencies>
                <dependency>
                    <groupId>org.apache.maven.surefire</groupId>
                    <artifactId>${surefire.plugin.artifactName}</artifactId>
                    <version>${surefire.plugin.version}</version>
                </dependency>
                <dependency>
                    <groupId>org.codehaus.plexus</groupId>
                    <artifactId>plexus-utils</artifactId>
                    <version>3.0.21</version>
                </dependency>
            </dependencies>
        </plugin>

      <plugin>
        <groupId>org.apache.maven.plugins</groupId>
        <artifactId>maven-jar-plugin</artifactId>
        <executions>
          <execution>
            <id>test-jar-execution</id>
            <phase>package</phase>
            <goals>
              <goal>test-jar</goal>
            </goals>
            <configuration>
              <includes>
                <include>**/org/apache/usergrid/**</include>
              </includes>
            </configuration>
          </execution>
        </executions>
      </plugin>
      <plugin>
        <groupId>org.apache.maven.plugins</groupId>
        <artifactId>maven-compiler-plugin</artifactId>
        <version>2.3.2</version>
        <configuration>
          <source>1.7</source>
          <target>1.7</target>
        </configuration>
      </plugin>

<!--            <plugin>
                <groupId>org.apache.maven.plugins</groupId>
                <artifactId>maven-jar-plugin</artifactId>
                <version>2.4</version>
                <executions>
                    <execution>
                        <goals>
                            <goal>test-jar</goal>
                        </goals>
                    </execution>
                </executions>
            </plugin>

            <plugin>
                <groupId>org.apache.usergrid.chop</groupId>
                <artifactId>chop-maven-plugin</artifactId>
                <version>2.0.0-SNAPSHOT</version>
                <configuration>
                    <username>${chop.coordinator.username}</username>
                    <password>${chop.coordinator.password}</password>
                    <endpoint>https://${chop.coordinator.url}:8443</endpoint>
                    <testPackageBase>ctest</testPackageBase>
                    <runnerCount>1</runnerCount>
                </configuration>
            </plugin>-->

    </plugins>
  </build>

  <dependencies>

    <!-- Apache Dependencies -->

    <dependency>
      <groupId>org.apache.cassandra</groupId>
      <artifactId>cassandra-all</artifactId>
      <!-- Exclude the old and problematic Snappy -->
      <exclusions>
        <exclusion>
          <artifactId>snappy-java</artifactId>
          <groupId>org.xerial.snappy</groupId>
        </exclusion>
        <exclusion>
          <artifactId>antlr</artifactId>
          <groupId>org.antlr</groupId>
        </exclusion>
      </exclusions>
    </dependency>

    <dependency>
      <groupId>org.apache.cassandra</groupId>
      <artifactId>cassandra-thrift</artifactId>
    </dependency>

    <!-- Include the slighly newer and less problematic snappy -->
    <dependency>
      <artifactId>snappy-java</artifactId>
      <groupId>org.xerial.snappy</groupId>
      <version>1.0.5</version>
    </dependency>

    <dependency>
      <groupId>org.apache.httpcomponents</groupId>
      <artifactId>httpclient</artifactId>
    </dependency>

    <dependency>
      <groupId>commons-collections</groupId>
      <artifactId>commons-collections</artifactId>
    </dependency>

    <dependency>
      <groupId>commons-io</groupId>
      <artifactId>commons-io</artifactId>
    </dependency>

    <dependency>
      <groupId>commons-codec</groupId>
      <artifactId>commons-codec</artifactId>
    </dependency>

    <dependency>
      <groupId>commons-lang</groupId>
      <artifactId>commons-lang</artifactId>
    </dependency>

    <dependency>
      <groupId>commons-cli</groupId>
      <artifactId>commons-cli</artifactId>
    </dependency>

    <dependency>
      <groupId>commons-beanutils</groupId>
      <artifactId>commons-beanutils</artifactId>
    </dependency>

    <dependency>
      <groupId>org.apache.zookeeper</groupId>
      <artifactId>zookeeper</artifactId>
    </dependency>

    <!-- SUN, Javax Package, and Other Commercial Dependencies -->

    <dependency>
      <groupId>com.beust</groupId>
      <artifactId>jcommander</artifactId>
    </dependency>

    <dependency>
      <groupId>com.sun.mail</groupId>
      <artifactId>javax.mail</artifactId>
    </dependency>

    <dependency>
      <groupId>javax.activation</groupId>
      <artifactId>activation</artifactId>
    </dependency>

    <dependency>
      <groupId>javax.persistence</groupId>
      <artifactId>persistence-api</artifactId>
    </dependency>

    <dependency>
      <groupId>com.fasterxml.uuid</groupId>
      <artifactId>java-uuid-generator</artifactId>
    </dependency>

    <dependency>
      <groupId>com.hazelcast</groupId>
      <artifactId>hazelcast-all</artifactId>
    </dependency>

    <dependency>
      <groupId>com.netflix.curator</groupId>
      <artifactId>curator-recipes</artifactId>
    </dependency>

    <dependency>
      <groupId>com.google.guava</groupId>
      <artifactId>guava</artifactId>
    </dependency>

    <!-- Codehaus, Spring and Other Org Dependencies -->

    <dependency>
      <groupId>org.hectorclient</groupId>
      <artifactId>hector-core</artifactId>
    </dependency>

    <dependency>
      <groupId>org.springframework</groupId>
      <artifactId>spring-core</artifactId>
    </dependency>

    <dependency>
      <groupId>org.springframework</groupId>
      <artifactId>spring-expression</artifactId>
    </dependency>

    <dependency>
      <groupId>org.springframework</groupId>
      <artifactId>spring-beans</artifactId>
    </dependency>

    <dependency>
      <groupId>org.springframework</groupId>
      <artifactId>spring-aop</artifactId>
    </dependency>

    <dependency>
      <groupId>aopalliance</groupId>
      <artifactId>aopalliance</artifactId>
    </dependency>

    <dependency>
      <groupId>org.springframework</groupId>
      <artifactId>spring-context</artifactId>
    </dependency>

    <dependency>
      <groupId>org.springframework</groupId>
      <artifactId>spring-context-support</artifactId>
    </dependency>

    <dependency>
      <groupId>org.springframework</groupId>
      <artifactId>spring-web</artifactId>
    </dependency>

    <dependency>
      <groupId>org.yaml</groupId>
      <artifactId>snakeyaml</artifactId>
    </dependency>

    <dependency>
      <groupId>org.jsoup</groupId>
      <artifactId>jsoup</artifactId>
    </dependency>

    <dependency>
      <groupId>org.perf4j</groupId>
      <artifactId>perf4j</artifactId>
    </dependency>

    <dependency>
      <groupId>org.aspectj</groupId>
      <artifactId>aspectjweaver</artifactId>
    </dependency>

    <dependency>
      <groupId>org.aspectj</groupId>
      <artifactId>aspectjrt</artifactId>
    </dependency>

    <dependency>
      <groupId>cglib</groupId>
      <artifactId>cglib-nodep</artifactId>
    </dependency>

    <dependency>
      <groupId>jline</groupId>
      <artifactId>jline</artifactId>
    </dependency>

    <dependency>
      <groupId>org.jboss.netty</groupId>
      <artifactId>netty</artifactId>
    </dependency>

    <!-- Test and Logging Dependencies -->

    <dependency>
      <groupId>org.apache.usergrid</groupId>
      <artifactId>usergrid-config</artifactId>
      <version>${project.version}</version>
      <scope>test</scope>
      <classifier>tests</classifier>
    </dependency>

    <dependency>
      <groupId>org.hectorclient</groupId>
      <artifactId>hector-test</artifactId>
      <scope>test</scope>
    </dependency>


    <dependency>
      <groupId>org.mockito</groupId>
      <artifactId>mockito-core</artifactId>
      <version>${mockito.version}</version>
      <scope>test</scope>
    </dependency>

    <dependency>
      <groupId>org.jvnet.mock-javamail</groupId>
      <artifactId>mock-javamail</artifactId>
      <scope>test</scope>
    </dependency>

    <dependency>
      <groupId>org.apache.usergrid</groupId>
      <artifactId>usergrid-test-utils</artifactId>
      <version>${project.version}</version>
      <scope>test</scope>
    </dependency>

    <dependency>
      <groupId>org.springframework</groupId>
      <artifactId>spring-test</artifactId>
      <scope>test</scope>
    </dependency>

    <!-- Core Persistence deps -->
    <dependency>
	    <groupId>org.apache.usergrid</groupId>
	    <artifactId>collection</artifactId>
	    <version>2.0.0-SNAPSHOT</version>
	    <type>jar</type>
      <exclusions>
        <exclusion>
          <artifactId>antlr</artifactId>
          <groupId>org.antlr</groupId>
        </exclusion>
        <exclusion>
          <artifactId>antlr</artifactId>
          <groupId>antlr</groupId>
        </exclusion>
      </exclusions>
    </dependency>

    <dependency>
	    <groupId>org.apache.usergrid</groupId>
	    <artifactId>queryindex</artifactId>
	    <version>2.0.0-SNAPSHOT</version>
	    <type>jar</type>
    </dependency>

    <dependency>
	    <groupId>org.apache.usergrid</groupId>
	    <artifactId>graph</artifactId>
	    <version>2.0.0-SNAPSHOT</version>
	    <type>jar</type>
    </dependency>

    <dependency>
      <groupId>org.apache.usergrid</groupId>
      <artifactId>map</artifactId>
      <version>2.0.0-SNAPSHOT</version>
      <type>jar</type>
    </dependency>

    <dependency>
      <groupId>org.apache.usergrid</groupId>
      <artifactId>queue</artifactId>
      <version>2.0.0-SNAPSHOT</version>
      <type>jar</type>
    </dependency>

    <dependency>
      <groupId>com.codahale.metrics</groupId>
      <artifactId>metrics-core</artifactId>
      <version>${metrics.version}</version>
    </dependency>

    <dependency>
      <groupId>com.codahale.metrics</groupId>
      <artifactId>metrics-graphite</artifactId>
      <version>${metrics.version}</version>
    </dependency>

    <dependency>
      <groupId>io.reactivex</groupId>
      <artifactId>rxjava</artifactId>
      <version>${rx.version}</version>
    </dependency>
<<<<<<< HEAD

=======
    
>>>>>>> 9b9f55ac
    <dependency>
      <groupId>io.reactivex</groupId>
      <artifactId>rxjava-math</artifactId>
      <version>1.0.0</version>
    </dependency>

    <dependency>
      <groupId>com.clearspring.analytics</groupId>
      <artifactId>stream</artifactId>
      <version>2.7.0</version>
    </dependency>

  </dependencies>

</project><|MERGE_RESOLUTION|>--- conflicted
+++ resolved
@@ -473,19 +473,14 @@
     </dependency>
 
     <dependency>
-      <groupId>io.reactivex</groupId>
-      <artifactId>rxjava</artifactId>
+      <groupId>com.netflix.rxjava</groupId>
+      <artifactId>rxjava-core</artifactId>
       <version>${rx.version}</version>
     </dependency>
-<<<<<<< HEAD
-
-=======
-    
->>>>>>> 9b9f55ac
-    <dependency>
-      <groupId>io.reactivex</groupId>
+    <dependency>
+      <groupId>com.netflix.rxjava</groupId>
       <artifactId>rxjava-math</artifactId>
-      <version>1.0.0</version>
+      <version>${rx.version}</version>
     </dependency>
 
     <dependency>
