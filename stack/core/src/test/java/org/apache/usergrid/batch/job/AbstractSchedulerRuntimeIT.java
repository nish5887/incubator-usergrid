--- conflicted
+++ resolved
@@ -96,12 +96,8 @@
         JobSchedulerService jobScheduler = springResource.getBean( JobSchedulerService.class );
         jobScheduler.setJobListener( listener );
         if ( jobScheduler.state() != State.RUNNING ) {
-<<<<<<< HEAD
-           jobScheduler.startAndWait();
-=======
             jobScheduler.startAsync();
             jobScheduler.awaitRunning();
->>>>>>> 567db37c
         }
     }
 
