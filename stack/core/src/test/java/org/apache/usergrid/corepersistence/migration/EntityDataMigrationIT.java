/*
 * Licensed to the Apache Software Foundation (ASF) under one
 * or more contributor license agreements.  See the NOTICE file
 * distributed with this work for additional information
 * regarding copyright ownership.  The ASF licenses this file
 * to you under the Apache License, Version 2.0 (the
 * "License"); you may not use this file except in compliance
 * with the License.  You may obtain a copy of the License at
 *
 *     http://www.apache.org/licenses/LICENSE-2.0
 *
 * Unless required by applicable law or agreed to in writing,
 * software distributed under the License is distributed on an
 * "AS IS" BASIS, WITHOUT WARRANTIES OR CONDITIONS OF ANY
 * KIND, either express or implied.  See the License for the
 * specific language governing permissions and limitations
 * under the License.
 */

package org.apache.usergrid.corepersistence.migration;


import java.util.HashSet;
import java.util.Iterator;
import java.util.Set;

import org.junit.Before;
import org.junit.Rule;
import org.junit.Test;

import org.apache.usergrid.AbstractCoreIT;
import org.apache.usergrid.corepersistence.CpSetup;
import org.apache.usergrid.corepersistence.EntityWriteHelper;
import org.apache.usergrid.corepersistence.ManagerCache;
import org.apache.usergrid.corepersistence.rx.AllEntitiesInSystemObservable;
import org.apache.usergrid.corepersistence.util.CpNamingUtils;
import org.apache.usergrid.persistence.Entity;
import org.apache.usergrid.persistence.EntityManager;
import org.apache.usergrid.persistence.EntityManagerFactory;
import org.apache.usergrid.persistence.SimpleEntityRef;
import org.apache.usergrid.persistence.collection.CollectionScope;
import org.apache.usergrid.persistence.collection.MvccEntity;
import org.apache.usergrid.persistence.collection.mvcc.MvccEntitySerializationStrategy;
import org.apache.usergrid.persistence.core.guice.CurrentImpl;
import org.apache.usergrid.persistence.core.guice.PreviousImpl;
import org.apache.usergrid.persistence.core.migration.data.DataMigrationManager;
import org.apache.usergrid.persistence.core.migration.data.DataMigrationManagerImpl;
import org.apache.usergrid.persistence.core.migration.data.MigrationInfoSerialization;
import org.apache.usergrid.persistence.model.entity.Id;
import org.apache.usergrid.persistence.model.util.UUIDGenerator;

import com.google.inject.Injector;
import com.google.inject.Key;

import rx.functions.Action1;

import static org.junit.Assert.assertEquals;
import static org.junit.Assert.assertFalse;
import static org.junit.Assert.assertTrue;
import org.junit.Ignore;


public class EntityDataMigrationIT extends AbstractCoreIT {

    private Injector injector;

    private EntityDataMigration entityDataMigration;
    private ManagerCache managerCache;
    private DataMigrationManager dataMigrationManager;
    private MigrationInfoSerialization migrationInfoSerialization;
    private MvccEntitySerializationStrategy v1Strategy;
    private MvccEntitySerializationStrategy v2Strategy;
    private EntityManagerFactory emf;


    /**
     * Rule to do the resets we need
     */
    @Rule
    public MigrationTestRule migrationTestRule = 
            new MigrationTestRule( app, CpSetup.getInjector() ,EntityDataMigration.class  );
<<<<<<< HEAD

=======
>>>>>>> e29a99e8

    @Before
    public void setup() {
        emf = setup.getEmf();
        injector = CpSetup.getInjector();
        entityDataMigration = injector.getInstance( EntityDataMigration.class );
        managerCache = injector.getInstance( ManagerCache.class );
        dataMigrationManager = injector.getInstance( DataMigrationManager.class );
        migrationInfoSerialization = injector.getInstance( MigrationInfoSerialization.class );
        v1Strategy = injector.getInstance( Key.get(MvccEntitySerializationStrategy.class, PreviousImpl.class) );
        v2Strategy = injector.getInstance( Key.get(MvccEntitySerializationStrategy.class, CurrentImpl.class) );
    }


    @Test
    @Ignore("Awaiting fix for USERGRID-268")
    public void testDataMigration() throws Throwable {

        assertEquals( "version 3 expected", 3, entityDataMigration.getVersion() );
        assertEquals( "Previous version expected", 2, dataMigrationManager.getCurrentVersion());


        final EntityManager newAppEm = app.getEntityManager();

        final String type1 = "type1thing";
        final String type2 = "type2thing";
        final int size = 10;

        final Set<Id> type1Identities = EntityWriteHelper.createTypes( newAppEm, type1, size );
        final Set<Id> type2Identities = EntityWriteHelper.createTypes( newAppEm, type2, size );


        final Set<Id> createdEntityIds = new HashSet<>();
        createdEntityIds.addAll( type1Identities );
        createdEntityIds.addAll( type2Identities );


        final TestProgressObserver progressObserver = new TestProgressObserver();


        //load everything that appears in v1, migrate and ensure it appears in v2
        final Set<MvccEntity> savedEntities = new HashSet<>( 10000 );
        //set that holds all entityIds for later assertion
        final Set<Id> entityIds = new HashSet<>(10000);


        //read everything in previous version format and put it into our types.  Assumes we're
        //using a test system, and it's not a huge amount of data, otherwise we'll overflow.

        AllEntitiesInSystemObservable.getAllEntitiesInSystem( managerCache, 1000 )
            .doOnNext( new Action1<AllEntitiesInSystemObservable.ApplicationEntityGroup>() {
                @Override
                public void call(
                        final AllEntitiesInSystemObservable.ApplicationEntityGroup entity ) {

                    //add all versions from history to our comparison
                    for ( final Id id : entity.entityIds ) {

                        CollectionScope scope = CpNamingUtils
                                .getCollectionScopeNameFromEntityType(
                                        entity.applicationScope.getApplication(),
                                        id.getType() );

                        final Iterator<MvccEntity> versions = v1Strategy
                                .loadDescendingHistory( scope, id, UUIDGenerator.newTimeUUID(),
                                        100 );

                        while ( versions.hasNext() ) {

                            final MvccEntity mvccEntity = versions.next();

                            savedEntities.add( mvccEntity );

                            createdEntityIds.remove( mvccEntity.getId() );

                            entityIds.add( id );
                        }
                    }
                }
            } ).toBlocking().lastOrDefault( null );

        assertEquals( "Newly saved entities encountered", 0, createdEntityIds.size() );
        assertTrue( "Saved new entities", savedEntities.size() > 0 );

        //perform the migration
        entityDataMigration.migrate( progressObserver );

        assertFalse( "Progress observer should not have failed", progressObserver.getFailed() );
        assertTrue( "Progress observer should have update messages", progressObserver.getUpdates().size() > 0 );


        //write the status and version, then invalidate the cache so it appears
        migrationInfoSerialization.setStatusCode( DataMigrationManagerImpl.StatusCode.COMPLETE.status );
        migrationInfoSerialization.setVersion( entityDataMigration.getVersion() );
        dataMigrationManager.invalidate();

        assertEquals( "New version saved, and we should get new implementation", 
                entityDataMigration.getVersion(), dataMigrationManager.getCurrentVersion() );


        //now visit all entities in the system again, load them from v2, and ensure they're the same
        AllEntitiesInSystemObservable.getAllEntitiesInSystem( managerCache, 1000 )
            .doOnNext( new Action1<AllEntitiesInSystemObservable.ApplicationEntityGroup>() {
                @Override
                public void call(
<<<<<<< HEAD
                        final AllEntitiesInSystemObservable.ApplicationEntityGroup entity ) {

=======
                        final AllEntitiesInSystemObservable
                                .ApplicationEntityGroup entity ) {
>>>>>>> e29a99e8
                    //add all versions from history to our comparison
                    for ( final Id id : entity.entityIds ) {

                        CollectionScope scope = CpNamingUtils
                                .getCollectionScopeNameFromEntityType(
                                        entity.applicationScope.getApplication(),
                                        id.getType() );

                        final Iterator<MvccEntity> versions = v2Strategy
                                .loadDescendingHistory( scope, id,
                                        UUIDGenerator.newTimeUUID(), 100 );

                        while ( versions.hasNext() ) {

                            final MvccEntity mvccEntity = versions.next();

                            savedEntities.remove( mvccEntity );
                        }
                    }
                }
            }


            ).toBlocking().lastOrDefault( null );


        assertEquals( "All entities migrated", 0, savedEntities.size() );


<<<<<<< HEAD
        // now visit all entities in the system again, and load them from the EM, 
=======
        //now visit all entities in the system again, and load them from the EM, 
>>>>>>> e29a99e8
        // ensure we see everything we did in the v1 traversal
        AllEntitiesInSystemObservable.getAllEntitiesInSystem( managerCache, 1000 )
            .doOnNext( new Action1<AllEntitiesInSystemObservable.ApplicationEntityGroup>() {
                @Override
                public void call(
                        final AllEntitiesInSystemObservable
                                .ApplicationEntityGroup entity ) {

                    final EntityManager em = emf.getEntityManager( 
                            entity.applicationScope.getApplication().getUuid() );

                    //add all versions from history to our comparison
                    for ( final Id id : entity.entityIds ) {


                        try {
                            final Entity emEntity = em.get( SimpleEntityRef.fromId( id ) );

                            if(emEntity != null){
                                entityIds.remove( id );
                            }
                        }
                        catch ( Exception e ) {
                            throw new RuntimeException("Error loading entity", e);
                        }
                    }
                }
            }


            ).toBlocking().lastOrDefault( null );


        assertEquals("All entities could be loaded by the entity manager", 0, entityIds.size());


    }
}<|MERGE_RESOLUTION|>--- conflicted
+++ resolved
@@ -79,10 +79,7 @@
     @Rule
     public MigrationTestRule migrationTestRule = 
             new MigrationTestRule( app, CpSetup.getInjector() ,EntityDataMigration.class  );
-<<<<<<< HEAD
-
-=======
->>>>>>> e29a99e8
+
 
     @Before
     public void setup() {
@@ -188,13 +185,8 @@
             .doOnNext( new Action1<AllEntitiesInSystemObservable.ApplicationEntityGroup>() {
                 @Override
                 public void call(
-<<<<<<< HEAD
                         final AllEntitiesInSystemObservable.ApplicationEntityGroup entity ) {
 
-=======
-                        final AllEntitiesInSystemObservable
-                                .ApplicationEntityGroup entity ) {
->>>>>>> e29a99e8
                     //add all versions from history to our comparison
                     for ( final Id id : entity.entityIds ) {
 
@@ -224,11 +216,7 @@
         assertEquals( "All entities migrated", 0, savedEntities.size() );
 
 
-<<<<<<< HEAD
         // now visit all entities in the system again, and load them from the EM, 
-=======
-        //now visit all entities in the system again, and load them from the EM, 
->>>>>>> e29a99e8
         // ensure we see everything we did in the v1 traversal
         AllEntitiesInSystemObservable.getAllEntitiesInSystem( managerCache, 1000 )
             .doOnNext( new Action1<AllEntitiesInSystemObservable.ApplicationEntityGroup>() {
