--- conflicted
+++ resolved
@@ -49,7 +49,6 @@
             scheduler.createJob( "countdownLatch", System.currentTimeMillis(), new JobData() );
         }
 
-<<<<<<< HEAD
         scheduler.refreshIndex();
 
         // previously:
@@ -58,9 +57,6 @@
         // assertTrue( "Jobs ran", waited );
         // assertTrue( getCount() + " successful jobs ran", 
         // getCount() == getJobListener().getSuccessCount() );
-=======
-
->>>>>>> 314b0e56
         
         // now:
         // note that the waitForCount only wait for job execution. It does NOT wait for job Completion
