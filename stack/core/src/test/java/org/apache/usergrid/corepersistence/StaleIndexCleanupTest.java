/*
 * Copyright 2014 The Apache Software Foundation.
 *
 * Licensed under the Apache License, Version 2.0 (the "License");
 * you may not use this file except in compliance with the License.
 * You may obtain a copy of the License at
 *
 *      http://www.apache.org/licenses/LICENSE-2.0
 *
 * Unless required by applicable law or agreed to in writing, software
 * distributed under the License is distributed on an "AS IS" BASIS,
 * WITHOUT WARRANTIES OR CONDITIONS OF ANY KIND, either express or implied.
 * See the License for the specific language governing permissions and
 * limitations under the License.
 */
package org.apache.usergrid.corepersistence;


import java.util.ArrayList;
import java.util.HashMap;
import java.util.List;
import java.util.UUID;
import java.util.concurrent.atomic.AtomicInteger;

import org.junit.Assert;
import org.junit.Test;
import org.slf4j.Logger;
import org.slf4j.LoggerFactory;

import org.apache.commons.lang3.RandomStringUtils;

import org.apache.usergrid.AbstractCoreIT;
import org.apache.usergrid.corepersistence.util.CpNamingUtils;
import org.apache.usergrid.persistence.Entity;
import org.apache.usergrid.persistence.EntityManager;
import org.apache.usergrid.persistence.EntityRef;
import org.apache.usergrid.persistence.Results;
import org.apache.usergrid.persistence.collection.CollectionScope;
import org.apache.usergrid.persistence.collection.EntityCollectionManager;
import org.apache.usergrid.persistence.collection.EntityCollectionManagerFactory;
import org.apache.usergrid.persistence.collection.impl.CollectionScopeImpl;
import org.apache.usergrid.persistence.core.scope.ApplicationScope;
import org.apache.usergrid.persistence.core.scope.ApplicationScopeImpl;
import org.apache.usergrid.persistence.index.EntityIndex;
import org.apache.usergrid.persistence.index.EntityIndexFactory;
import org.apache.usergrid.persistence.index.IndexScope;
import org.apache.usergrid.persistence.index.SearchTypes;
import org.apache.usergrid.persistence.index.impl.IndexScopeImpl;
import org.apache.usergrid.persistence.index.query.CandidateResults;
import org.apache.usergrid.persistence.index.query.Query;
import org.apache.usergrid.persistence.model.entity.SimpleId;

import com.fasterxml.uuid.UUIDComparator;
import java.util.concurrent.locks.Lock;
import java.util.concurrent.locks.ReentrantLock;

import static org.apache.usergrid.corepersistence.util.CpNamingUtils.getCollectionScopeNameFromEntityType;
import static org.apache.usergrid.persistence.Schema.TYPE_APPLICATION;
import org.junit.After;
import static org.junit.Assert.assertEquals;
import static org.junit.Assert.assertTrue;
import org.junit.Before;


//need to create system properties in test that can get applied
/**
 * Test on read style clean-up of stale ElasticSearch indexes.
 */
public class StaleIndexCleanupTest extends AbstractCoreIT {
    private static final Logger logger = LoggerFactory.getLogger( StaleIndexCleanupTest.class );

    // take it easy on Cassandra
    private static final long writeDelayMs = 50;
    private static final long readDelayMs = 50;

    Lock sequential = new ReentrantLock();

    @Before
    public void before() {

        // if tests run in parallel there will likely be a conflict over the allow.stale.entities
        sequential.lock();
    }

    @After
    public void after() {
        System.clearProperty( "allow.stale.entities" );

    }

    /**
     * Test that updating an entity causes the entity's version number to change.
     */
    @Test
    public void testUpdateVersioning() throws Exception {

        final EntityManager em = app.getEntityManager();

        Entity thing = em.create( "thing", new HashMap<String, Object>() {{
            put( "name", "thing1" );
        }} );
        em.refreshIndex();

        assertEquals( 1, queryCollectionCp( "things", "thing", "select *" ).size() );

        org.apache.usergrid.persistence.model.entity.Entity cpEntity = getCpEntity( thing );
        UUID oldVersion = cpEntity.getVersion();

        em.updateProperties( thing, new HashMap<String, Object>() {{
            put( "stuff", "widget" );
        }} );
        em.refreshIndex();

        org.apache.usergrid.persistence.model.entity.Entity cpUpdated = getCpEntity( thing );
        assertEquals( "widget", cpUpdated.getField( "stuff" ).getValue() );
        UUID newVersion = cpUpdated.getVersion();

        assertTrue( "New version is greater than old", 
                UUIDComparator.staticCompare( newVersion, oldVersion ) > 0 );

        assertEquals( 2, queryCollectionCp( "things", "thing", "select *" ).size() );
    }


    /**
     * Test that the CpRelationManager cleans up and stale indexes that it finds when 
     * it is building search results.
     */
    @Test
    public void testStaleIndexCleanup() throws Exception {

        logger.info( "Started testStaleIndexCleanup()" );

        // TODO: turn off post processing stuff that cleans up stale entities 

        final EntityManager em = app.getEntityManager();

        final int numEntities = 10;
        final int numUpdates = 3;

        final AtomicInteger updateCount =  new AtomicInteger(  );

        // create lots of entities
        final List<Entity> things = new ArrayList<Entity>( numEntities );
        for ( int i = 0; i < numEntities; i++ ) {
            final String thingName = "thing" + i;
            things.add( em.create( "thing", new HashMap<String, Object>() {{
                put( "name", thingName );
                put( "updateCount", updateCount.getAndIncrement() );
            }} ) );

        }
        em.refreshIndex();

        CandidateResults crs = queryCollectionCp( "things", "thing", "select * order by updateCount asc" );
        Assert.assertEquals( "Expect no stale candidates yet", numEntities, crs.size() );

        // update each one a bunch of times
        int count = 0;

        List<Entity> maxVersions = new ArrayList<>( numEntities );




        for ( Entity thing : things ) {

            Entity toUpdate = null;

            for ( int j = 0; j < numUpdates; j++ ) {

                toUpdate = em.get( thing.getUuid() );
                //update the update count, so we'll order from the first entity created to the last
                toUpdate.setProperty( "updateCount", updateCount.getAndIncrement() );
                em.update( toUpdate );


                count++;
                if ( count % 100 == 0 ) {
                    logger.info( "Updated {} of {} times", count, numEntities * numUpdates );
                }
            }

            maxVersions.add( toUpdate );
        }

        em.refreshIndex();

        // query Core Persistence directly for total number of result candidates
        crs = queryCollectionCp( "things", "thing", "select * order by updateCount asc" );
        Assert.assertEquals( "Expect stale candidates", numEntities * ( numUpdates + 1 ), crs.size() );

        // query EntityManager for results and page through them
        // should return numEntities becuase it filters out the stale entities
        final int limit = 8;

        // we order by updateCount asc, this forces old versions to appear first, otherwise, 
        // we don't clean them up in our versions
        Query q = Query.fromQL( "select * order by updateCount asc" );
        q.setLimit( limit );
        int thingCount = 0;
        String cursor = null;

        int index = 0;


        do {
            Results results = em.searchCollection( em.getApplicationRef(), "things", q );
            thingCount += results.size();

            logger.debug( "Retrieved total of {} entities", thingCount );

            cursor = results.getCursor();
            if ( cursor != null && thingCount < numEntities ) {
                assertEquals( limit, results.size() );
            }

            for ( int i = 0; i < results.size(); i++, index++ ) {

                final Entity returned = results.getEntities().get( i );

                //last entities appear first
                final Entity expected = maxVersions.get( index );
                assertEquals("correct entity returned", expected, returned);

            }
        }
        while ( cursor != null );

        assertEquals( "Expect no stale candidates", numEntities, thingCount );


        em.refreshIndex();


        // query for total number of result candidates = numEntities
        crs = queryCollectionCp( "things", "thing", "select *" );
        Assert.assertEquals( "Expect stale candidates de-indexed", numEntities, crs.size() );
    }


    /**
     * Test that the EntityDeleteImpl cleans up stale indexes on delete. Ensures that when an 
     * entity is deleted its old indexes are cleared from ElasticSearch.
     */
    @Test(timeout=10000)
    public void testCleanupOnDelete() throws Exception {

        logger.info("Started testStaleIndexCleanup()");

        // turn off post processing stuff that cleans up stale entities 
        System.setProperty( "allow.stale.entities", "true" );

        final EntityManager em = app.getEntityManager();

        final int numEntities = 10;
        final int numUpdates = 3;

        // create lots of entities
        final List<Entity> things = new ArrayList<Entity>(numEntities);
        for ( int i=0; i<numEntities; i++) {
            final String thingName = "thing" + i;
            things.add( em.create("thing", new HashMap<String, Object>() {{
                put("name", thingName);
            }}));
            Thread.sleep( writeDelayMs );
        }
        em.refreshIndex();

        CandidateResults crs = queryCollectionCp( "things", "thing", "select *");
        Assert.assertEquals( "Expect no stale candidates yet", numEntities, crs.size() );

        // update each one a bunch of times
        int count = 0;

        List<Entity> maxVersions = new ArrayList<>(numEntities);

        for ( Entity thing : things ) {
            Entity toUpdate = null;

            for ( int j=0; j<numUpdates; j++) {
                toUpdate = em.get( thing.getUuid() );
                toUpdate.setProperty( "property"  + j, RandomStringUtils.randomAlphanumeric(10));

                em.update(toUpdate);

                Thread.sleep( writeDelayMs );
                count++;
                if ( count % 100 == 0 ) {
                    logger.info("Updated {} of {} times", count, numEntities * numUpdates);
                }
            }

            maxVersions.add( toUpdate );
        }
        em.refreshIndex();

        // query Core Persistence directly for total number of result candidates
        crs = queryCollectionCp("things", "thing", "select *");
        Assert.assertEquals( "Expect stale candidates", numEntities * (numUpdates + 1), crs.size());

        // delete all entities
        for ( Entity thing : things ) {
            em.delete( thing );
        }
        em.refreshIndex();

        // wait for indexes to be cleared for the deleted entities
        count = 0;
        do {
            Thread.sleep(100);
            crs = queryCollectionCp("things", "thing", "select *");
        } while ( crs.size() > 0 && count++ < 14 );

        Assert.assertEquals( "Expect no candidates", 0, crs.size() );
    }

    
    /**
     * Test that the EntityDeleteImpl cleans up stale indexes on update. Ensures that when an 
     * entity is updated its old indexes are cleared from ElasticSearch.
     */
    @Test(timeout=10000)
    public void testCleanupOnUpdate() throws Exception {

        logger.info( "Started testCleanupOnUpdate()" );

        final EntityManager em = app.getEntityManager();

        final int numEntities = 10;
        final int numUpdates = 3;

        // create lots of entities
        final List<Entity> things = new ArrayList<Entity>(numEntities);
        for ( int i=0; i<numEntities; i++) {
            final String thingName = "thing" + i;
            things.add( em.create("thing", new HashMap<String, Object>() {{
                put("name", thingName);
            }}));
            Thread.sleep( writeDelayMs );
        }
        em.refreshIndex();

        CandidateResults crs = queryCollectionCp( "things", "things", "select *");
        Assert.assertEquals( "Expect no stale candidates yet", numEntities, crs.size() );

        // update each one a bunch of times
        int count = 0;

        List<Entity> maxVersions = new ArrayList<>(numEntities);

        for ( Entity thing : things ) {
            Entity toUpdate = null;

            for ( int j=0; j<numUpdates; j++) {
                toUpdate = em.get( thing.getUuid() );
                toUpdate.setProperty( "property"  + j, RandomStringUtils.randomAlphanumeric(10));

                em.update(toUpdate);

                Thread.sleep( writeDelayMs );
                count++;
                if ( count % 100 == 0 ) {
                    logger.info("Updated {} of {} times", count, numEntities * numUpdates);
                }
            }

            maxVersions.add( toUpdate );
        }
        em.refreshIndex();

        // query Core Persistence directly for total number of result candidates
        crs = queryCollectionCp("things", "thing", "select *");
        Assert.assertEquals( "Expect candidates without earlier stale entities", numEntities, crs.size() );
    }

    
    /** 
    /**
     * Go around EntityManager and get directly from Core Persistence.
     */
    private org.apache.usergrid.persistence.model.entity.Entity getCpEntity( EntityRef eref ) {

        EntityManager em = app.getEntityManager();

<<<<<<< HEAD
        CollectionScope cs = new CollectionScopeImpl( 
            new SimpleId( em.getApplicationId(), TYPE_APPLICATION ),
            new SimpleId( em.getApplicationId(), TYPE_APPLICATION ),
            CpNamingUtils.getCollectionScopeNameFromEntityType( eref.getType() ) );
=======
        CollectionScope cs = getCollectionScopeNameFromEntityType(  new SimpleId( em.getApplicationId(), TYPE_APPLICATION ), eref.getType() );
>>>>>>> bd0a1e97

        EntityCollectionManagerFactory ecmf = 
                CpSetup.getInjector().getInstance( EntityCollectionManagerFactory.class );

        EntityCollectionManager ecm = ecmf.createCollectionManager( cs );

        return ecm.load( new SimpleId( eref.getUuid(), eref.getType() ) )
                .toBlocking().lastOrDefault( null );
    }


    /**
     * Go around EntityManager and execute query directly against Core Persistence. 
     * Results may include stale index entries.
     */
    private CandidateResults queryCollectionCp( 
            final String collName, final String type, final String query ) {

        EntityManager em = app.getEntityManager();

        EntityIndexFactory eif = CpSetup.getInjector().getInstance( EntityIndexFactory.class );

        ApplicationScope as = new ApplicationScopeImpl( 
            new SimpleId( em.getApplicationId(), TYPE_APPLICATION ) );
        EntityIndex ei = eif.createEntityIndex( as );

        IndexScope is = new IndexScopeImpl( new SimpleId( em.getApplicationId(), TYPE_APPLICATION ),
                CpNamingUtils.getCollectionScopeNameFromCollectionName( collName ) );
        Query rcq = Query.fromQL( query );
        rcq.setLimit( 10000 ); // no paging

        return ei.search( is, SearchTypes.fromTypes( type ), rcq );
    }
}<|MERGE_RESOLUTION|>--- conflicted
+++ resolved
@@ -383,14 +383,7 @@
 
         EntityManager em = app.getEntityManager();
 
-<<<<<<< HEAD
-        CollectionScope cs = new CollectionScopeImpl( 
-            new SimpleId( em.getApplicationId(), TYPE_APPLICATION ),
-            new SimpleId( em.getApplicationId(), TYPE_APPLICATION ),
-            CpNamingUtils.getCollectionScopeNameFromEntityType( eref.getType() ) );
-=======
         CollectionScope cs = getCollectionScopeNameFromEntityType(  new SimpleId( em.getApplicationId(), TYPE_APPLICATION ), eref.getType() );
->>>>>>> bd0a1e97
 
         EntityCollectionManagerFactory ecmf = 
                 CpSetup.getInjector().getInstance( EntityCollectionManagerFactory.class );
