--- conflicted
+++ resolved
@@ -1,35 +1,25 @@
 /*
- * Licensed to the Apache Software Foundation (ASF) under one or more
- * contributor license agreements.  The ASF licenses this file to You
- * under the Apache License, Version 2.0 (the "License"); you may not
- * use this file except in compliance with the License.
+ * Copyright 2014 The Apache Software Foundation.
+ *
+ * Licensed under the Apache License, Version 2.0 (the "License");
+ * you may not use this file except in compliance with the License.
  * You may obtain a copy of the License at
  *
- *     http://www.apache.org/licenses/LICENSE-2.0
+ *      http://www.apache.org/licenses/LICENSE-2.0
  *
  * Unless required by applicable law or agreed to in writing, software
  * distributed under the License is distributed on an "AS IS" BASIS,
  * WITHOUT WARRANTIES OR CONDITIONS OF ANY KIND, either express or implied.
  * See the License for the specific language governing permissions and
- * limitations under the License.  For additional information regarding
- * copyright in this work, please see the NOTICE file in the top level
- * directory of this distribution.
+ * limitations under the License.
  */
 package org.apache.usergrid.corepersistence;
 
-<<<<<<< HEAD
-import com.fasterxml.uuid.UUIDComparator;
-=======
->>>>>>> 66ab3761
 
 import java.util.ArrayList;
 import java.util.HashMap;
 import java.util.List;
 import java.util.UUID;
-<<<<<<< HEAD
-import java.util.concurrent.locks.Lock;
-import java.util.concurrent.locks.ReentrantLock;
-=======
 import java.util.concurrent.atomic.AtomicInteger;
 
 import org.junit.Assert;
@@ -37,7 +27,6 @@
 import org.slf4j.Logger;
 import org.slf4j.LoggerFactory;
 
->>>>>>> 66ab3761
 import org.apache.commons.lang3.RandomStringUtils;
 
 import org.apache.usergrid.AbstractCoreIT;
@@ -46,6 +35,7 @@
 import org.apache.usergrid.persistence.EntityManager;
 import org.apache.usergrid.persistence.EntityRef;
 import org.apache.usergrid.persistence.Results;
+import static org.apache.usergrid.persistence.Schema.TYPE_APPLICATION;
 import org.apache.usergrid.persistence.collection.CollectionScope;
 import org.apache.usergrid.persistence.collection.EntityCollectionManager;
 import org.apache.usergrid.persistence.collection.EntityCollectionManagerFactory;
@@ -61,23 +51,11 @@
 import org.apache.usergrid.persistence.index.query.Query;
 import org.apache.usergrid.persistence.model.entity.SimpleId;
 
-<<<<<<< HEAD
-import org.junit.Assert;
-import static org.junit.Assert.assertEquals;
-import static org.junit.Assert.assertTrue;
-
-import org.junit.Before;
-import org.junit.After;
-import org.junit.Test;
-import org.slf4j.Logger;
-import org.slf4j.LoggerFactory;
-=======
 import com.fasterxml.uuid.UUIDComparator;
 
 import static org.apache.usergrid.persistence.Schema.TYPE_APPLICATION;
 import static org.junit.Assert.assertEquals;
 import static org.junit.Assert.assertTrue;
->>>>>>> 66ab3761
 
 
 //need to create system properties in test that can get applied
@@ -130,16 +108,6 @@
         assertEquals( "widget", cpUpdated.getField( "stuff" ).getValue() );
         UUID newVersion = cpUpdated.getVersion();
 
-<<<<<<< HEAD
-        assertTrue( "New version is greater than old", 
-                UUIDComparator.staticCompare( newVersion, oldVersion ) > 0 );
-    }
-
-
-    /**
-     * Test that the CpRelationManager cleans up stale indexes on read. Ensures that the query 
-     * results builder removes any stale indexes that it finds when building search results.
-=======
         assertTrue( "New version is greater than old", UUIDComparator.staticCompare( newVersion, oldVersion ) > 0 );
 
         assertEquals( 2, queryCollectionCp( "things", "thing", "select *" ).size() );
@@ -148,19 +116,13 @@
 
     /**
      * Test that the CpRelationManager cleans up and stale indexes that it finds when it is building search results.
->>>>>>> 66ab3761
      */
     @Test
-    public void testCleanupOnRead() throws Exception {
-
-<<<<<<< HEAD
-        logger.info("Started testCleanupOnRead()");
-=======
+    public void testStaleIndexCleanup() throws Exception {
+
         logger.info( "Started testStaleIndexCleanup()" );
->>>>>>> 66ab3761
-
-        // turn off post processing stuff that cleans up stale entities 
-        System.setProperty( "allow.stale.entities", "true" );
+
+        // TODO: turn off post processing stuff that cleans up stale entities 
 
         final EntityManager em = app.getEntityManager();
 
@@ -250,7 +212,8 @@
 
                 //last entities appear first
                 final Entity expected = maxVersions.get( index );
-                assertEquals( "correct entity returned", expected, returned );
+                assertEquals("correct entity returned", expected, returned);
+
             }
         }
         while ( cursor != null );
@@ -268,7 +231,6 @@
 
 
     /**
-<<<<<<< HEAD
      * Test that the EntityDeleteImpl cleans up stale indexes on delete. Ensures that when an 
      * entity is deleted its old indexes are cleared from ElasticSearch.
      */
@@ -405,8 +367,7 @@
 
     
     /** 
-=======
->>>>>>> 66ab3761
+    /**
      * Go around EntityManager and get directly from Core Persistence.
      */
     private org.apache.usergrid.persistence.model.entity.Entity getCpEntity( EntityRef eref ) {
