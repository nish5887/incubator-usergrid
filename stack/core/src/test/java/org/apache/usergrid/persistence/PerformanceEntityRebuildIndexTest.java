/*
 * Licensed to the Apache Software Foundation (ASF) under one or more
 * contributor license agreements.  See the NOTICE file distributed with
 * this work for additional information regarding copyright ownership.
 * The ASF licenses this file to You under the Apache License, Version 2.0
 * (the "License"); you may not use this file except in compliance with
 * the License.  You may obtain a copy of the License at
 *
 *      http://www.apache.org/licenses/LICENSE-2.0
 *
 * Unless required by applicable law or agreed to in writing, software
 * distributed under the License is distributed on an "AS IS" BASIS,
 * WITHOUT WARRANTIES OR CONDITIONS OF ANY KIND, either express or implied.
 * See the License for the specific language governing permissions and
 * limitations under the License.
 */
package org.apache.usergrid.persistence;


import java.util.concurrent.TimeUnit;

import org.junit.After;
import org.junit.Before;
import org.junit.Ignore;
import org.junit.Rule;
import org.junit.Test;
import org.slf4j.Logger;
import org.slf4j.LoggerFactory;

import org.apache.usergrid.AbstractCoreIT;
import org.apache.usergrid.Application;
import org.apache.usergrid.CoreApplication;

import com.codahale.metrics.Meter;
import com.codahale.metrics.MetricRegistry;
import com.codahale.metrics.Slf4jReporter;
import com.google.inject.Injector;
import java.util.ArrayList;
import java.util.HashMap;
import java.util.List;
import java.util.Map;
import java.util.UUID;
import org.apache.usergrid.cassandra.Concurrent;
import org.apache.usergrid.corepersistence.CpEntityManagerFactory;
import org.apache.usergrid.corepersistence.CpSetup;
import org.apache.usergrid.persistence.core.scope.ApplicationScope;
import org.apache.usergrid.persistence.core.scope.ApplicationScopeImpl;
import org.apache.usergrid.persistence.index.EntityIndex;
import org.apache.usergrid.persistence.index.EntityIndexFactory;
import org.apache.usergrid.persistence.index.IndexScope;
import org.apache.usergrid.persistence.index.impl.EsEntityIndexImpl;
import org.apache.usergrid.persistence.index.impl.IndexScopeImpl;
import org.apache.usergrid.persistence.index.query.Query;
import org.apache.usergrid.persistence.model.entity.Id;
import org.apache.usergrid.persistence.model.entity.SimpleId;
import static org.junit.Assert.assertEquals;
import static org.junit.Assert.fail;


//@RunWith(JukitoRunner.class)
//@UseModules({ GuiceModule.class })
@Concurrent()
public class PerformanceEntityRebuildIndexTest extends AbstractCoreIT {
    private static final Logger logger = LoggerFactory.getLogger(PerformanceEntityRebuildIndexTest.class );

    private static final MetricRegistry registry = new MetricRegistry();
    private Slf4jReporter reporter;

<<<<<<< HEAD
    private static final long RuntimeMs = 10000;  
=======
    private static final long RUNTIME = TimeUnit.SECONDS.toMillis( 5 );
>>>>>>> 2cdcf624

    private static final long writeDelayMs = 10;

    @Rule
    public Application app = new CoreApplication( setup );


    @Before
    public void startReporting() {

        logger.debug("Starting metrics reporting");
        reporter = Slf4jReporter.forRegistry( registry ).outputTo( logger )
                .convertRatesTo( TimeUnit.SECONDS )
                .convertDurationsTo( TimeUnit.MILLISECONDS ).build();

        reporter.start( 10, TimeUnit.SECONDS );
    }


    @After
    public void printReport() {

        logger.debug("Printing metrics report");
        reporter.report();
        reporter.stop();
    }


    @Test
    public void rebuildIndex() throws Exception {

        logger.info("Started rebuildIndex()");

        final EntityManager em = app.getEntityManager();

        // ----------------- create a bunch of entities

        Map<String, Object> entityMap = new HashMap<String, Object>() {{
            put("key1", 1000 );
            put("key2", 2000 );
            put("key3", "Some value");
        }};
        Map<String, Object> cat1map = new HashMap<String, Object>() {{
            put("name", "enzo");
            put("color", "orange");
        }};
        Map<String, Object> cat2map = new HashMap<String, Object>() {{
            put("name", "marquee");
            put("color", "grey");
        }};
        Map<String, Object> cat3map = new HashMap<String, Object>() {{
            put("name", "bertha");
            put("color", "tabby");
        }};

        Entity cat1 = em.create("cat", cat1map );
        Entity cat2 = em.create("cat", cat2map );
        Entity cat3 = em.create("cat", cat3map );

        final long stopTime = System.currentTimeMillis() + RuntimeMs;

        List<EntityRef> entityRefs = new ArrayList<EntityRef>();
        int entityCount = 0;
        while ( System.currentTimeMillis() < stopTime ) {

            final Entity entity;

            try {
                entityMap.put("key", entityCount );
                entity = em.create("testType", entityMap );

                em.refreshIndex();

                em.createConnection(entity, "herds", cat1);
                em.createConnection(entity, "herds", cat2);
                em.createConnection(entity, "herds", cat3);

            } catch (Exception ex) {
                throw new RuntimeException("Error creating entity", ex);
            }

            entityRefs.add(new SimpleEntityRef( entity.getType(), entity.getUuid() ) );
            if ( entityCount % 10 == 0 ) {
                logger.info("Created {} entities", entityCount );
            }

            entityCount++;
            try { Thread.sleep( writeDelayMs ); } catch (InterruptedException ignored ) {}
        }

        logger.info("Created {} entities", entityCount);
        em.refreshIndex();

        // ----------------- test that we can read them, should work fine 

        logger.debug("Read the data");
        readData("testTypes", entityCount );

        // ----------------- delete the system and application indexes

        logger.debug("Deleting app index and system app index");
        deleteIndex( CpEntityManagerFactory.SYSTEM_APP_ID );
        deleteIndex( em.getApplicationId() );

        // ----------------- test that we can read them, should fail

        logger.debug("Reading data, should fail this time ");
        try {
            readData( "testTypes", entityCount );
            fail("should have failed to read data");

        } catch (Exception expected) {}

        // ----------------- rebuild index

        logger.debug("Preparing to rebuild all indexes");;

        final String meterName = this.getClass().getSimpleName() + ".rebuildIndex";
        final Meter meter = registry.meter( meterName );
        
        EntityManagerFactory.ProgressObserver po = new EntityManagerFactory.ProgressObserver() {
            int counter = 0;

            @Override
               public void onProgress( final EntityRef entity ) {

                meter.mark();
<<<<<<< HEAD

//                logger.debug("Indexing from {}:{} to {}:{} edgeType {}", new Object[] {
//                    s.getType(), s.getUuid(), t.getType(), t.getUuid(), etype });

                if ( !logger.isDebugEnabled() && counter % 10 == 0 ) {
=======
                logger.debug("Indexing {}:{}", entity.getType(), entity.getUuid());
                if ( !logger.isDebugEnabled() && counter % 100 == 0 ) {
>>>>>>> 2cdcf624
                    logger.info("Reindexed {} entities", counter );
                }
                counter++;
            }



            @Override
            public long getWriteDelayTime() {
                return 0;
            }
        };

        try {
//            setup.getEmf().refreshIndex();
            setup.getEmf().rebuildAllIndexes( po );

            reporter.report();
            registry.remove( meterName );
            logger.info("Rebuilt index");

        } catch (Exception ex) {
            logger.error("Error rebuilding index", ex);
            fail();
        }

        // ----------------- test that we can read them
        
        readData( "testTypes", entityCount );
    }

    /** 
     * Delete index for all applications, just need the one to get started.
     */
    private void deleteIndex( UUID appUuid ) {

        Injector injector = CpSetup.getInjector();
        EntityIndexFactory eif = injector.getInstance( EntityIndexFactory.class );

        Id appId = new SimpleId( appUuid, "application");
        ApplicationScope scope = new ApplicationScopeImpl( appId );
        EntityIndex ei = eif.createEntityIndex(scope);
        EsEntityIndexImpl eeii = (EsEntityIndexImpl)ei;

        eeii.deleteIndex();
    }


    private int readData( String collectionName, int expected ) throws Exception {

        EntityManager em = app.getEntityManager();
        em.refreshIndex();

        Query q = Query.fromQL("select * where key1=1000");
        q.setLimit(40);
        Results results = em.searchCollection( em.getApplicationRef(), collectionName, q );

        int count = 0;
        while ( true ) {

            for ( Entity e : results.getEntities() ) {

                assertEquals( 2000, e.getProperty("key2"));

                Results catResults = em.searchConnectedEntities(e, Query.fromQL("select *"));
                assertEquals( 3, catResults.size() );

                if ( count % 100 == 0 ) {
                    logger.info( "read {} entities", count);
                }
                count++;
            }

            if ( results.hasCursor() ) {
                logger.info( "Counted {} : query again with cursor", count);
                q.setCursor( results.getCursor() );
                results = em.searchCollection( em.getApplicationRef(), collectionName, q );

            } else {
                break;
            }
        }

        if ( expected != -1 && expected != count ) {
            throw new RuntimeException("Did not get expected " 
                    + expected + " entities, instead got " + count );
        }
        return count;
    }
}<|MERGE_RESOLUTION|>--- conflicted
+++ resolved
@@ -66,11 +66,7 @@
     private static final MetricRegistry registry = new MetricRegistry();
     private Slf4jReporter reporter;
 
-<<<<<<< HEAD
-    private static final long RuntimeMs = 10000;  
-=======
     private static final long RUNTIME = TimeUnit.SECONDS.toMillis( 5 );
->>>>>>> 2cdcf624
 
     private static final long writeDelayMs = 10;
 
@@ -198,16 +194,8 @@
                public void onProgress( final EntityRef entity ) {
 
                 meter.mark();
-<<<<<<< HEAD
-
-//                logger.debug("Indexing from {}:{} to {}:{} edgeType {}", new Object[] {
-//                    s.getType(), s.getUuid(), t.getType(), t.getUuid(), etype });
-
-                if ( !logger.isDebugEnabled() && counter % 10 == 0 ) {
-=======
                 logger.debug("Indexing {}:{}", entity.getType(), entity.getUuid());
                 if ( !logger.isDebugEnabled() && counter % 100 == 0 ) {
->>>>>>> 2cdcf624
                     logger.info("Reindexed {} entities", counter );
                 }
                 counter++;
