/*******************************************************************************
 * Copyright 2012 Apigee Corporation
 *
 * Licensed under the Apache License, Version 2.0 (the "License");
 * you may not use this file except in compliance with the License.
 * You may obtain a copy of the License at
 *
 *   http://www.apache.org/licenses/LICENSE-2.0
 *
 * Unless required by applicable law or agreed to in writing, software
 * distributed under the License is distributed on an "AS IS" BASIS,
 * WITHOUT WARRANTIES OR CONDITIONS OF ANY KIND, either express or implied.
 * See the License for the specific language governing permissions and
 * limitations under the License.
 ******************************************************************************/
package org.usergrid.persistence;


import static org.junit.Assert.*;
import static org.junit.Assert.assertEquals;
import static org.junit.Assert.assertNotNull;
import static org.junit.Assert.assertNull;
import static org.junit.Assert.assertTrue;
import static org.usergrid.utils.MapUtils.hashMap;

import java.util.ArrayList;
import java.util.HashMap;
import java.util.LinkedHashMap;
import java.util.List;
import java.util.Map;
import java.util.UUID;

import org.junit.Rule;
import org.junit.Test;
import org.slf4j.Logger;
import org.slf4j.LoggerFactory;
import org.usergrid.AbstractCoreIT;
import org.usergrid.cassandra.Concurrent;
import org.usergrid.persistence.Results.Level;
import org.usergrid.persistence.entities.User;
import org.usergrid.persistence.exceptions.NoIndexException;
import org.usergrid.Application;
import org.usergrid.SimpleApplication;
import org.usergrid.utils.JsonUtils;
import org.usergrid.utils.UUIDUtils;


@Concurrent()
public class CollectionIT extends AbstractCoreIT
{
    private static final Logger LOG = LoggerFactory.getLogger( CollectionIT.class );

    @Rule
    public Application app = new SimpleApplication( setup );


    @Test
    public void testCollection() throws Exception
    {
        app.add( "username", "edanuff" );
        app.add( "email", "ed@anuff.com" );

        Entity user = app.create( "user" );
        assertNotNull( user );

        app.add( "actor", new LinkedHashMap<String, Object>()
        { {
            put( "displayName", "Ed Anuff" );
            put( "objectType", "person" );
        } });
        app.add( "verb", "tweet" );
        app.add( "content", "I ate a sammich" );
        app.add( "ordinal", 3 );

        Entity activity = app.create( "activity" );
        assertNotNull( activity );

        LOG.info( "" + activity.getClass() );
        LOG.info( JsonUtils.mapToFormattedJsonString( activity ) );

        activity = app.get( activity.getUuid() );

        LOG.info( "Activity class = {}", activity.getClass() );
        LOG.info( JsonUtils.mapToFormattedJsonString( activity ) );

        app.addToCollection( user, "activities", activity );

        // test queries on the collection

        app.add( "actor", new LinkedHashMap<String, Object>()
        { {
            put( "displayName", "Ed Anuff" );
            put( "objectType", "person" );
        } });
        app.add( "verb", "tweet2" );
        app.add( "content", "I ate a pickle" );
        app.add( "ordinal", 2 );
        Entity activity2 = app.create( "activity" );
        activity2 = app.get( activity2.getUuid() );
        app.addToCollection( user, "activities", activity2 );

        app.add( "actor", new LinkedHashMap<String, Object>()
        { {
            put( "displayName", "Ed Anuff" );
            put( "objectType", "person" );
        } });
        app.add( "verb", "tweet2" );
        app.add( "content", "I ate an apple" );
        app.add( "ordinal", 1 );
        Entity activity3 = app.create( "activity" );
        activity3 = app.get( activity3.getUuid() );
        app.addToCollection( user, "activities", activity3 );

        // empty query
        Query query = new Query();
        Results r = app.searchCollection( user, "activities", query );
        assertEquals( 3, r.size() ); // success

        // query verb
        query = new Query().addEqualityFilter( "verb", "tweet2" );
        r = app.searchCollection( user, "activities", query );
        assertEquals( 2, r.size() );

        // query verb, sort created
        query = new Query().addEqualityFilter( "verb", "tweet2" );
        query.addSort( "created" );
        r = app.searchCollection( user, "activities", query );
        assertEquals( 2, r.size() );
        List<Entity> entities = r.getEntities();
        assertEquals( entities.get( 0 ).getUuid(), activity2.getUuid() );
        assertEquals( entities.get( 1 ).getUuid(), activity3.getUuid() );

        // query verb, sort ordinal
        query = new Query().addEqualityFilter( "verb", "tweet2" );
        query.addSort( "ordinal" );
        r = app.searchCollection( user, "activities", query );
        assertEquals( 2, r.size() );
        entities = r.getEntities();
        assertEquals( entities.get( 0 ).getUuid(), activity3.getUuid() );
        assertEquals( entities.get( 1 ).getUuid(), activity2.getUuid() );

        // empty query, sort content
        query = new Query();
        query.addSort( "content" );
        r = app.searchCollection( user, "activities", query );
        assertEquals( 3, r.size() );
        entities = r.getEntities();
        LOG.info( JsonUtils.mapToFormattedJsonString( entities ) );
        assertEquals( entities.get( 0 ).getUuid(), activity2.getUuid() );
        assertEquals( entities.get( 1 ).getUuid(), activity.getUuid() );
        assertEquals( entities.get( 2 ).getUuid(), activity3.getUuid() );

        // empty query, sort verb
        query = new Query();
        query.addSort( "verb" );
        r = app.searchCollection( user, "activities", query );
        assertEquals( 3, r.size() );

        // empty query, sort ordinal
        query = new Query();
        query.addSort( "ordinal" );
        r = app.searchCollection( user, "activities", query );
        assertEquals( 3, r.size() );
        entities = r.getEntities();
        assertEquals( entities.get( 0 ).getUuid(), activity3.getUuid() );
        assertEquals( entities.get( 1 ).getUuid(), activity2.getUuid() );
        assertEquals( entities.get( 2 ).getUuid(), activity.getUuid() );

        // query ordinal
        query = new Query().addEqualityFilter( "ordinal", 2 );
        r = app.searchCollection( user, "activities", query );
        assertEquals( 1, r.size() );

        // query ordinal and sort ordinal
        query = new Query().addEqualityFilter( "ordinal", 2 );
        query.addSort( "ordinal" );
        r = app.searchCollection( user, "activities", query );
        assertEquals( 1, r.size() );
    }

<<<<<<< HEAD
  private static final Logger LOG = LoggerFactory.getLogger( CollectionIT.class );

  @Test
  public void testCollection() throws Exception {
    UUID applicationId = createApplication("testOrganization", "testCollection");
    assertNotNull(applicationId);

    EntityManager em = emf.getEntityManager(applicationId);
    assertNotNull(em);

    Map<String, Object> properties = new LinkedHashMap<String, Object>();
    properties.put("username", "edanuff");
    properties.put("email", "ed@anuff.com");

    Entity user = em.create("user", properties);
    assertNotNull(user);

    properties = new LinkedHashMap<String, Object>();
    properties.put("actor", new LinkedHashMap<String, Object>() {
      {
        put("displayName", "Ed Anuff");
        put("objectType", "person");
      }
    });
    properties.put("verb", "tweet");
    properties.put("content", "I ate a sammich");
    properties.put("ordinal", 3);

    Entity activity = em.create("activity", properties);
    assertNotNull(activity);

    LOG.info("" + activity.getClass());
    LOG.info(JsonUtils.mapToFormattedJsonString(activity));

    activity = em.get(activity.getUuid());

    LOG.info("" + activity.getClass());
    LOG.info(JsonUtils.mapToFormattedJsonString(activity));

    em.addToCollection(user, "activities", activity);

    // test queries on the collection

    properties = new LinkedHashMap<String, Object>();
    properties.put("actor", new LinkedHashMap<String, Object>() {
      {
        put("displayName", "Ed Anuff");
        put("objectType", "person");
      }
    });
    properties.put("verb", "tweet2");
    properties.put("content", "I ate a pickle");
    properties.put("ordinal", 2);
    Entity activity2 = em.create("activity", properties);
    activity2 = em.get(activity2.getUuid());
    em.addToCollection(user, "activities", activity2);

    properties = new LinkedHashMap<String, Object>();
    properties.put("actor", new LinkedHashMap<String, Object>() {
      {
        put("displayName", "Ed Anuff");
        put("objectType", "person");
      }
    });
    properties.put("verb", "tweet2");
    properties.put("content", "I ate an apple");
    properties.put("ordinal", 1);
    Entity activity3 = em.create("activity", properties);
    activity3 = em.get(activity3.getUuid());
    em.addToCollection(user, "activities", activity3);

    // empty query
    Query query = new Query();
    Results r = em.searchCollection(user, "activities", query);
    assertEquals(3, r.size()); // success

    // query verb
    query = new Query().addEqualityFilter("verb", "tweet2");
    r = em.searchCollection(user, "activities", query);
    assertEquals(2, r.size());

    // query verb, sort created
    query = new Query().addEqualityFilter("verb", "tweet2");
    query.addSort("created");
    r = em.searchCollection(user, "activities", query);
    assertEquals(2, r.size());
    List<Entity> entities = r.getEntities();
    assertEquals(entities.get(0).getUuid(), activity2.getUuid());
    assertEquals(entities.get(1).getUuid(), activity3.getUuid());

    // query verb, sort ordinal
    query = new Query().addEqualityFilter("verb", "tweet2");
    query.addSort("ordinal");
    r = em.searchCollection(user, "activities", query);
    assertEquals(2, r.size());
    entities = r.getEntities();
    assertEquals(entities.get(0).getUuid(), activity3.getUuid());
    assertEquals(entities.get(1).getUuid(), activity2.getUuid());

    // empty query, sort content
    query = new Query();
    query.addSort("content");
    r = em.searchCollection(user, "activities", query);
    assertEquals(3, r.size());
    entities = r.getEntities();
    LOG.info(JsonUtils.mapToFormattedJsonString(entities));
    assertEquals(entities.get(0).getUuid(), activity2.getUuid());
    assertEquals(entities.get(1).getUuid(), activity.getUuid());
    assertEquals(entities.get(2).getUuid(), activity3.getUuid());

    // empty query, sort verb
    query = new Query();
    query.addSort("verb");
    r = em.searchCollection(user, "activities", query);
    assertEquals(3, r.size());

    // empty query, sort ordinal
    query = new Query();
    query.addSort("ordinal");
    r = em.searchCollection(user, "activities", query);
    assertEquals(3, r.size());
    entities = r.getEntities();
    assertEquals(entities.get(0).getUuid(), activity3.getUuid());
    assertEquals(entities.get(1).getUuid(), activity2.getUuid());
    assertEquals(entities.get(2).getUuid(), activity.getUuid());

    // query ordinal
    query = new Query().addEqualityFilter("ordinal", 2);
    r = em.searchCollection(user, "activities", query);
    assertEquals(1, r.size());

    // query ordinal and sort ordinal
    query = new Query().addEqualityFilter("ordinal", 2);
    query.addSort("ordinal");
    r = em.searchCollection(user, "activities", query);
    assertEquals(1, r.size());
  }
=======
>>>>>>> 51e751a9

  @Test
  public void userFirstNameSearch() throws Exception {
    UUID applicationId = setup.createApplication("testOrganization", "testFirstName");
    assertNotNull(applicationId);

    EntityManager em = setup.getEmf().getEntityManager(applicationId);
    assertNotNull(em);

    String firstName = "firstName" + UUIDUtils.newTimeUUID();

    Map<String, Object> properties = new LinkedHashMap<String, Object>();
    properties.put("username", "edanuff");
    properties.put("email", "ed@anuff.com");
    properties.put("firstname", firstName);

    Entity user = em.create("user", properties);
    assertNotNull(user);

    // EntityRef
    Query query = new Query();
    query.addEqualityFilter("firstname", firstName);

    Results r = em.searchCollection(em.getApplicationRef(), "users", query);

    assertTrue(r.size() > 0);

    Entity returned = r.getEntities().get(0);

    assertEquals(user.getUuid(), returned.getUuid());

    // update the username
    String newFirstName = "firstName" + UUIDUtils.newTimeUUID();

    user.setProperty("firstname", newFirstName);

    em.update(user);

    // search with the old username, should be no results
    query = new Query();
    query.addEqualityFilter("firstname", firstName);

    r = em.searchCollection(em.getApplicationRef(), "users", query);

    assertEquals(0, r.size());

    // search with the new username, should be results.

    query = new Query();
    query.addEqualityFilter("firstname", newFirstName);

    r = em.searchCollection(em.getApplicationRef(), "users", query);

    assertTrue(r.size() > 0);

    returned = r.getEntities().get(0);

    assertEquals(user.getUuid(), returned.getUuid());

  }

  @Test
  public void userMiddleNameSearch() throws Exception {
    UUID applicationId = setup.createApplication("testOrganization", "testMiddleName");
    assertNotNull(applicationId);

    EntityManager em = setup.getEmf().getEntityManager(applicationId);
    assertNotNull(em);

    String middleName = "middleName" + UUIDUtils.newTimeUUID();

    Map<String, Object> properties = new LinkedHashMap<String, Object>();
    properties.put("username", "edanuff");
    properties.put("email", "ed@anuff.com");
    properties.put("middlename", middleName);

    Entity user = em.create("user", properties);
    assertNotNull(user);

    // EntityRef
    Query query = new Query();
    query.addEqualityFilter("middlename", middleName);

    Results r = em.searchCollection(em.getApplicationRef(), "users", query);

    assertTrue(r.size() > 0);

    Entity returned = r.getEntities().get(0);

    assertEquals(user.getUuid(), returned.getUuid());

  }

  @Test
  public void userLastNameSearch() throws Exception {
    UUID applicationId = setup.createApplication("testOrganization", "testLastName");
    assertNotNull(applicationId);

    EntityManager em = setup.getEmf().getEntityManager(applicationId);
    assertNotNull(em);

    String lastName = "lastName" + UUIDUtils.newTimeUUID();

    Map<String, Object> properties = new LinkedHashMap<String, Object>();
    properties.put("username", "edanuff");
    properties.put("email", "ed@anuff.com");
    properties.put("lastname", lastName);

    Entity user = em.create("user", properties);
    assertNotNull(user);

    // EntityRef
    Query query = new Query();
    query.addEqualityFilter("lastname", lastName);

    Results r = em.searchCollection(em.getApplicationRef(), "users", query);

    assertTrue(r.size() > 0);

    Entity returned = r.getEntities().get(0);

    assertEquals(user.getUuid(), returned.getUuid());

  }

  @Test
  public void testGroups() throws Exception {
    UUID applicationId = setup.createApplication("testOrganization", "testGroups");
    assertNotNull(applicationId);

    EntityManager em = setup.getEmf().getEntityManager(applicationId);
    assertNotNull(em);

    Map<String, Object> properties = new LinkedHashMap<String, Object>();
    properties.put("username", "edanuff");
    properties.put("email", "ed@anuff.com");

    Entity user1 = em.create("user", properties);
    assertNotNull(user1);

    properties = new LinkedHashMap<String, Object>();
    properties.put("username", "djacobs");
    properties.put("email", "djacobs@gmail.com");

    Entity user2 = em.create("user", properties);
    assertNotNull(user2);

    properties = new LinkedHashMap<String, Object>();
    properties.put("path", "group1");
    Entity group = em.create("group", properties);
    assertNotNull(group);

    em.addToCollection(group, "users", user1);
    em.addToCollection(group, "users", user2);

    properties = new LinkedHashMap<String, Object>();
    properties.put("nickname", "ed");
    em.updateProperties(new SimpleCollectionRef(group, "users", user1), properties);

    Results r = em.searchCollection(group, "users", new Query().addEqualityFilter("member.nickname", "ed")
        .withResultsLevel(Results.Level.LINKED_PROPERTIES));
    LOG.info(JsonUtils.mapToFormattedJsonString(r.getEntities()));
    assertEquals(1, r.size());

    em.removeFromCollection(user1, "groups", group);

  }

  @Test
  public void groupNameSearch() throws Exception {
    UUID applicationId = setup.createApplication("testOrganization", "groupNameSearch");
    assertNotNull(applicationId);

    EntityManager em = setup.getEmf().getEntityManager(applicationId);
    assertNotNull(em);

    String groupName = "groupName" + UUIDUtils.newTimeUUID();

    Map<String, Object> properties = new LinkedHashMap<String, Object>();
    properties.put("title", "testTitle");
    properties.put("path", "testPath");
    properties.put("name", groupName);

    Entity group = em.create("group", properties);
    assertNotNull(group);

    // EntityRef
    Query query = new Query();
    query.addEqualityFilter("name", groupName);

    Results r = em.searchCollection(em.getApplicationRef(), "groups", query);

    assertTrue(r.size() > 0);

    Entity returned = r.getEntities().get(0);

    assertEquals(group.getUuid(), returned.getUuid());

  }

  @Test
  public void groupTitleSearch() throws Exception {
    UUID applicationId = setup.createApplication("testOrganization", "groupTitleSearch");
    assertNotNull(applicationId);

    EntityManager em = setup.getEmf().getEntityManager(applicationId);
    assertNotNull(em);

    String titleName = "groupName" + UUIDUtils.newTimeUUID();

    Map<String, Object> properties = new LinkedHashMap<String, Object>();
    properties.put("title", titleName);
    properties.put("path", "testPath");
    properties.put("name", "testName");

    Entity group = em.create("group", properties);
    assertNotNull(group);

    // EntityRef
    Query query = new Query();
    query.addEqualityFilter("title", titleName);

    Results r = em.searchCollection(em.getApplicationRef(), "groups", query);

    assertTrue(r.size() > 0);

    Entity returned = r.getEntities().get(0);

    assertEquals(group.getUuid(), returned.getUuid());

  }

  @Test
  public void testSubkeys() throws Exception {

    UUID applicationId = setup.createApplication("testOrganization", "testSubkeys");
    assertNotNull(applicationId);

    EntityManager em = setup.getEmf().getEntityManager(applicationId);
    assertNotNull(em);

    Map<String, Object> properties = new LinkedHashMap<String, Object>();
    properties.put("username", "edanuff");
    properties.put("email", "ed@anuff.com");

    Entity user = em.create("user", properties);
    assertNotNull(user);

    properties = new LinkedHashMap<String, Object>();
    properties.put("actor", hashMap("displayName", "Ed Anuff").map("objectType", "person"));
    properties.put("verb", "tweet");
    properties.put("content", "I ate a sammich");

    em.addToCollection(user, "activities", em.create("activity", properties));

    properties = new LinkedHashMap<String, Object>();
    properties.put("actor", hashMap("displayName", "Ed Anuff").map("objectType", "person"));
    properties.put("verb", "post");
    properties.put("content", "I wrote a blog post");

    em.addToCollection(user, "activities", em.create("activity", properties));

    properties = new LinkedHashMap<String, Object>();
    properties.put("actor", hashMap("displayName", "Ed Anuff").map("objectType", "person"));
    properties.put("verb", "tweet");
    properties.put("content", "I ate another sammich");

    em.addToCollection(user, "activities", em.create("activity", properties));

    properties = new LinkedHashMap<String, Object>();
    properties.put("actor", hashMap("displayName", "Ed Anuff").map("objectType", "person"));
    properties.put("verb", "post");
    properties.put("content", "I wrote another blog post");

    em.addToCollection(user, "activities", em.create("activity", properties));

    Results r = em.searchCollection(user, "activities", Query.searchForProperty("verb", "post"));
    LOG.info(JsonUtils.mapToFormattedJsonString(r.getEntities()));
    assertEquals(2, r.size());

  }

  @Test
  public void emptyQuery() throws Exception {
    UUID applicationId = setup.createApplication("testOrganization", "testEmptyQuery");
    assertNotNull(applicationId);

    EntityManager em = setup.getEmf().getEntityManager(applicationId);
    assertNotNull(em);

    String firstName = "firstName" + UUIDUtils.newTimeUUID();

    Map<String, Object> properties = new LinkedHashMap<String, Object>();
    properties.put("username", "edanuff");
    properties.put("email", "ed@anuff.com");
    properties.put("firstname", firstName);

    Entity user = em.create("user", properties);
    assertNotNull(user);

    properties = new LinkedHashMap<String, Object>();
    properties.put("username", "djacobs");
    properties.put("email", "djacobs@gmail.com");

    Entity user2 = em.create("user", properties);
    assertNotNull(user2);

    // EntityRef
    Query query = new Query();

    Results r = em.searchCollection(em.getApplicationRef(), "users", query);

    assertEquals(2, r.size());

    Entity returned = r.getEntities().get(0);

    assertEquals(user.getUuid(), returned.getUuid());

    returned = r.getEntities().get(1);

    assertEquals(user2.getUuid(), returned.getUuid());

  }

  @Test
  public void emptyQueryReverse() throws Exception {
    UUID applicationId = setup.createApplication("testOrganization", "testEmptyQueryReverse");
    assertNotNull(applicationId);

    EntityManager em = setup.getEmf().getEntityManager(applicationId);
    assertNotNull(em);

    String firstName = "firstName" + UUIDUtils.newTimeUUID();

    Map<String, Object> properties = new LinkedHashMap<String, Object>();
    properties.put("username", "edanuff");
    properties.put("email", "ed@anuff.com");
    properties.put("firstname", firstName);

    Entity user = em.create("user", properties);
    assertNotNull(user);

    properties = new LinkedHashMap<String, Object>();
    properties.put("username", "djacobs");
    properties.put("email", "djacobs@gmail.com");

    Entity user2 = em.create("user", properties);
    assertNotNull(user2);

    // EntityRef
    Query query = new Query();
    query.setReversed(true);

    Results r = em.searchCollection(em.getApplicationRef(), "users", query);

    assertEquals(2, r.size());

    Entity returned = r.getEntities().get(0);

    assertEquals(user2.getUuid(), returned.getUuid());

    returned = r.getEntities().get(1);

    assertEquals(user.getUuid(), returned.getUuid());

  }

  @Test
  public void orQuery() throws Exception {
    UUID applicationId = setup.createApplication("testOrganization", "orQuery");
    assertNotNull(applicationId);

    EntityManager em = setup.getEmf().getEntityManager(applicationId);
    assertNotNull(em);

    Map<String, Object> properties = new LinkedHashMap<String, Object>();
    properties.put("keywords", "blah,test,game");
    properties.put("title", "Solitaire");

    Entity game1 = em.create("orquerygame", properties);
    assertNotNull(game1);

    properties = new LinkedHashMap<String, Object>();
    properties.put("keywords", "random,test");
    properties.put("title", "Hearts");

    Entity game2 = em.create("orquerygame", properties);
    assertNotNull(game2);

    // EntityRef
    Query query = Query.fromQL("select * where keywords contains 'Random' OR keywords contains 'Game'");

    Results r = em.searchCollection(em.getApplicationRef(), "orquerygames", query);

    assertEquals(2, r.size());

    Entity returned = r.getEntities().get(0);

    assertEquals(game2.getUuid(), returned.getUuid());

    returned = r.getEntities().get(1);

    assertEquals(game1.getUuid(), returned.getUuid());

    query = Query.fromQL("select * where( keywords contains 'Random' OR keywords contains 'Game')");

    r = em.searchCollection(em.getApplicationRef(), "orquerygames", query);

    assertEquals(2, r.size());

    returned = r.getEntities().get(0);

    assertEquals(game2.getUuid(), returned.getUuid());

    returned = r.getEntities().get(1);

    assertEquals(game1.getUuid(), returned.getUuid());

    // field order shouldn't matter USERGRID-375
    query = Query.fromQL("select * where keywords contains 'blah' OR title contains 'blah'");

    r = em.searchCollection(em.getApplicationRef(), "orquerygames", query);

    assertEquals(1, r.size());

    returned = r.getEntities().get(0);

    assertEquals(game1.getUuid(), returned.getUuid());

    query = Query.fromQL("select * where  title contains 'blah' OR keywords contains 'blah'");

    r = em.searchCollection(em.getApplicationRef(), "orquerygames", query);

    assertEquals(1, r.size());

    returned = r.getEntities().get(0);

    assertEquals(game1.getUuid(), returned.getUuid());

  }

  @Test
  public void andQuery() throws Exception {
    UUID applicationId = setup.createApplication("testOrganization", "andQuery");
    assertNotNull(applicationId);

    EntityManager em = setup.getEmf().getEntityManager(applicationId);
    assertNotNull(em);

    Map<String, Object> properties = new LinkedHashMap<String, Object>();
    properties.put("keywords", "blah,test,game");
    properties.put("title", "Solitaire");

    Entity game1 = em.create("game", properties);
    assertNotNull(game1);

    properties = new LinkedHashMap<String, Object>();
    properties.put("keywords", "random,test");
    properties.put("title", "Hearts");

    Entity game2 = em.create("game", properties);
    assertNotNull(game2);

    // overlap
    Query query = Query.fromQL("select * where keywords contains 'test' AND keywords contains 'random'");
    Results r = em.searchCollection(em.getApplicationRef(), "games", query);
    assertEquals(1, r.size());

    // disjoint
    query = Query.fromQL("select * where keywords contains 'random' AND keywords contains 'blah'");
    r = em.searchCollection(em.getApplicationRef(), "games", query);
    assertEquals(0, r.size());

    // same each side
    query = Query.fromQL("select * where keywords contains 'test' AND keywords contains 'test'");
    r = em.searchCollection(em.getApplicationRef(), "games", query);
    assertEquals(2, r.size());

    Entity returned = r.getEntities().get(0);
    assertEquals(game1.getUuid(), returned.getUuid());

    returned = r.getEntities().get(1);
    assertEquals(game2.getUuid(), returned.getUuid());

    // one side, left
    query = Query.fromQL("select * where keywords contains 'test' AND keywords contains 'foobar'");
    r = em.searchCollection(em.getApplicationRef(), "games", query);
    assertEquals(0, r.size());

    // one side, right
    query = Query.fromQL("select * where keywords contains 'foobar' AND keywords contains 'test'");
    r = em.searchCollection(em.getApplicationRef(), "games", query);
    assertEquals(0, r.size());

  }

  @Test
  public void notQuery() throws Exception {
    UUID applicationId = setup.createApplication("testOrganization", "notQuery");
    assertNotNull(applicationId);

    EntityManager em = setup.getEmf().getEntityManager(applicationId);
    assertNotNull(em);

    Map<String, Object> properties = new LinkedHashMap<String, Object>();
    properties.put("keywords", "blah,test,game");
    properties.put("title", "Solitaire");

    Entity game1 = em.create("game", properties);
    assertNotNull(game1);

    properties = new LinkedHashMap<String, Object>();
    properties.put("keywords", "random,test");
    properties.put("title", "Hearts");

    Entity game2 = em.create("game", properties);
    assertNotNull(game2);

    // simple not
    Query query = Query.fromQL("select * where NOT keywords contains 'game'");
    Results r = em.searchCollection(em.getApplicationRef(), "games", query);
    assertEquals(1, r.size());

    // full negation in simple
    query = Query.fromQL("select * where NOT keywords contains 'test'");
    r = em.searchCollection(em.getApplicationRef(), "games", query);
    assertEquals(0, r.size());

    // simple subtraction
    query = Query.fromQL("select * where keywords contains 'test' AND NOT keywords contains 'random'");
    r = em.searchCollection(em.getApplicationRef(), "games", query);
    assertEquals(1, r.size());

    // disjoint or
    query = Query.fromQL("select * where keywords contains 'random' OR NOT keywords contains 'blah'");
    r = em.searchCollection(em.getApplicationRef(), "games", query);
    assertEquals(1, r.size());

    // disjoint and
    query = Query.fromQL("select * where keywords contains 'random' AND NOT keywords contains 'blah'");
    r = em.searchCollection(em.getApplicationRef(), "games", query);
    assertEquals(1, r.size());

    // self canceling or
    query = Query.fromQL("select * where keywords contains 'test' AND NOT keywords contains 'test'");
    r = em.searchCollection(em.getApplicationRef(), "games", query);
    assertEquals(0, r.size());

    // select all
    query = Query.fromQL("select * where keywords contains 'test' OR NOT keywords contains 'test'");
    r = em.searchCollection(em.getApplicationRef(), "games", query);
    assertEquals(2, r.size());

    // null right and
    query = Query.fromQL("select * where keywords contains 'test' AND NOT keywords contains 'foobar'");
    r = em.searchCollection(em.getApplicationRef(), "games", query);
    assertEquals(2, r.size());

    // null left and
    query = Query.fromQL("select * where keywords contains 'foobar' AND NOT keywords contains 'test'");
    r = em.searchCollection(em.getApplicationRef(), "games", query);
    assertEquals(0, r.size());
  }

  @Test
  public void testKeywordsOrQuery() throws Exception {
    LOG.info("testKeywordsOrQuery");

    UUID applicationId = setup.createApplication("testOrganization", "testKeywordsOrQuery");
    assertNotNull(applicationId);

    EntityManager em = setup.getEmf().getEntityManager(applicationId);
    assertNotNull(em);

    Map<String, Object> properties = new LinkedHashMap<String, Object>();
    properties.put("title", "Galactians 2");
    properties.put("keywords", "Hot, Space Invaders, Classic");
    em.create("game", properties);

    properties = new LinkedHashMap<String, Object>();
    properties.put("title", "Bunnies Extreme");
    properties.put("keywords", "Hot, New");
    em.create("game", properties);

    properties = new LinkedHashMap<String, Object>();
    properties.put("title", "Hot Shots");
    properties.put("keywords", "Action, New");
    em.create("game", properties);

    Query query = Query.fromQL("select * where keywords contains 'hot' or title contains 'hot'");
    Results r = em.searchCollection(em.getApplicationRef(), "games", query);
    LOG.info(JsonUtils.mapToFormattedJsonString(r.getEntities()));
    assertEquals(3, r.size());

  }

  @Test
  public void testKeywordsAndQuery() throws Exception {
    LOG.info("testKeywordsOrQuery");

    UUID applicationId = setup.createApplication("testOrganization", "testKeywordsAndQuery");
    assertNotNull(applicationId);

    EntityManager em = setup.getEmf().getEntityManager(applicationId);
    assertNotNull(em);

    Map<String, Object> properties = new LinkedHashMap<String, Object>();
    properties.put("title", "Galactians 2");
    properties.put("keywords", "Hot, Space Invaders, Classic");
    Entity firstGame = em.create("game", properties);

    properties = new LinkedHashMap<String, Object>();
    properties.put("title", "Bunnies Extreme");
    properties.put("keywords", "Hot, New");
    Entity secondGame = em.create("game", properties);

    properties = new LinkedHashMap<String, Object>();
    properties.put("title", "Hot Shots Extreme");
    properties.put("keywords", "Action, New");
    Entity thirdGame = em.create("game", properties);

    Query query = Query.fromQL("select * where keywords contains 'new' and title contains 'extreme'");
    Results r = em.searchCollection(em.getApplicationRef(), "games", query);
    LOG.info(JsonUtils.mapToFormattedJsonString(r.getEntities()));
    assertEquals(2, r.size());

    assertEquals(secondGame.getUuid(), r.getEntities().get(0).getUuid());
    assertEquals(thirdGame.getUuid(), r.getEntities().get(1).getUuid());

  }

  @Test
  public void pagingAfterDelete() throws Exception {

    UUID applicationId = setup.createApplication("testOrganization", "pagingAfterDelete");
    assertNotNull(applicationId);

    EntityManager em = setup.getEmf().getEntityManager(applicationId);
    assertNotNull(em);

    int size = 20;
    List<UUID> entityIds = new ArrayList<UUID>();

    for (int i = 0; i < size; i++) {
      Map<String, Object> properties = new LinkedHashMap<String, Object>();
      properties.put("name", "object" + i);
      Entity created = em.create("objects", properties);

      entityIds.add(created.getUuid());
    }

    Query query = new Query();
    query.setLimit(50);

    Results r = em.searchCollection(em.getApplicationRef(), "objects", query);

    LOG.info(JsonUtils.mapToFormattedJsonString(r.getEntities()));

    assertEquals(size, r.size());

    // check they're all the same before deletion
    for (int i = 0; i < size; i++) {
      assertEquals(entityIds.get(i), r.getEntities().get(i).getUuid());
    }

    // now delete 5 items that will span the 10 pages
    for (int i = 5; i < 10; i++) {
      Entity entity = r.getEntities().get(i);
      em.delete(entity);
      entityIds.remove(entity.getUuid());
    }

    // now query with paging
    query = new Query();

    r = em.searchCollection(em.getApplicationRef(), "objects", query);

    assertEquals(10, r.size());

    for (int i = 0; i < 10; i++) {
      assertEquals(entityIds.get(i), r.getEntities().get(i).getUuid());
    }

    // try the next page, set our cursor, it should be the last 5 entities
    query = new Query();
    query.setCursor(r.getCursor());

    r = em.searchCollection(em.getApplicationRef(), "objects", query);

    assertEquals(5, r.size());
    for (int i = 10; i < 15; i++) {
      assertEquals(entityIds.get(i), r.getEntities().get(i - 10).getUuid());
    }

  }

  @Test
  public void pagingLessThanWithCriteria() throws Exception {

    UUID applicationId = setup.createApplication("testOrganization", "pagingLessThanWithCriteria");
    assertNotNull(applicationId);

    EntityManager em = setup.getEmf().getEntityManager(applicationId);
    assertNotNull(em);

    int size = 40;
    List<UUID> entityIds = new ArrayList<UUID>();

    for (int i = 0; i < size; i++) {
      Map<String, Object> properties = new LinkedHashMap<String, Object>();
      properties.put("index", i);
      Entity created = em.create("page", properties);

      entityIds.add(created.getUuid());
    }

    int pageSize = 10;

    Query query = new Query();
    query.setLimit(pageSize);
    query.addFilter("index < " + size * 2);

    Results r = null;

    // check they're all the same before deletion
    for (int i = 0; i < size / pageSize; i++) {

      r = em.searchCollection(em.getApplicationRef(), "pages", query);

      LOG.info(JsonUtils.mapToFormattedJsonString(r.getEntities()));

      assertEquals(pageSize, r.size());

      for (int j = 0; j < pageSize; j++) {
        assertEquals(entityIds.get(i * pageSize + j), r.getEntities().get(j).getUuid());
      }

      query.setCursor(r.getCursor());
    }
    
    //check our last search
    r = em.searchCollection(em.getApplicationRef(), "pages", query);

    assertEquals(0, r.size());
    
    assertNull(r.getCursor());

  }

  @Test
  public void pagingGreaterThanWithCriteria() throws Exception {

    UUID applicationId = setup.createApplication("testOrganization", "pagingGreaterThanWithCriteria");
    assertNotNull(applicationId);

    EntityManager em = setup.getEmf().getEntityManager(applicationId);
    assertNotNull(em);

    int size = 40;
    List<UUID> entityIds = new ArrayList<UUID>();

    for (int i = 0; i < size; i++) {
      Map<String, Object> properties = new LinkedHashMap<String, Object>();
      properties.put("index", i);
      Entity created = em.create("page", properties);

      entityIds.add(created.getUuid());
    }

    int pageSize = 10;

    Query query = new Query();
    query.setLimit(pageSize);
    query.addFilter("index >= " + size / 2);

    Results r = null;

    // check they're all the same before deletion
    for (int i = 2; i < size / pageSize; i++) {

      r = em.searchCollection(em.getApplicationRef(), "pages", query);

      LOG.info(JsonUtils.mapToFormattedJsonString(r.getEntities()));

      assertEquals(pageSize, r.size());

      for (int j = 0; j < pageSize; j++) {
        assertEquals(entityIds.get(i * pageSize + j), r.getEntities().get(j).getUuid());
      }

      query.setCursor(r.getCursor());
    }

    r = em.searchCollection(em.getApplicationRef(), "pages", query);
    
    assertEquals(0, r.size());
    
    assertNull(r.getCursor());

  }

  @Test
  public void pagingWithBoundsCriteria() throws Exception {

    UUID applicationId = setup.createApplication("testOrganization", "pagingWithBoundsCriteria");
    assertNotNull(applicationId);

    EntityManager em = setup.getEmf().getEntityManager(applicationId);
    assertNotNull(em);

    int size = 40;
    List<UUID> entityIds = new ArrayList<UUID>();

    for (int i = 0; i < size; i++) {
      Map<String, Object> properties = new LinkedHashMap<String, Object>();
      properties.put("index", i);
      Entity created = em.create("page", properties);

      entityIds.add(created.getUuid());
    }

    int pageSize = 10;

    Query query = new Query();
    query.setLimit(pageSize);
    query.addFilter("index >= 10");
    query.addFilter("index <= 29");

    Results r = null;

    // check they're all the same before deletion
    for (int i = 1; i < 3; i++) {

      r = em.searchCollection(em.getApplicationRef(), "pages", query);

      LOG.info(JsonUtils.mapToFormattedJsonString(r.getEntities()));

      assertEquals(pageSize, r.size());

      for (int j = 0; j < pageSize; j++) {
        assertEquals(entityIds.get(i * pageSize + j), r.getEntities().get(j).getUuid());
      }

      query.setCursor(r.getCursor());
    }
    
    r = em.searchCollection(em.getApplicationRef(), "pages", query);

    assertEquals(0, r.size());
    
    assertNull(r.getCursor());

  }

  @Test
  public void testPagingWithGetNextResults() throws Exception {

    UUID applicationId = setup.createApplication("testOrganization", "pagingWithBoundsCriteria2");
    assertNotNull(applicationId);

    EntityManager em = setup.getEmf().getEntityManager(applicationId);
    assertNotNull(em);

    int size = 40;
    List<UUID> entityIds = new ArrayList<UUID>();

    for (int i = 0; i < size; i++) {
      Map<String, Object> properties = new LinkedHashMap<String, Object>();
      properties.put("index", i);
      Entity created = em.create("page", properties);

      entityIds.add(created.getUuid());
    }

    int pageSize = 10;

    Query query = new Query();
    query.setLimit(pageSize);
    query.addFilter("index >= 10");
    query.addFilter("index <= 29");

    Results r = em.searchCollection(em.getApplicationRef(), "pages", query);

    // check they're all the same before deletion
    for (int i = 1; i < 3; i++) {

      LOG.info(JsonUtils.mapToFormattedJsonString(r.getEntities()));

      assertEquals(pageSize, r.size());

      for (int j = 0; j < pageSize; j++) {
        assertEquals(entityIds.get(i * pageSize + j), r.getEntities().get(j).getUuid());
      }

      r = r.getNextPageResults();
    }

    assertEquals(0, r.size());
    assertNull(r.getCursor());

  }

  @Test
  public void subpropertyQuerying() throws Exception {
    Map<String, Object> root = new HashMap<String, Object>();

    Map<String, Object> subEntity = new HashMap<String, Object>();

    root.put("rootprop1", "simpleprop");

    subEntity.put("intprop", 10);
    subEntity.put("substring", "I'm a tokenized string that should be indexed");

    root.put("subentity", subEntity);

    UUID applicationId = setup.createApplication("testOrganization", "subpropertyQuerying");
    assertNotNull(applicationId);

    EntityManager em = setup.getEmf().getEntityManager(applicationId);
    assertNotNull(em);

    Entity saved = em.create("test", root);

    Query query = new Query();
    query.addEqualityFilter("rootprop1", "simpleprop");

    Results results = em.searchCollection(em.getApplicationRef(), "tests", query);

    Entity entity = results.getEntitiesMap().get(saved.getUuid());

    assertNotNull(entity);

    // query on the nested int value
    query = new Query();
    query.addEqualityFilter("subentity.intprop", 10);

    results = em.searchCollection(em.getApplicationRef(), "tests", query);

    entity = results.getEntitiesMap().get(saved.getUuid());

    assertNotNull(entity);

    // query on the nexted tokenized value
    query = new Query();
    query.addContainsFilter("subentity.substring", "tokenized");
    query.addContainsFilter("subentity.substring", "indexed");

    results = em.searchCollection(em.getApplicationRef(), "tests", query);

    entity = results.getEntitiesMap().get(saved.getUuid());

    assertNotNull(entity);
  }

  @Test
  public void arrayQuerying() throws Exception {

    Map<String, Object> root = new HashMap<String, Object>();

    root.put("intprop", 10);
    root.put("array", new String[] { "val1", "val2", "val3 with spaces" });

    Map<String, Object> jsonData = (Map<String, Object>) JsonUtils.parse(JsonUtils.mapToJsonString(root));

    UUID applicationId = setup.createApplication("testOrganization", "arrayQuerying");
    assertNotNull(applicationId);

    EntityManager em = setup.getEmf().getEntityManager(applicationId);
    assertNotNull(em);

    Entity saved = em.create("test", jsonData);

    Query query = new Query();
    query.addEqualityFilter("intprop", 10);

    Results results = em.searchCollection(em.getApplicationRef(), "tests", query);

    Entity entity = results.getEntitiesMap().get(saved.getUuid());

    assertNotNull(entity);

    // query on the nested int value
    query = new Query();
    query.addEqualityFilter("array", "val1");

    results = em.searchCollection(em.getApplicationRef(), "tests", query);

    entity = results.getEntitiesMap().get(saved.getUuid());

    assertNotNull(entity);

    // query on the nexted tokenized value
    query = new Query();
    query.addEqualityFilter("array", "val2");

    results = em.searchCollection(em.getApplicationRef(), "tests", query);

    entity = results.getEntitiesMap().get(saved.getUuid());

    assertNotNull(entity);

    query = new Query();
    query.addEqualityFilter("array", "val3");

    results = em.searchCollection(em.getApplicationRef(), "tests", query);

    entity = results.getEntitiesMap().get(saved.getUuid());

    assertNull(entity);

    query = new Query();
    query.addContainsFilter("array", "spaces");
    results = em.searchCollection(em.getApplicationRef(), "tests", query);

    entity = results.getEntitiesMap().get(saved.getUuid());

    assertNotNull(entity);

  }

  @Test
  public void stringWithSpaces() throws Exception {
    Map<String, Object> props = new HashMap<String, Object>();

    props.put("myString", "My simple string");

    UUID applicationId = setup.createApplication("testOrganization", "stringWithSpaces");
    assertNotNull(applicationId);

    EntityManager em = setup.getEmf().getEntityManager(applicationId);
    assertNotNull(em);

    Entity saved = em.create("test", props);

    Query query = new Query();
    query.addEqualityFilter("myString", "My simple string");

    Results results = em.searchCollection(em.getApplicationRef(), "tests", query);

    Entity entity = results.getEntitiesMap().get(saved.getUuid());

    assertNotNull(entity);

  }

  @Test
  public void testSelectTerms() throws Exception {

    UUID applicationId = setup.createApplication("testOrganization", "testSelectTerms");

    EntityManager em = setup.getEmf().getEntityManager(applicationId);

    Map<String, Object> properties = new LinkedHashMap<String, Object>();
    properties.put("username", "edanuff");
    properties.put("email", "ed@anuff.com");

    em.create("user", properties);

    String s = "select username, email where username = 'edanuff'";
    Query query = Query.fromQL(s);

    Results r = em.searchCollection(em.getApplicationRef(), "users", query);
    assertTrue(r.size() == 1);

    // selection results should be a list of lists
    List<Object> sr = query.getSelectionResults(r);
    assertTrue(sr.size() == 1);

    List firstResult = (List) sr.get(0);
    assertTrue("edanuff".equals(firstResult.get(0)));
    assertTrue("ed@anuff.com".equals(firstResult.get(1)));

  }

  @Test
  public void testRedefineTerms() throws Exception {

    UUID applicationId = setup.createApplication("testOrganization", "testRedefineTerms");

    EntityManager em = setup.getEmf().getEntityManager(applicationId);

    Map<String, Object> properties = new LinkedHashMap<String, Object>();
    properties.put("username", "edanuff");
    properties.put("email", "ed@anuff.com");

    em.create("user", properties);

    String s = "select {name: username, email: email} where username = 'edanuff'";
    Query query = Query.fromQL(s);

    Results r = em.searchCollection(em.getApplicationRef(), "users", query);
    assertTrue(r.size() == 1);

    // selection results should be a list of lists
    List<Object> sr = query.getSelectionResults(r);
    assertTrue(sr.size() == 1);

    Map firstResult = (Map) sr.get(0);
    assertTrue("edanuff".equals(firstResult.get("name")));
    assertTrue("ed@anuff.com".equals(firstResult.get("email")));
  }

  @Test
  public void testSelectEmailViaConnection() throws Exception {

    UUID applicationId = setup.createApplication("testOrganization", "testSelectEmail");

    EntityManager em = setup.getEmf().getEntityManager(applicationId);

    Map<String, Object> properties = new LinkedHashMap<String, Object>();
    properties.put("username", "ed@anuff.com");
    properties.put("email", "ed@anuff.com");

    em.create("user", properties);

    String s = "select * where username = 'ed@anuff.com'";
    Query query = Query.fromQL(s);

    Results r = em.searchCollection(em.getApplicationRef(), "users", query);
    assertTrue(r.size() == 1);

    // selection results should be a list of lists
    Entity entity = r.getEntity();

    assertTrue("ed@anuff.com".equals(entity.getProperty("username")));
    assertTrue("ed@anuff.com".equals(entity.getProperty("email")));

    // now create a role and connect it
    properties = new LinkedHashMap<String, Object>();
    properties.put("name", "test");

    Entity foo = em.create("foo", properties);

    em.createConnection(foo, "testconnection", entity);

    // now query via the testConnection, this should work

    query = Query.fromQL(s);
    query.setConnectionType("testconnection");
    query.setEntityType("user");

    r = em.searchConnectedEntities(foo, query);

    assertTrue(r.size() == 1);

    // selection results should be a list of lists
    entity = r.getEntity();
    assertTrue("ed@anuff.com".equals(entity.getProperty("username")));
    assertTrue("ed@anuff.com".equals(entity.getProperty("email")));

  }

  @Test
  public void testNotQueryAnd() throws Exception {

    UUID applicationId = setup.createApplication("testOrganization", "testNotQueryAnd");

    EntityManager em = setup.getEmf().getEntityManager(applicationId);

    Map<String, Object> location = new LinkedHashMap<String, Object>();
    location.put("Place", "24 Westminster Avenue, Venice, CA 90291, USA");
    location.put("Longitude", -118.47425979999998);
    location.put("Latitude", 33.9887663);

    Map<String, Object> recipient = new LinkedHashMap<String, Object>();
    recipient.put("TimeRequested", 1359077878l);
    recipient.put("Username", "fb_536692245");
    recipient.put("Location", location);

    Map<String, Object> properties = new LinkedHashMap<String, Object>();
    properties.put("Flag", "requested");
    properties.put("Recipient", recipient);

    em.create("loveobject", properties);

    location = new LinkedHashMap<String, Object>();
    location.put("Place", "Via Pietro Maroncelli, 48, 62012 Santa Maria Apparente Province of Macerata, Italy");
    location.put("Longitude", 13.693080199999999);
    location.put("Latitude", 43.2985019);

    recipient = new LinkedHashMap<String, Object>();
    recipient.put("TimeRequested", 1359077878l);
    recipient.put("Username", "fb_100000787138041");
    recipient.put("Location", location);

    properties = new LinkedHashMap<String, Object>();
    properties.put("Flag", "requested");
    properties.put("Recipient", recipient);

    em.create("loveobject", properties);

    // String s = "select * where Flag = 'requested'";
    // String s =
    // "select * where Flag = 'requested' and NOT Recipient.Username = 'fb_536692245' order by created asc";
    String s = "select * where Flag = 'requested' and NOT Recipient.Username = 'fb_536692245' order by created asc";
    Query query = Query.fromQL(s);

    Results r = em.searchCollection(em.getApplicationRef(), "loveobjects", query);
    assertTrue(r.size() == 1);

    String username = (String) ((Map) r.getEntities().get(0).getProperty("Recipient")).get("Username");
    // selection results should be a list of lists
    List<Object> sr = query.getSelectionResults(r);
    assertTrue(sr.size() == 1);

    assertEquals("fb_100000787138041", username);
  }
  
  @Test
  public void runtimeTypeCorrect() throws Exception {

    UUID applicationId = setup.createApplication("testOrganization", "runtimeTypeCorrect");
    assertNotNull(applicationId);

    EntityManager em = setup.getEmf().getEntityManager(applicationId);
    assertNotNull(em);

    int size = 20;
    List<User> createdEntities = new ArrayList<User>();

    for (int i = 0; i < size; i++) {
      User user = new User();
      user.setEmail(String.format("test%d@usergrid.com", i));
      user.setUsername(String.format("test%d", i));
      user.setName(String.format("test%d", i));

      User created = em.create(user);

      createdEntities.add(created);
      
    }

    Results r = em.getCollection(em.getApplicationRef(), "users", null, 50, Level.ALL_PROPERTIES, false);
    
    LOG.info(JsonUtils.mapToFormattedJsonString(r.getEntities()));

    assertEquals(size, r.size());

    // check they're all the same before deletion
    for (int i = 0; i < size; i++) {
      assertEquals(createdEntities.get(i).getUuid(), r.getEntities().get(i).getUuid());
      assertTrue(r.getEntities().get(i) instanceof User);
    }

  }




  @Test
  public void badOrderByBadGrammarAsc() throws Exception {
   
    UUID applicationId = setup.createApplication("testOrganization", "badOrderByBadGrammarAsc");
    assertNotNull(applicationId);

    EntityManager em = setup.getEmf().getEntityManager(applicationId);
    assertNotNull(em);
    
    String s = "select * where name = 'bob' order by asc";

    String error = null;
    String entityType = null;
    String propertyName = null;

    try {
     em.searchCollection(em.getApplicationRef(), "users", Query.fromQL(s));
     fail("I should throw an exception");
    } catch (NoIndexException nie) {
      error = nie.getMessage();
      entityType = nie.getEntityType();
      propertyName = nie.getPropertyName();
    }

    assertEquals("Entity 'user' with property named '' is not indexed.  You cannot use the this field in queries.", error);
    assertEquals("user", entityType);
    assertEquals("", propertyName);

  }

  @Test
  public void badOrderByBadGrammarDesc() throws Exception {
    UUID applicationId = setup.createApplication("testOrganization", "badOrderByBadGrammarDesc");
    assertNotNull(applicationId);

    EntityManager em = setup.getEmf().getEntityManager(applicationId);
    assertNotNull(em);
    
    String s = "select * where name = 'bob' order by desc";

    String error = null;
    String entityType = null;
    String propertyName = null;


    try {
     em.searchCollection(em.getApplicationRef(), "users", Query.fromQL(s));
     fail("I should throw an exception");
    } catch (NoIndexException nie) {
      error = nie.getMessage();
      entityType = nie.getEntityType();
      propertyName = nie.getPropertyName();
    }

    assertEquals("Entity 'user' with property named '' is not indexed.  You cannot use the this field in queries.", error);
    assertEquals("user", entityType);
    assertEquals("", propertyName);
  }

  @Test
  public void uuidIdentifierTest() throws Exception {
    UUID applicationId = setup.createApplication("testOrganization", "uuidIdentifierTest");
    assertNotNull(applicationId);

    EntityManager em = setup.getEmf().getEntityManager(applicationId);
    assertNotNull(em);

    Map<String, Object> properties = new LinkedHashMap<String, Object>();
    properties.put("keywords", "blah,test,game");
    properties.put("title", "Solitaire");

    Entity game1 = em.create("game", properties);
    assertNotNull(game1);

    //we create 2 entities, otherwise this test will pass when it shouldn't
    Entity game2 = em.create("game", properties);
    assertNotNull(game2);


    // overlap
    Query query = new Query();
    query.addIdentifier(Identifier.fromUUID(game1.getUuid()));
    Results r = em.searchCollection(em.getApplicationRef(), "games", query);
    assertEquals("We should only get 1 result", 1, r.size());
    assertNull("No cursor should be present", r.getCursor());

    assertEquals("Saved entity returned", game1, r.getEntity());

  }

  @Test
  public void nameIdentifierTest() throws Exception {
    UUID applicationId = setup.createApplication("testOrganization", "nameIdentifierTest");
    assertNotNull(applicationId);

    EntityManager em = setup.getEmf().getEntityManager(applicationId);
    assertNotNull(em);

    Map<String, Object> properties = new LinkedHashMap<String, Object>();
    properties.put("keywords", "blah,test,game");
    properties.put("title", "Solitaire");
    properties.put("name", "test");

    Entity game1 = em.create("games", properties);
    assertNotNull(game1);

    //we create 2 entities, otherwise this test will pass when it shouldn't
    properties.put("name", "test2");
    Entity game2 = em.create("game", properties);
    assertNotNull(game2);

    // overlap
    Query query = new Query();
    query.addIdentifier(Identifier.fromName("test"));
    Results r = em.searchCollection(em.getApplicationRef(), "games", query);
    assertEquals("We should only get 1 result", 1, r.size());
    assertNull("No cursor should be present", r.getCursor());

    assertEquals("Saved entity returned", game1, r.getEntity());

  }



  @Test
  public void emailIdentifierTest() throws Exception {
    UUID applicationId = setup.createApplication("testOrganization", "emailIdentifierTest");
    assertNotNull(applicationId);

    EntityManager em = setup.getEmf().getEntityManager(applicationId);
    assertNotNull(em);

    User user = new User();
    user.setUsername("foobar");
    user.setEmail("foobar@usergrid.org");

    Entity createUser = em.create(user);
    assertNotNull(createUser);

    //we create 2 entities, otherwise this test will pass when it shouldn't
    User user2 = new User();
    user2.setUsername("foobar2");
    user2.setEmail("foobar2@usergrid.org");
    Entity createUser2 = em.create(user2);
    assertNotNull(createUser2);

    // overlap
    Query query = new Query();
    query.addIdentifier(Identifier.fromEmail("foobar@usergrid.org"));
    Results r = em.searchCollection(em.getApplicationRef(), "users", query);
    assertEquals("We should only get 1 result", 1, r.size());
    assertNull("No cursor should be present", r.getCursor());

    assertEquals("Saved entity returned", createUser, r.getEntity());

  }

}<|MERGE_RESOLUTION|>--- conflicted
+++ resolved
@@ -178,146 +178,6 @@
         assertEquals( 1, r.size() );
     }
 
-<<<<<<< HEAD
-  private static final Logger LOG = LoggerFactory.getLogger( CollectionIT.class );
-
-  @Test
-  public void testCollection() throws Exception {
-    UUID applicationId = createApplication("testOrganization", "testCollection");
-    assertNotNull(applicationId);
-
-    EntityManager em = emf.getEntityManager(applicationId);
-    assertNotNull(em);
-
-    Map<String, Object> properties = new LinkedHashMap<String, Object>();
-    properties.put("username", "edanuff");
-    properties.put("email", "ed@anuff.com");
-
-    Entity user = em.create("user", properties);
-    assertNotNull(user);
-
-    properties = new LinkedHashMap<String, Object>();
-    properties.put("actor", new LinkedHashMap<String, Object>() {
-      {
-        put("displayName", "Ed Anuff");
-        put("objectType", "person");
-      }
-    });
-    properties.put("verb", "tweet");
-    properties.put("content", "I ate a sammich");
-    properties.put("ordinal", 3);
-
-    Entity activity = em.create("activity", properties);
-    assertNotNull(activity);
-
-    LOG.info("" + activity.getClass());
-    LOG.info(JsonUtils.mapToFormattedJsonString(activity));
-
-    activity = em.get(activity.getUuid());
-
-    LOG.info("" + activity.getClass());
-    LOG.info(JsonUtils.mapToFormattedJsonString(activity));
-
-    em.addToCollection(user, "activities", activity);
-
-    // test queries on the collection
-
-    properties = new LinkedHashMap<String, Object>();
-    properties.put("actor", new LinkedHashMap<String, Object>() {
-      {
-        put("displayName", "Ed Anuff");
-        put("objectType", "person");
-      }
-    });
-    properties.put("verb", "tweet2");
-    properties.put("content", "I ate a pickle");
-    properties.put("ordinal", 2);
-    Entity activity2 = em.create("activity", properties);
-    activity2 = em.get(activity2.getUuid());
-    em.addToCollection(user, "activities", activity2);
-
-    properties = new LinkedHashMap<String, Object>();
-    properties.put("actor", new LinkedHashMap<String, Object>() {
-      {
-        put("displayName", "Ed Anuff");
-        put("objectType", "person");
-      }
-    });
-    properties.put("verb", "tweet2");
-    properties.put("content", "I ate an apple");
-    properties.put("ordinal", 1);
-    Entity activity3 = em.create("activity", properties);
-    activity3 = em.get(activity3.getUuid());
-    em.addToCollection(user, "activities", activity3);
-
-    // empty query
-    Query query = new Query();
-    Results r = em.searchCollection(user, "activities", query);
-    assertEquals(3, r.size()); // success
-
-    // query verb
-    query = new Query().addEqualityFilter("verb", "tweet2");
-    r = em.searchCollection(user, "activities", query);
-    assertEquals(2, r.size());
-
-    // query verb, sort created
-    query = new Query().addEqualityFilter("verb", "tweet2");
-    query.addSort("created");
-    r = em.searchCollection(user, "activities", query);
-    assertEquals(2, r.size());
-    List<Entity> entities = r.getEntities();
-    assertEquals(entities.get(0).getUuid(), activity2.getUuid());
-    assertEquals(entities.get(1).getUuid(), activity3.getUuid());
-
-    // query verb, sort ordinal
-    query = new Query().addEqualityFilter("verb", "tweet2");
-    query.addSort("ordinal");
-    r = em.searchCollection(user, "activities", query);
-    assertEquals(2, r.size());
-    entities = r.getEntities();
-    assertEquals(entities.get(0).getUuid(), activity3.getUuid());
-    assertEquals(entities.get(1).getUuid(), activity2.getUuid());
-
-    // empty query, sort content
-    query = new Query();
-    query.addSort("content");
-    r = em.searchCollection(user, "activities", query);
-    assertEquals(3, r.size());
-    entities = r.getEntities();
-    LOG.info(JsonUtils.mapToFormattedJsonString(entities));
-    assertEquals(entities.get(0).getUuid(), activity2.getUuid());
-    assertEquals(entities.get(1).getUuid(), activity.getUuid());
-    assertEquals(entities.get(2).getUuid(), activity3.getUuid());
-
-    // empty query, sort verb
-    query = new Query();
-    query.addSort("verb");
-    r = em.searchCollection(user, "activities", query);
-    assertEquals(3, r.size());
-
-    // empty query, sort ordinal
-    query = new Query();
-    query.addSort("ordinal");
-    r = em.searchCollection(user, "activities", query);
-    assertEquals(3, r.size());
-    entities = r.getEntities();
-    assertEquals(entities.get(0).getUuid(), activity3.getUuid());
-    assertEquals(entities.get(1).getUuid(), activity2.getUuid());
-    assertEquals(entities.get(2).getUuid(), activity.getUuid());
-
-    // query ordinal
-    query = new Query().addEqualityFilter("ordinal", 2);
-    r = em.searchCollection(user, "activities", query);
-    assertEquals(1, r.size());
-
-    // query ordinal and sort ordinal
-    query = new Query().addEqualityFilter("ordinal", 2);
-    query.addSort("ordinal");
-    r = em.searchCollection(user, "activities", query);
-    assertEquals(1, r.size());
-  }
-=======
->>>>>>> 51e751a9
 
   @Test
   public void userFirstNameSearch() throws Exception {
