/*******************************************************************************
 * Copyright 2012 Apigee Corporation
 * 
 * Licensed under the Apache License, Version 2.0 (the "License");
 * you may not use this file except in compliance with the License.
 * You may obtain a copy of the License at
 * 
 *   http://www.apache.org/licenses/LICENSE-2.0
 * 
 * Unless required by applicable law or agreed to in writing, software
 * distributed under the License is distributed on an "AS IS" BASIS,
 * WITHOUT WARRANTIES OR CONDITIONS OF ANY KIND, either express or implied.
 * See the License for the specific language governing permissions and
 * limitations under the License.
 ******************************************************************************/
package org.usergrid.mq;

import java.util.HashMap;
import java.util.Map;
import java.util.UUID;
import java.util.concurrent.TimeUnit;

import org.junit.Test;
import org.slf4j.Logger;
import org.slf4j.LoggerFactory;
import org.usergrid.AbstractCoreIT;
import org.usergrid.cassandra.Concurrent;
import org.usergrid.persistence.EntityManager;
import org.usergrid.utils.JsonUtils;

import static org.junit.Assert.*;

@Concurrent()
public class MessagesIT extends AbstractCoreIT
{
	private static final Logger LOG = LoggerFactory.getLogger( MessagesIT.class );
<<<<<<< HEAD
=======

>>>>>>> 736a6baf

	public MessagesIT() {
		super();
	}


	@Test
	public void testMessages() throws Exception {
		LOG.info("MessagesIT.testMessages");

		UUID applicationId = setup.createApplication("testOrganization","testMessages");
		assertNotNull(applicationId);

		EntityManager em = getEntityManagerFactory().getEntityManager(
				applicationId);
		assertNotNull(em);

		LOG.info("Creating message #1");

		Message message = new Message();
		message.setStringProperty("foo", "bar");
		LOG.info(JsonUtils.mapToFormattedJsonString(message));

		LOG.info("Posting message #1 to queue /foo/bar");

		QueueManager qm = getQueueManagerFactory()
				.getQueueManager(applicationId);
		qm.postToQueue("/foo/bar", message);

		LOG.info("Getting message #1");

		message = qm.getMessage(message.getUuid());
		LOG.info(JsonUtils.mapToFormattedJsonString(message));

		LOG.info("Getting message from /foo/bar, should be message #1");

		QueueResults messages = qm.getFromQueue("/foo/bar", null);
		LOG.info(JsonUtils.mapToFormattedJsonString(messages));
		assertEquals(1, messages.size());

		LOG.info("Getting message from /foo/bar, should empty");

		messages = qm.getFromQueue("/foo/bar", null);
		LOG.info(JsonUtils.mapToFormattedJsonString(messages));
		assertEquals(0, messages.size());

		message = new Message();
		message.setStringProperty("name", "alpha");
		qm.postToQueue("/foo/bar", message);

		message = new Message();
		message.setStringProperty("name", "bravo");
		qm.postToQueue("/foo/bar", message);
/*
		messages = qm.getFromQueue("/foo/bar", null);
		LOG.info(JsonUtils.mapToFormattedJsonString(messages));
		assertEquals(1, messages.size());

		messages = qm.getFromQueue("/foo/bar", null);
		LOG.info(JsonUtils.mapToFormattedJsonString(messages));
		assertEquals(1, messages.size());

		messages = qm.getFromQueue("/foo/bar", null);
		LOG.info(JsonUtils.mapToFormattedJsonString(messages));
		assertEquals(0, messages.size());

		messages = qm.getFromQueue("/foo/bar",
				new QueueQuery().withPosition(QueuePosition.END)
						.withPreviousCount(3));
		LOG.info(JsonUtils.mapToFormattedJsonString(messages));
		assertEquals(3, messages.size());
*/
    TimeUnit.SECONDS.sleep(2);
		Map<String, Long> counters = qm.getQueueCounters("/");
    LOG.info("dumping counters...." + counters);
		LOG.info(JsonUtils.mapToFormattedJsonString(counters));
		assertEquals(1, counters.size());
		assertNotNull(counters.get("/foo/bar/"));
		assertEquals(new Long(3), counters.get("/foo/bar/"));
	}

	@Test
	public void testSubscriberSearch() throws Exception {

		UUID applicationId = setup.createApplication("testOrganization","testSubscriberSearch");
		assertNotNull(applicationId);

		EntityManager em = getEntityManagerFactory().getEntityManager(
				applicationId);
		assertNotNull(em);

		QueueManager qm = getQueueManagerFactory()
				.getQueueManager(applicationId);

		Map<String, Object> properties = new HashMap<String, Object>();
		properties.put("foo", "alpha");
		Queue q = qm.updateQueue("/foo/1/", properties);
		LOG.info(JsonUtils.mapToFormattedJsonString(q));

		q = qm.getQueue("/foo/1/");
		LOG.info(JsonUtils.mapToFormattedJsonString(q));
		assertEquals("alpha", q.getStringProperty("foo"));

		properties = new HashMap<String, Object>();
		properties.put("foo", "bravo");
		q = qm.updateQueue("/foo/2/", properties);
		LOG.info(JsonUtils.mapToFormattedJsonString(q));

		properties = new HashMap<String, Object>();
		properties.put("foo", "charlie");
		q = qm.updateQueue("/foo/3/", properties);
		LOG.info(JsonUtils.mapToFormattedJsonString(q));

		qm.subscribeToQueue("/pubtest/", "/foo/1/");
		qm.subscribeToQueue("/pubtest/", "/foo/2/");
		qm.subscribeToQueue("/pubtest/", "/foo/3/");

		QueueSet results = qm.searchSubscribers("/pubtest/",
				Query.findForProperty("foo", "bravo"));
		LOG.info(JsonUtils.mapToFormattedJsonString(results));
		assertEquals(1, results.size());

		properties = new HashMap<String, Object>();
		properties.put("foo", "delta");
		q = qm.updateQueue("/foo/2/", properties);
		LOG.info(JsonUtils.mapToFormattedJsonString(q));

		results = qm.searchSubscribers("/pubtest/",
				Query.findForProperty("foo", "bravo"));
		LOG.info(JsonUtils.mapToFormattedJsonString(results));
		assertEquals(0, results.size());

		results = qm.searchSubscribers("/pubtest/",
				Query.findForProperty("foo", "delta"));
		LOG.info(JsonUtils.mapToFormattedJsonString(results));
		assertEquals(1, results.size());

		qm.unsubscribeFromQueue("/pubtest/", "/foo/2/");

		results = qm.searchSubscribers("/pubtest/",
				Query.findForProperty("foo", "delta"));
		LOG.info(JsonUtils.mapToFormattedJsonString(results));
		assertEquals(0, results.size());
	}

	@Test
	public void testConsumer() throws Exception {

		UUID applicationId = setup.createApplication("testOrganization","testConsumer");
		assertNotNull(applicationId);

		EntityManager em = getEntityManagerFactory().getEntityManager(
				applicationId);
		assertNotNull(em);

		LOG.info("Creating messages");

		QueueManager qm = getQueueManagerFactory()
				.getQueueManager(applicationId);
		Message message;

		for (int i = 0; i < 10; i++) {
			message = new Message();
			message.setStringProperty("foo", "bar" + i);

			LOG.info("Posting message #" + i + " to queue /foo/bar: "
                    + message.getUuid());

			qm.postToQueue("/foo/bar", message);
		}

		for (int i = 0; i < 11; i++) {
			QueueResults messages = qm.getFromQueue("/foo/bar",
					new QueueQuery().withConsumer("consumer1"));
			LOG.info(JsonUtils.mapToFormattedJsonString(messages));
			if (i < 10) {
				assertEquals(1, messages.size());
				assertEquals("bar" + i, messages.getMessages().get(0)
						.getStringProperty("foo"));
			} else {
				assertEquals(0, messages.size());
			}
		}

		for (int i = 0; i < 11; i++) {
			QueueResults messages = qm.getFromQueue("/foo/bar",
					new QueueQuery().withConsumer("consumer2"));
			LOG.info(JsonUtils.mapToFormattedJsonString(messages));
			if (i < 10) {
				assertEquals(1, messages.size());
				assertEquals("bar" + i, messages.getMessages().get(0)
						.getStringProperty("foo"));
			} else {
				assertEquals(0, messages.size());
			}
		}
	}
<<<<<<< HEAD


    @Test
    public void testTransactions() throws Exception {

        UUID applicationId = createApplication("testOrganization", "testTransactions");
        assertNotNull(applicationId);

        EntityManager em = getEntityManagerFactory().getEntityManager(applicationId);
        assertNotNull(em);

        LOG.info("Creating messages");

        QueueManager qm = geQueueManagerFactory().getQueueManager(applicationId);

        String queuePath = "/foo/bar";

        Message message = new Message();
        message.setStringProperty("foo", "bar");

        LOG.info("Posting message # to queue /foo/bar: " + message.getUuid());

        assertFalse(qm.hasMessagesInQueue(queuePath, null));

        qm.postToQueue(queuePath, message);
        assertTrue(qm.hasMessagesInQueue(queuePath, null));

        QueueQuery qq = new QueueQuery();
        qq.setTimeout(100);
        qq.setLimit(1);
        QueueResults qr = qm.getFromQueue(queuePath, qq);

        assertFalse(qm.hasMessagesInQueue(queuePath, null));
        assertTrue(qm.hasOutstandingTransactions(queuePath, null));
        assertTrue(qm.hasPendingReads(queuePath, null));

        qm.deleteTransaction(queuePath, qr.getMessages().get(0).getTransaction(), qq);

        assertFalse(qm.hasMessagesInQueue(queuePath, null));
        assertFalse(qm.hasOutstandingTransactions(queuePath, null));
        assertFalse(qm.hasPendingReads(queuePath, null));
    }
=======
>>>>>>> 736a6baf
}<|MERGE_RESOLUTION|>--- conflicted
+++ resolved
@@ -34,10 +34,6 @@
 public class MessagesIT extends AbstractCoreIT
 {
 	private static final Logger LOG = LoggerFactory.getLogger( MessagesIT.class );
-<<<<<<< HEAD
-=======
-
->>>>>>> 736a6baf
 
 	public MessagesIT() {
 		super();
@@ -235,13 +231,12 @@
 			}
 		}
 	}
-<<<<<<< HEAD
 
 
     @Test
     public void testTransactions() throws Exception {
 
-        UUID applicationId = createApplication("testOrganization", "testTransactions");
+        UUID applicationId = setup.createApplication("testOrganization", "testTransactions");
         assertNotNull(applicationId);
 
         EntityManager em = getEntityManagerFactory().getEntityManager(applicationId);
@@ -249,7 +244,7 @@
 
         LOG.info("Creating messages");
 
-        QueueManager qm = geQueueManagerFactory().getQueueManager(applicationId);
+        QueueManager qm = getQueueManagerFactory().getQueueManager(applicationId);
 
         String queuePath = "/foo/bar";
 
@@ -278,6 +273,4 @@
         assertFalse(qm.hasOutstandingTransactions(queuePath, null));
         assertFalse(qm.hasPendingReads(queuePath, null));
     }
-=======
->>>>>>> 736a6baf
 }