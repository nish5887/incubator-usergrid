--- conflicted
+++ resolved
@@ -189,10 +189,6 @@
 
     <bean id="metricsFactory" class="org.apache.usergrid.metrics.MetricsFactory" scope="singleton"/>
 
-<<<<<<< HEAD
-    <!-- scan all job classes -->
-=======
->>>>>>> 479969f7
     <context:component-scan base-package="org.apache.usergrid.batch.job" />
     <context:annotation-config />
 
