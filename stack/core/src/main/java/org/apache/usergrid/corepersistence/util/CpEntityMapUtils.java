--- conflicted
+++ resolved
@@ -89,11 +89,6 @@
         return fromMap( null, map, entityType, topLevel );
     }
 
-<<<<<<< HEAD
-=======
-
-
->>>>>>> 302612c4
     public static Entity fromMap(
             Entity entity, Map<String, Object> map, String entityType, boolean topLevel ) {
 
@@ -234,23 +229,12 @@
             return new ArrayField<Entity>( fieldName, processListForField( list, entityType ));
 
         } else if ( sample instanceof List ) {
-<<<<<<< HEAD
             return new ArrayField<List>( fieldName, processListForField( list, entityType ));
-
         } else if ( sample instanceof String ) {
             return new ArrayField<String>( fieldName, (List<String>)list );
 
         } else if ( sample instanceof Boolean ) {
             return new ArrayField<Boolean>( fieldName, (List<Boolean>)list );
-=======
-            return new ListField<List>( fieldName, processListForField( list, entityType ));
-
-        } else if ( sample instanceof String ) {
-            return new ListField<String>( fieldName, (List<String>)list );
-
-        } else if ( sample instanceof Boolean ) {
-            return new ListField<Boolean>( fieldName, (List<Boolean>)list );
->>>>>>> 302612c4
 
         } else if ( sample instanceof Integer ) {
             return new ArrayField<Integer>( fieldName, (List<Integer>)list );
