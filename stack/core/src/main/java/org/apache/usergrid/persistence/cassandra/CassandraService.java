--- conflicted
+++ resolved
@@ -43,6 +43,12 @@
 
 import me.prettyprint.cassandra.connection.HConnectionManager;
 import me.prettyprint.cassandra.model.ConfigurableConsistencyLevel;
+import me.prettyprint.cassandra.serializers.ByteBufferSerializer;
+import me.prettyprint.cassandra.serializers.BytesArraySerializer;
+import me.prettyprint.cassandra.serializers.DynamicCompositeSerializer;
+import me.prettyprint.cassandra.serializers.LongSerializer;
+import me.prettyprint.cassandra.serializers.StringSerializer;
+import me.prettyprint.cassandra.serializers.UUIDSerializer;
 import me.prettyprint.cassandra.service.CassandraHostConfigurator;
 import me.prettyprint.cassandra.service.ThriftKsDef;
 import me.prettyprint.hector.api.Cluster;
@@ -84,7 +90,6 @@
 import static org.apache.usergrid.utils.JsonUtils.mapToFormattedJsonString;
 import static org.apache.usergrid.utils.MapUtils.asMap;
 import static org.apache.usergrid.utils.MapUtils.filter;
-import static org.apache.usergrid.persistence.cassandra.Serializers.*;
 
 
 public class CassandraService {
@@ -130,6 +135,12 @@
 
     private Map<String, String> accessMap;
 
+    public static final StringSerializer se = new StringSerializer();
+    public static final ByteBufferSerializer be = new ByteBufferSerializer();
+    public static final UUIDSerializer ue = new UUIDSerializer();
+    public static final BytesArraySerializer bae = new BytesArraySerializer();
+    public static final DynamicCompositeSerializer dce = new DynamicCompositeSerializer();
+    public static final LongSerializer le = new LongSerializer();
 
     public static final UUID NULL_ID = new UUID( 0, 0 );
 
@@ -400,7 +411,7 @@
     /**
      * Gets the columns.
      *
-     * @param ko the keyspace
+     * @param keyspace the keyspace
      * @param columnFamily the column family
      * @param key the key
      *
@@ -456,7 +467,7 @@
     /**
      * Gets the columns.
      *
-     * @param ko the keyspace
+     * @param keyspace the keyspace
      * @param columnFamily the column family
      * @param key the key
      * @param start the start
@@ -578,7 +589,7 @@
     /**
      * Gets the columns.
      *
-     * @param ko the keyspace
+     * @param keyspace the keyspace
      * @param columnFamily the column family
      * @param keys the keys
      *
@@ -617,7 +628,7 @@
     /**
      * Gets the columns.
      *
-     * @param ko the keyspace
+     * @param keyspace the keyspace
      * @param columnFamily the column family
      * @param key the key
      * @param columnNames the column names
@@ -662,7 +673,7 @@
     /**
      * Gets the columns.
      *
-     * @param ko the keyspace
+     * @param keyspace the keyspace
      * @param columnFamily the column family
      * @param keys the keys
      * @param columnNames the column names
@@ -705,7 +716,7 @@
     /**
      * Gets the column.
      *
-     * @param ko the keyspace
+     * @param keyspace the keyspace
      * @param columnFamily the column family
      * @param key the key
      * @param column the column
@@ -821,7 +832,7 @@
     /**
      * Sets the columns.
      *
-     * @param ko the keyspace
+     * @param keyspace the keyspace
      * @param columnFamily the column family
      * @param key the key
      * @param map the map
@@ -881,14 +892,14 @@
      * @return a timestamp
      */
     public long createTimestamp() {
-        return CassandraHostConfigurator.getClockResolution().createClock();
+        return chc.getClockResolution().createClock();
     }
 
 
     /**
      * Delete column.
      *
-     * @param ko the keyspace
+     * @param keyspace the keyspace
      * @param columnFamily the column family
      * @param key the key
      * @param column the column
@@ -909,7 +920,7 @@
     /**
      * Gets the row keys.
      *
-     * @param ko the keyspace
+     * @param keyspace the keyspace
      * @param columnFamily the column family
      *
      * @return set of keys
@@ -947,7 +958,7 @@
     /**
      * Gets the row keys as uui ds.
      *
-     * @param ko the keyspace
+     * @param keyspace the keyspace
      * @param columnFamily the column family
      *
      * @return list of row key UUIDs
@@ -979,7 +990,7 @@
     /**
      * Delete row.
      *
-     * @param ko the keyspace
+     * @param keyspace the keyspace
      * @param columnFamily the column family
      * @param key the key
      *
@@ -995,29 +1006,6 @@
     }
 
 
-<<<<<<< HEAD
-    /**
-     * Delete row.
-     *
-     * @param ko the keyspace
-     * @param columnFamily the column family
-     * @param key the key
-     * @param timestamp the timestamp
-     *
-     * @throws Exception the exception
-     */
-    public void deleteRow( Keyspace ko, final Object columnFamily, final Object key, final long timestamp )
-            throws Exception {
-
-        if ( db_logger.isDebugEnabled() ) {
-            db_logger.debug( "deleteRow cf=" + columnFamily + " key=" + key + " timestamp=" + timestamp );
-        }
-
-        createMutator( ko, be ).addDeletion( bytebuffer( key ), columnFamily.toString(), timestamp ).execute();
-    }
-
-=======
->>>>>>> bfedb3ec
 
     /**
      * Gets the id list.
@@ -1059,49 +1047,6 @@
     }
 
 
-<<<<<<< HEAD
-    public int countColumns( Keyspace ko, Object columnFamily, Object key ) throws Exception {
-
-
-        CountQuery<ByteBuffer, ByteBuffer> cq = HFactory.createCountQuery( ko, be, be );
-        cq.setColumnFamily( columnFamily.toString() );
-        cq.setKey( bytebuffer( key ) );
-        cq.setRange( ByteBuffer.allocate( 0 ), ByteBuffer.allocate( 0 ), 100000000 );
-        QueryResult<Integer> r = cq.execute();
-        if ( r == null ) {
-            return 0;
-        }
-        return r.get();
-    }
-
-
-    /**
-     * Sets the id list.
-     *
-     * @param ko the keyspace
-     * @param targetId the target id
-     * @param keyPrefix the key prefix
-     * @param keySuffix the key suffix
-     * @param keyIds the key ids
-     *
-     * @throws Exception the exception
-     */
-    public void setIdList( Keyspace ko, UUID targetId, String keyPrefix, String keySuffix, List<UUID> keyIds )
-            throws Exception {
-        long timestamp = createTimestamp();
-        Mutator<ByteBuffer> batch = createMutator( ko, be );
-        batch = buildSetIdListMutator( batch, targetId, ENTITY_ID_SETS.toString(), keyPrefix, keySuffix, keyIds,
-                timestamp );
-        batchExecute( batch, CassandraService.RETRY_COUNT );
-    }
-
-
-    boolean clusterUp = false;
-
-
-    public void startClusterHealthCheck() {
-=======
->>>>>>> bfedb3ec
 
     
     public void destroy() throws Exception {
