package org.apache.usergrid.corepersistence.util;
/*
 * Licensed to the Apache Software Foundation (ASF) under one
 * or more contributor license agreements.  See the NOTICE file
 * distributed with this work for additional information
 * regarding copyright ownership.  The ASF licenses this file
 * to you under the Apache License, Version 2.0 (the
 * "License"); you may not use this file except in compliance
 * with the License.  You may obtain a copy of the License at
 *
 *    http://www.apache.org/licenses/LICENSE-2.0
 *
 * Unless required by applicable law or agreed to in writing,
 * software distributed under the License is distributed on an
 * "AS IS" BASIS, WITHOUT WARRANTIES OR CONDITIONS OF ANY
 * KIND, either express or implied.  See the License for the
 * specific language governing permissions and limitations
 * under the License.
 */


import java.util.UUID;

import com.google.common.base.Optional;
import com.google.common.base.Preconditions;
import org.apache.usergrid.persistence.core.scope.ApplicationScope;
import org.apache.usergrid.persistence.core.scope.ApplicationScopeImpl;
import org.apache.usergrid.persistence.entities.Application;
import org.apache.usergrid.persistence.graph.Edge;
import org.apache.usergrid.persistence.graph.SearchByEdge;
import org.apache.usergrid.persistence.graph.SearchByEdgeType;
import org.apache.usergrid.persistence.graph.impl.SimpleEdge;
import org.apache.usergrid.persistence.graph.impl.SimpleSearchByEdge;
import org.apache.usergrid.persistence.index.IndexEdge;
import org.apache.usergrid.persistence.index.SearchEdge;
import org.apache.usergrid.persistence.index.impl.IndexEdgeImpl;
import org.apache.usergrid.persistence.index.impl.SearchEdgeImpl;
import org.apache.usergrid.persistence.map.MapScope;
import org.apache.usergrid.persistence.map.impl.MapScopeImpl;
import org.apache.usergrid.persistence.model.entity.Id;
import org.apache.usergrid.persistence.model.entity.SimpleId;
import org.apache.usergrid.persistence.model.util.UUIDGenerator;
import org.apache.usergrid.utils.UUIDUtils;


/**
 * Utilises for constructing standard naming conventions for collections and connections
 */
public class CpNamingUtils {

    /** Edge types for collection suffix */
    public static final String EDGE_COLL_SUFFIX = "zzzcollzzz";

    /** Edge types for connection suffix */
    public static final String EDGE_CONN_SUFFIX = "zzzconnzzz";

    /** App where we store management info */
    public static final UUID MANAGEMENT_APPLICATION_ID = UUID.fromString( "b6768a08-b5d5-11e3-a495-11ddb1de66c8" );

    /** Old and deprecated SYSTEM_APP */
    public static final UUID SYSTEM_APP_ID = UUID.fromString( "b6768a08-b5d5-11e3-a495-10ddb1de66c3" );

    /**
     * Information about applications is stored in the management app using these types
     */
    public static final String APPLICATION_INFO = "application_info";
    public static final String APPLICATION_INFOS = "application_infos";

    public static final String DELETED_APPLICATION_INFO = "deleted_application_info";
    public static final String DELETED_APPLICATION_INFOS = "deleted_application_infos";

    /**
     * The name of the map that holds our entity id->type mapping
     */
    public static String TYPES_BY_UUID_MAP = "zzz_typesbyuuid_zzz";


    /**
     * Generate a standard edge name for our graph using the connection name. To be used only for searching.  DO NOT use
     * for creation.  Use the createConnectionEdge instead.
     *
     * @param connectionType The type of connection made
     */
    public static String getEdgeTypeFromConnectionType( String connectionType ) {
        return ( EDGE_CONN_SUFFIX + "|" + connectionType ).toLowerCase();
    }


    /**
     * Generate a standard edges from for a collection
     *
     * To be used only for searching DO NOT use for creation. Use the createCollectionEdge instead.
     */
    public static String getEdgeTypeFromCollectionName( String collectionName ) {
        return ( EDGE_COLL_SUFFIX + "|" + collectionName ).toLowerCase();
    }


    /**
     * Get the index scope for the edge from the source to the target.  The entity being indexed
     * is the target node
     */
    public static IndexEdge generateScopeFromSource( final Edge edge ) {
        return new IndexEdgeImpl( edge.getSourceNode(), edge.getType(), SearchEdge.NodeType.TARGET,
            edge.getTimestamp() );
    }


    /**
     * Get the index scope for the edge from the source.  The entity being indexed is the source node
     */
    public static IndexEdge generateScopeFromTarget( final Edge edge ) {
        return new IndexEdgeImpl( edge.getTargetNode(), edge.getType(), SearchEdge.NodeType.SOURCE,
            edge.getTimestamp() );
    }


    /**
     * Create the search edge from the source.  The nodes being searched are Target nodes on the edges
     */
    public static SearchEdge createSearchEdgeFromSource( final Edge edge ) {
        return new SearchEdgeImpl( edge.getSourceNode(), edge.getType(), SearchEdge.NodeType.TARGET );
    }


    /**
     * Create the search edge from the target.  The nodes being searched are source nodes on the edges
     */
    public static SearchEdge createSearchEdgeFromTarget( final Edge edge ) {
        return new SearchEdgeImpl( edge.getTargetNode(), edge.getType(), SearchEdge.NodeType.SOURCE );
    }


    /**
     * TODO move sourceId to ApplicationScope
     */
    public static Edge createCollectionEdge( final Id sourceId, final String collectionName, final Id entityId ) {
        final String edgeType = CpNamingUtils.getEdgeTypeFromCollectionName( collectionName );

        final UUID entityIdUUID = entityId.getUuid();

        //if they don't use a time based uuid (such as in devices) we need to create a timestamp from "now" since
        // this is when the entity
        //will be added to the collection
        final UUID timeStampUuid = UUIDUtils.isTimeBased( entityIdUUID ) ? entityIdUUID : UUIDGenerator.newTimeUUID();

        long uuidTimestamp = UUIDUtils.getUUIDLong( timeStampUuid );

        // create graph edge connection from head entity to member entity
        return new SimpleEdge( sourceId, edgeType, entityId, uuidTimestamp );
    }


    /**
     * Create a connection searchEdge
     */
    public static SearchEdge createCollectionSearchEdge( final Id sourceId, final String connectionType ) {
        return new SearchEdgeImpl( sourceId, getEdgeTypeFromCollectionName( connectionType ),
            SearchEdge.NodeType.TARGET );
    }


    /**
     * Create a new connection edge from the source node with the given connection type and target id
     */
    public static Edge createConnectionEdge( final Id sourceEntityId, final String connectionType,
                                             final Id targetEntityId ) {
        final String edgeType = getEdgeTypeFromConnectionType( connectionType );

        // create graph edge connection from head entity to member entity
<<<<<<< HEAD
        return new SimpleEdge( sourceEntityId, edgeType, targetEntityId, UUIDGenerator.newTimeUUID().timestamp() );
=======
        return new SimpleEdge( sourceEntityId, edgeType, targetEntityId, UUIDUtils.newTimeUUID().timestamp() );
>>>>>>> b0685253
    }


    /**
     * When marking nodes for deletion we must use the same unit of measure as the edge timestamps
     * @return
     */
    public static long createGraphOperationTimestamp(){
        return UUIDUtils.newTimeUUID().timestamp();
    }

    /**
     * Create a connection searchEdge
     *
     * @param sourceId The source id in the connection
     * @param connectionType The type of the connection to create a search for
     */
    public static SearchEdge createConnectionSearchEdge( final Id sourceId, final String connectionType ) {
        return new SearchEdgeImpl( sourceId, getEdgeTypeFromConnectionType( connectionType ),
            SearchEdge.NodeType.TARGET );
    }


    /**
     * search for all versions of a connection between 2 entities in teh graph
     *
     * @param sourceId The source id of the edge
     * @param connectionType The connection type used in the edge
     * @param targetId The target id
     *
     * @return A search by edge command to search the graph
     */
    public static SearchByEdge createConnectionSearchByEdge( final Id sourceId, final String connectionType,
                                                             final Id targetId ) {

        final String edgeType = getEdgeTypeFromConnectionType( connectionType );

        return new SimpleSearchByEdge( sourceId, edgeType, targetId, Long.MAX_VALUE, SearchByEdgeType.Order.DESCENDING,
            Optional.absent() );
    }


    /**
     * Get the application scope from the given uuid
     *
     * @param applicationId The applicationId
     */
    public static ApplicationScope getApplicationScope( UUID applicationId ) {

        // We can always generate a scope, it doesn't matter if  the application exists yet or not.
        return new ApplicationScopeImpl( generateApplicationId( applicationId ) );
    }


    /**
     * Generate an applicationId from the given UUID
     *
     * @param applicationId the applicationId
     */
    public static Id generateApplicationId( UUID applicationId ) {
        return new SimpleId( applicationId, Application.ENTITY_TYPE );
    }


    /**
     * Generate an application scope for the management application
     */
    public static Id getManagementApplicationId() {
        return generateApplicationId( MANAGEMENT_APPLICATION_ID );
    }


    /**
     * Get the map scope for the applicationId to store entity uuid to type mapping
     */
    public static MapScope getEntityTypeMapScope( final Id applicationId ) {
        return new MapScopeImpl( applicationId, CpNamingUtils.TYPES_BY_UUID_MAP );
    }


    /**
     * Generate either the collection name or connection name from the edgeName
     */
    public static String getNameFromEdgeType( final String edgeName ) {


        if ( isCollectionEdgeType( edgeName ) ) {
            return getCollectionName( edgeName ) ;
        }

        return getConnectionType( edgeName ) ;
    }


    private static boolean isCollectionEdgeType( String type ) {
        return type.startsWith( EDGE_COLL_SUFFIX );
    }


    private static String getConnectionType( String edgeType ) {
        String[] parts = edgeType.split( "\\|" );
        return parts[1];
    }


    private static String getCollectionName( String edgeType ) {
        String[] parts = edgeType.split( "\\|" );
        return parts[1];
    }


    public static boolean isApplication(Id id) {
        Preconditions.checkNotNull(id);
        return id.getType().equals("application");
    }
}<|MERGE_RESOLUTION|>--- conflicted
+++ resolved
@@ -168,11 +168,7 @@
         final String edgeType = getEdgeTypeFromConnectionType( connectionType );
 
         // create graph edge connection from head entity to member entity
-<<<<<<< HEAD
         return new SimpleEdge( sourceEntityId, edgeType, targetEntityId, UUIDGenerator.newTimeUUID().timestamp() );
-=======
-        return new SimpleEdge( sourceEntityId, edgeType, targetEntityId, UUIDUtils.newTimeUUID().timestamp() );
->>>>>>> b0685253
     }
 
 
