/*
 * Copyright 2014 The Apache Software Foundation.
 *
 * Licensed under the Apache License, Version 2.0 (the "License");
 * you may not use this file except in compliance with the License.
 * You may obtain a copy of the License at
 *
 *      http://www.apache.org/licenses/LICENSE-2.0
 *
 * Unless required by applicable law or agreed to in writing, software
 * distributed under the License is distributed on an "AS IS" BASIS,
 * WITHOUT WARRANTIES OR CONDITIONS OF ANY KIND, either express or implied.
 * See the License for the specific language governing permissions and
 * limitations under the License.
 */
package org.apache.usergrid.corepersistence;


import java.util.Stack;

import org.slf4j.Logger;
import org.slf4j.LoggerFactory;

import org.apache.usergrid.corepersistence.util.CpNamingUtils;
import org.apache.usergrid.persistence.Entity;
import org.apache.usergrid.persistence.EntityRef;
import org.apache.usergrid.persistence.SimpleEntityRef;
import org.apache.usergrid.persistence.core.scope.ApplicationScope;
import org.apache.usergrid.persistence.graph.Edge;
import org.apache.usergrid.persistence.graph.GraphManager;
import org.apache.usergrid.persistence.graph.SearchByEdgeType;
import org.apache.usergrid.persistence.graph.impl.SimpleSearchByEdgeType;
import org.apache.usergrid.persistence.graph.impl.SimpleSearchEdgeType;
import org.apache.usergrid.persistence.model.entity.Id;
import org.apache.usergrid.persistence.model.entity.SimpleId;

import rx.Observable;
import rx.functions.Action1;
import rx.functions.Func1;

import static org.apache.usergrid.persistence.Schema.TYPE_APPLICATION;


/**
 * Takes a visitor to all collections and entities.
 */
public class CpWalker {

    private static final Logger logger = LoggerFactory.getLogger( CpWalker.class );

    private final long writeDelayMs;


    /**
     * Wait the set amount of time between successive writes.
     * @param writeDelayMs
     */
    public CpWalker(final long writeDelayMs){
         this.writeDelayMs = writeDelayMs;
    }


    public void walkCollections( final CpEntityManager em, final EntityRef start, final CpVisitor visitor )
            throws Exception {

        doWalkCollections( em, new SimpleId( start.getUuid(), start.getType() ), visitor );
    }


    private void doWalkCollections( final CpEntityManager em, final Id applicationId, final CpVisitor visitor ) {

        final ApplicationScope applicationScope = em.getApplicationScope();

        final GraphManager gm = em.getManagerCache().getGraphManager( applicationScope );

        logger.debug( "Loading edges types from {}:{}\n   scope {}:{}", new Object[] {
                applicationId.getType(), applicationId.getUuid(), applicationScope.getApplication().getType(),
                        applicationScope.getApplication().getUuid()
                } );

        //only search edge types that start with collections

        Observable<String> edgeTypes = gm.getEdgeTypesFromSource(
                       new SimpleSearchEdgeType( applicationId, CpNamingUtils.EDGE_COLL_SUFFIX, null ) );

        edgeTypes.flatMap( new Func1<String, Observable<Edge>>() {
            @Override
            public Observable<Edge> call( final String edgeType ) {

                logger.debug( "Loading edges of edgeType {} from {}:{}\n   scope {}:{}", new Object[] {
                        edgeType, applicationId.getType(), applicationId.getUuid(), applicationScope.getApplication().getType(),
                        applicationScope.getApplication().getUuid()
                } );

<<<<<<< HEAD
                Observable<Edge> edges = gm.loadEdgesFromSource( new SimpleSearchByEdgeType( 
                        fromEntityId, edgeType, Long.MAX_VALUE, 
                        SearchByEdgeType.Order.DESCENDING, null ));

                edges.forEach( new Action1<Edge>() {

                    @Override
                    public void call( Edge edge ) {

                        EntityRef sourceEntityRef = new SimpleEntityRef( 
                            edge.getSourceNode().getType(), edge.getSourceNode().getUuid());
                        Entity sourceEntity;
                        try {
                            sourceEntity = em.get( sourceEntityRef );
                            sourceEntity.getUuid();

                        } catch (Exception ex) {
                            logger.error( "Error getting sourceEntity {}:{}, skipping this edge", 
                                    sourceEntityRef.getType(), sourceEntityRef.getUuid());
                            logger.error( "Exception", ex);
                            return;
                        }

                        EntityRef targetEntityRef = new SimpleEntityRef( 
                            edge.getTargetNode().getType(), edge.getTargetNode().getUuid());
                        Entity targetEntity;
                        try {
                            targetEntity = em.get( targetEntityRef );
                            targetEntity.getUuid();

                        } catch (Exception ex) {
                            logger.error( "Error getting targetEntity {}:{}, skipping this edge", 
                                targetEntityRef.getType(), targetEntityRef.getUuid());
                            logger.error( "Exception", ex);
                            return;
                        }
                            
                        if ( CpNamingUtils.isCollectionEdgeType( edge.getType() )) {

                            String collName = CpNamingUtils.getCollectionName( edgeType );

                            visitor.visitCollectionEntry( 
                                    em, collName, sourceEntity, targetEntity );

                        } else {
=======
                return gm.loadEdgesFromSource( new SimpleSearchByEdgeType( applicationId, edgeType, Long.MAX_VALUE,
                                SearchByEdgeType.Order.DESCENDING, null ) );
            }
        } ).doOnNext( new Action1<Edge>() {

            @Override
            public void call( Edge edge ) {

                logger.info( "Re-indexing edge {}", edge );

                EntityRef targetNodeEntityRef =
                        new SimpleEntityRef( edge.getTargetNode().getType(), edge.getTargetNode().getUuid() );
>>>>>>> 2cdcf624

                Entity entity;
                try {
                    entity = em.get( targetNodeEntityRef );
                }
                catch ( Exception ex ) {
                    logger.error( "Error getting sourceEntity {}:{}, continuing", targetNodeEntityRef.getType(),
                            targetNodeEntityRef.getUuid() );
                    return;
                }


<<<<<<< HEAD
                        }
                    }
=======
                String collName = CpNamingUtils.getCollectionName( edge.getType() );
>>>>>>> 2cdcf624

                visitor.visitCollectionEntry( em, collName, entity );

                try {
                    Thread.sleep( writeDelayMs );
                }
                catch ( InterruptedException e ) {
                    throw new RuntimeException( "Unable to wait" );
                }
            }
        } ).toBlocking().lastOrDefault( null ); // end foreach on edges
    }
}<|MERGE_RESOLUTION|>--- conflicted
+++ resolved
@@ -92,53 +92,6 @@
                         applicationScope.getApplication().getUuid()
                 } );
 
-<<<<<<< HEAD
-                Observable<Edge> edges = gm.loadEdgesFromSource( new SimpleSearchByEdgeType( 
-                        fromEntityId, edgeType, Long.MAX_VALUE, 
-                        SearchByEdgeType.Order.DESCENDING, null ));
-
-                edges.forEach( new Action1<Edge>() {
-
-                    @Override
-                    public void call( Edge edge ) {
-
-                        EntityRef sourceEntityRef = new SimpleEntityRef( 
-                            edge.getSourceNode().getType(), edge.getSourceNode().getUuid());
-                        Entity sourceEntity;
-                        try {
-                            sourceEntity = em.get( sourceEntityRef );
-                            sourceEntity.getUuid();
-
-                        } catch (Exception ex) {
-                            logger.error( "Error getting sourceEntity {}:{}, skipping this edge", 
-                                    sourceEntityRef.getType(), sourceEntityRef.getUuid());
-                            logger.error( "Exception", ex);
-                            return;
-                        }
-
-                        EntityRef targetEntityRef = new SimpleEntityRef( 
-                            edge.getTargetNode().getType(), edge.getTargetNode().getUuid());
-                        Entity targetEntity;
-                        try {
-                            targetEntity = em.get( targetEntityRef );
-                            targetEntity.getUuid();
-
-                        } catch (Exception ex) {
-                            logger.error( "Error getting targetEntity {}:{}, skipping this edge", 
-                                targetEntityRef.getType(), targetEntityRef.getUuid());
-                            logger.error( "Exception", ex);
-                            return;
-                        }
-                            
-                        if ( CpNamingUtils.isCollectionEdgeType( edge.getType() )) {
-
-                            String collName = CpNamingUtils.getCollectionName( edgeType );
-
-                            visitor.visitCollectionEntry( 
-                                    em, collName, sourceEntity, targetEntity );
-
-                        } else {
-=======
                 return gm.loadEdgesFromSource( new SimpleSearchByEdgeType( applicationId, edgeType, Long.MAX_VALUE,
                                 SearchByEdgeType.Order.DESCENDING, null ) );
             }
@@ -151,7 +104,6 @@
 
                 EntityRef targetNodeEntityRef =
                         new SimpleEntityRef( edge.getTargetNode().getType(), edge.getTargetNode().getUuid() );
->>>>>>> 2cdcf624
 
                 Entity entity;
                 try {
@@ -164,12 +116,7 @@
                 }
 
 
-<<<<<<< HEAD
-                        }
-                    }
-=======
                 String collName = CpNamingUtils.getCollectionName( edge.getType() );
->>>>>>> 2cdcf624
 
                 visitor.visitCollectionEntry( em, collName, entity );
 
