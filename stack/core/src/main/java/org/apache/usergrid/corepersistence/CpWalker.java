/*
 * Copyright 2014 The Apache Software Foundation.
 *
 * Licensed under the Apache License, Version 2.0 (the "License");
 * you may not use this file except in compliance with the License.
 * You may obtain a copy of the License at
 *
 *      http://www.apache.org/licenses/LICENSE-2.0
 *
 * Unless required by applicable law or agreed to in writing, software
 * distributed under the License is distributed on an "AS IS" BASIS,
 * WITHOUT WARRANTIES OR CONDITIONS OF ANY KIND, either express or implied.
 * See the License for the specific language governing permissions and
 * limitations under the License.
 */
package org.apache.usergrid.corepersistence;

import org.slf4j.Logger;
import org.slf4j.LoggerFactory;

import org.apache.usergrid.corepersistence.util.CpNamingUtils;
import org.apache.usergrid.persistence.Entity;
import org.apache.usergrid.persistence.EntityRef;
import org.apache.usergrid.persistence.SimpleEntityRef;
import org.apache.usergrid.persistence.core.scope.ApplicationScope;
import org.apache.usergrid.persistence.graph.Edge;
import org.apache.usergrid.persistence.graph.GraphManager;
import org.apache.usergrid.persistence.graph.SearchByEdgeType;
import org.apache.usergrid.persistence.graph.impl.SimpleSearchByEdgeType;
import org.apache.usergrid.persistence.graph.impl.SimpleSearchEdgeType;
import org.apache.usergrid.persistence.model.entity.Id;
import org.apache.usergrid.persistence.model.entity.SimpleId;

import com.google.common.base.Optional;

import rx.Observable;
import rx.functions.Action1;
import rx.functions.Func1;
import rx.schedulers.Schedulers;

import static org.apache.usergrid.corepersistence.util.CpNamingUtils.getNameFromEdgeType;


/**
 * Takes a visitor to all collections and entities.
 */
public class CpWalker {

    private static final Logger logger = LoggerFactory.getLogger( CpWalker.class );



    /**
     * Wait the set amount of time between successive writes.
     * @param
     */
    public CpWalker(){

    }


    public void walkCollections(final CpEntityManager em, final EntityRef start,
        String collectionName, boolean reverse, final CpVisitor visitor) throws Exception {

        if(start != null) {
            doWalkCollections(
                em, collectionName, reverse, new SimpleId(start.getUuid(), start.getType()), visitor);
        }
    }


    private void doWalkCollections(
            final CpEntityManager em,
            final String collectionName,
            final boolean reverse,
            final Id applicationId,
            final CpVisitor visitor ) {

        final ApplicationScope applicationScope = em.getApplicationScope();

        final GraphManager gm = em.getManagerCache().getGraphManager( applicationScope );

        logger.debug( "Loading edges types from {}:{}\n   scope {}:{}",
            new Object[] {
                applicationId.getType(),
                applicationId.getUuid(),
                applicationScope.getApplication().getType(),
                applicationScope.getApplication().getUuid()
            } );

        final SearchByEdgeType.Order order;
        if ( reverse ) {
            order = SearchByEdgeType.Order.ASCENDING;
        } else {
            order = SearchByEdgeType.Order.DESCENDING;
        }

        final String edgeType;
        if ( collectionName == null ) {
            // only search edge types that end with collections suffix
            edgeType = CpNamingUtils.EDGE_COLL_SUFFIX;

        } else {
            // only search edges to one collection
            edgeType = CpNamingUtils.getEdgeTypeFromCollectionName( collectionName );
        }

<<<<<<< HEAD
        Observable<String> edgeTypes = gm.getEdgeTypesFromSource(
            new SimpleSearchEdgeType( applicationId, edgeType, null ) );

        edgeTypes.flatMap( new Func1<String, Observable<Edge>>() {
            @Override
            public Observable<Edge> call( final String edgeType ) {

                logger.debug( "Loading edges of type {} from node {}", edgeType, applicationId );

                return gm.loadEdgesFromSource(  new SimpleSearchByEdgeType(
                    applicationId, edgeType, Long.MAX_VALUE, order ,  Optional.<Edge>absent() ) );

            }

        } ).parallel( new Func1<Observable<Edge>, Observable<Edge>>() {

            @Override
            public Observable<Edge> call( final Observable<Edge> edgeObservable ) { // process edges in parallel
                return edgeObservable.doOnNext( new Action1<Edge>() { // visit and update then entity

                    @Override
                    public void call( Edge edge ) {

                        logger.info( "Re-indexing edge {}", edge );

                        EntityRef targetNodeEntityRef = new SimpleEntityRef(
                            edge.getTargetNode().getType(),
                            edge.getTargetNode().getUuid() );

                        Entity entity;
                        try {
                            entity = em.get( targetNodeEntityRef );
                        }
                        catch ( Exception ex ) {
                            logger.error( "Error getting sourceEntity {}:{}, continuing",
                                targetNodeEntityRef.getType(),
                                targetNodeEntityRef.getUuid() );
                            return;
                        }
                        if(entity == null){
                            return;
                        }
                        String collName = CpNamingUtils.getCollectionName( edge.getType() );
                        visitor.visitCollectionEntry( em, collName, entity );
                    }
                } );
            }
        }, Schedulers.io() )
=======
        Observable<Edge> edges = gm.getEdgeTypesFromSource(
                    new SimpleSearchEdgeType( applicationId, edgeType, null ) ).flatMap( emittedEdgeType -> {

            logger.debug( "Loading edges of type {} from node {}", edgeType, applicationId );

            return gm.loadEdgesFromSource(
                new SimpleSearchByEdgeType( applicationId, emittedEdgeType, Long.MAX_VALUE, order, null ) );
        } ).flatMap( edge -> {
            //run each edge through it's own scheduler, up to 100 at a time
            return Observable.just( edge ).doOnNext( edgeValue -> {
                logger.info( "Re-indexing edge {}", edgeValue );

                EntityRef targetNodeEntityRef =
                    new SimpleEntityRef( edgeValue.getTargetNode().getType(), edgeValue.getTargetNode().getUuid() );

                Entity entity;
                try {
                    entity = em.get( targetNodeEntityRef );
                }
                catch ( Exception ex ) {
                    logger.error( "Error getting sourceEntity {}:{}, continuing", targetNodeEntityRef.getType(),
                        targetNodeEntityRef.getUuid() );
                    return;
                }
                if ( entity == null ) {
                    return;
                }
                String collName = getNameFromEdgeType( edgeValue.getType() );
                visitor.visitCollectionEntry( em, collName, entity );
            } ).subscribeOn( Schedulers.io() );
        }, 100 );
>>>>>>> 852c9747

        // wait for it to complete
        edges.toBlocking().lastOrDefault( null ); // end foreach on edges
    }
}<|MERGE_RESOLUTION|>--- conflicted
+++ resolved
@@ -105,63 +105,13 @@
             edgeType = CpNamingUtils.getEdgeTypeFromCollectionName( collectionName );
         }
 
-<<<<<<< HEAD
-        Observable<String> edgeTypes = gm.getEdgeTypesFromSource(
-            new SimpleSearchEdgeType( applicationId, edgeType, null ) );
-
-        edgeTypes.flatMap( new Func1<String, Observable<Edge>>() {
-            @Override
-            public Observable<Edge> call( final String edgeType ) {
-
-                logger.debug( "Loading edges of type {} from node {}", edgeType, applicationId );
-
-                return gm.loadEdgesFromSource(  new SimpleSearchByEdgeType(
-                    applicationId, edgeType, Long.MAX_VALUE, order ,  Optional.<Edge>absent() ) );
-
-            }
-
-        } ).parallel( new Func1<Observable<Edge>, Observable<Edge>>() {
-
-            @Override
-            public Observable<Edge> call( final Observable<Edge> edgeObservable ) { // process edges in parallel
-                return edgeObservable.doOnNext( new Action1<Edge>() { // visit and update then entity
-
-                    @Override
-                    public void call( Edge edge ) {
-
-                        logger.info( "Re-indexing edge {}", edge );
-
-                        EntityRef targetNodeEntityRef = new SimpleEntityRef(
-                            edge.getTargetNode().getType(),
-                            edge.getTargetNode().getUuid() );
-
-                        Entity entity;
-                        try {
-                            entity = em.get( targetNodeEntityRef );
-                        }
-                        catch ( Exception ex ) {
-                            logger.error( "Error getting sourceEntity {}:{}, continuing",
-                                targetNodeEntityRef.getType(),
-                                targetNodeEntityRef.getUuid() );
-                            return;
-                        }
-                        if(entity == null){
-                            return;
-                        }
-                        String collName = CpNamingUtils.getCollectionName( edge.getType() );
-                        visitor.visitCollectionEntry( em, collName, entity );
-                    }
-                } );
-            }
-        }, Schedulers.io() )
-=======
         Observable<Edge> edges = gm.getEdgeTypesFromSource(
                     new SimpleSearchEdgeType( applicationId, edgeType, null ) ).flatMap( emittedEdgeType -> {
 
             logger.debug( "Loading edges of type {} from node {}", edgeType, applicationId );
 
             return gm.loadEdgesFromSource(
-                new SimpleSearchByEdgeType( applicationId, emittedEdgeType, Long.MAX_VALUE, order, null ) );
+                new SimpleSearchByEdgeType( applicationId, emittedEdgeType, Long.MAX_VALUE, order, Optional.absent() ) );
         } ).flatMap( edge -> {
             //run each edge through it's own scheduler, up to 100 at a time
             return Observable.just( edge ).doOnNext( edgeValue -> {
@@ -186,7 +136,6 @@
                 visitor.visitCollectionEntry( em, collName, entity );
             } ).subscribeOn( Schedulers.io() );
         }, 100 );
->>>>>>> 852c9747
 
         // wait for it to complete
         edges.toBlocking().lastOrDefault( null ); // end foreach on edges
