--- conflicted
+++ resolved
@@ -15,41 +15,30 @@
  */
 package org.apache.usergrid.corepersistence;
 
+import com.google.inject.AbstractModule;
+import com.google.inject.Provider;
+import com.google.inject.multibindings.Multibinder;
 
-import org.springframework.context.ApplicationContext;
-
+import org.apache.usergrid.corepersistence.migration.EntityDataMigration;
+import org.apache.usergrid.corepersistence.migration.EntityTypeMappingMigration;
+import org.apache.usergrid.corepersistence.migration.GraphShardVersionMigration;
 import org.apache.usergrid.corepersistence.events.EntityDeletedHandler;
 import org.apache.usergrid.corepersistence.events.EntityVersionCreatedHandler;
 import org.apache.usergrid.corepersistence.events.EntityVersionDeletedHandler;
-import org.apache.usergrid.corepersistence.migration.CoreMigration;
-import org.apache.usergrid.corepersistence.migration.CoreMigrationPlugin;
-import org.apache.usergrid.corepersistence.migration.EntityTypeMappingMigration;
-import org.apache.usergrid.corepersistence.migration.MigrationModuleVersionPlugin;
-import org.apache.usergrid.corepersistence.rx.impl.AllEntitiesInSystemImpl;
-import org.apache.usergrid.corepersistence.rx.impl.AllNodesInGraphImpl;
-import org.apache.usergrid.corepersistence.rx.impl.AllApplicationsObservableImpl;
 import org.apache.usergrid.persistence.EntityManagerFactory;
 import org.apache.usergrid.persistence.collection.event.EntityDeleted;
 import org.apache.usergrid.persistence.collection.event.EntityVersionCreated;
 import org.apache.usergrid.persistence.collection.event.EntityVersionDeleted;
 import org.apache.usergrid.persistence.collection.guice.CollectionModule;
-import org.apache.usergrid.persistence.collection.serialization.impl.migration.EntityIdScope;
 import org.apache.usergrid.persistence.core.guice.CommonModule;
 import org.apache.usergrid.persistence.core.migration.data.DataMigration;
-import org.apache.usergrid.persistence.core.migration.data.MigrationDataProvider;
-import org.apache.usergrid.persistence.core.migration.data.MigrationPlugin;
 import org.apache.usergrid.persistence.graph.guice.GraphModule;
-import org.apache.usergrid.persistence.graph.serialization.impl.migration.GraphNode;
 import org.apache.usergrid.persistence.index.guice.IndexModule;
-import org.apache.usergrid.persistence.index.impl.BufferQueue;
-import org.apache.usergrid.persistence.index.impl.BufferQueueSQSImpl;
 import org.apache.usergrid.persistence.map.guice.MapModule;
 import org.apache.usergrid.persistence.queue.guice.QueueModule;
-
-import com.google.inject.AbstractModule;
-import com.google.inject.Provider;
-import com.google.inject.TypeLiteral;
-import com.google.inject.multibindings.Multibinder;
+import org.slf4j.Logger;
+import org.slf4j.LoggerFactory;
+import org.springframework.context.ApplicationContext;
 
 
 /**
@@ -78,7 +67,6 @@
         bind(EntityManagerFactory.class).toProvider( lazyEntityManagerFactoryProvider );
 
         install( new CommonModule());
-<<<<<<< HEAD
         install( new CollectionModule() {
             /**
              * configure our migration data provider for all entities in the system
@@ -102,18 +90,16 @@
             }
         } );
         install(new IndexModule());
-        install(new MapModule());
-        install(new QueueModule());
-=======
-        install(new CollectionModule());
-        install(new GraphModule());
-        install( new IndexModule() );
-//        install(new MapModule());   TODO, re-enable when index module doesn't depend on queue
-//        install(new QueueModule());
->>>>>>> b53cb07f
+       //        install(new MapModule());   TODO, re-enable when index module doesn't depend on queue
+       //        install(new QueueModule());
 
         bind(ManagerCache.class).to( CpManagerCache.class );
 
+        Multibinder<DataMigration> dataMigrationMultibinder =
+                Multibinder.newSetBinder( binder(), DataMigration.class );
+        dataMigrationMultibinder.addBinding().to( EntityTypeMappingMigration.class );
+        dataMigrationMultibinder.addBinding().to( GraphShardVersionMigration.class );
+        dataMigrationMultibinder.addBinding().to( EntityDataMigration.class );
 
         Multibinder<EntityDeleted> entityBinder =
             Multibinder.newSetBinder(binder(), EntityDeleted.class);
