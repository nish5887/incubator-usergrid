--- conflicted
+++ resolved
@@ -30,13 +30,8 @@
 import org.slf4j.LoggerFactory;
 import org.springframework.util.Assert;
 
-<<<<<<< HEAD
-import org.apache.usergrid.corepersistence.results.CollectionGraphQueryExecutor;
-import org.apache.usergrid.corepersistence.results.ConnectionGraphQueryExecutor;
-=======
 import org.apache.usergrid.corepersistence.index.AsyncIndexService;
 import org.apache.usergrid.corepersistence.results.CollectionResultsLoaderFactoryImpl;
->>>>>>> 852c9747
 import org.apache.usergrid.corepersistence.results.ConnectionResultsLoaderFactoryImpl;
 import org.apache.usergrid.corepersistence.results.ElasticSearchQueryExecutor;
 import org.apache.usergrid.corepersistence.results.QueryExecutor;
@@ -56,30 +51,16 @@
 import org.apache.usergrid.persistence.SimpleEntityRef;
 import org.apache.usergrid.persistence.SimpleRoleRef;
 import org.apache.usergrid.persistence.cassandra.ConnectionRefImpl;
-<<<<<<< HEAD
-import org.apache.usergrid.persistence.cassandra.IndexUpdate;
-import org.apache.usergrid.persistence.cassandra.QueryProcessorImpl;
-import org.apache.usergrid.persistence.cassandra.index.ConnectedIndexScanner;
-import org.apache.usergrid.persistence.cassandra.index.IndexBucketScanner;
-import org.apache.usergrid.persistence.cassandra.index.IndexScanner;
-import org.apache.usergrid.persistence.cassandra.index.NoOpIndexScanner;
-import org.apache.usergrid.persistence.collection.CollectionScope;
 import org.apache.usergrid.persistence.collection.EntityCollectionManager;
 import org.apache.usergrid.persistence.collection.EntityCollectionManagerFactory;
-import org.apache.usergrid.persistence.core.future.BetterFuture;
-=======
->>>>>>> 852c9747
 import org.apache.usergrid.persistence.core.metrics.MetricsFactory;
 import org.apache.usergrid.persistence.core.scope.ApplicationScope;
 import org.apache.usergrid.persistence.entities.Group;
 import org.apache.usergrid.persistence.entities.User;
 import org.apache.usergrid.persistence.graph.Edge;
 import org.apache.usergrid.persistence.graph.GraphManager;
-<<<<<<< HEAD
 import org.apache.usergrid.persistence.graph.GraphManagerFactory;
-=======
 import org.apache.usergrid.persistence.graph.SearchByEdge;
->>>>>>> 852c9747
 import org.apache.usergrid.persistence.graph.SearchByEdgeType;
 import org.apache.usergrid.persistence.graph.impl.SimpleEdge;
 import org.apache.usergrid.persistence.graph.impl.SimpleSearchByEdge;
@@ -129,10 +110,6 @@
 
     private static final Logger logger = LoggerFactory.getLogger( CpRelationManager.class );
 
-<<<<<<< HEAD
-
-=======
->>>>>>> 852c9747
     private ManagerCache managerCache;
     private EntityCollectionManagerFactory entityCollectionManagerFactory;
     private GraphManagerFactory graphManagerFactory;
@@ -153,20 +130,9 @@
     private Timer updateCollectionTimer;
 
 
-    public CpRelationManager( final MetricsFactory metricsFactory, final ManagerCache managerCache, final AsyncIndexService indexService, final EntityManager em, final UUID applicationId, final EntityRef headEntity) {
-
-<<<<<<< HEAD
-    public CpRelationManager init(
-            EntityManager em,
-            UUID applicationId,
-            EntityRef headEntity,
-            IndexBucketLocator indexBucketLocator,
-            MetricsFactory metricsFactory,
-            ManagerCache managerCache,
-            EntityCollectionManagerFactory entityCollectionManagerFactory,
-            GraphManagerFactory graphManagerFactory ) {
-=======
->>>>>>> 852c9747
+    public CpRelationManager( final MetricsFactory metricsFactory, final ManagerCache managerCache, final
+                              EntityCollectionManagerFactory entityCollectionManagerFactory, final GraphManagerFactory graphManagerFactory,  final AsyncIndexService indexService, final EntityManager em, final UUID applicationId, final EntityRef headEntity) {
+
 
         Assert.notNull( em, "Entity manager cannot be null" );
         Assert.notNull( applicationId, "Application Id cannot be null" );
@@ -182,24 +148,12 @@
         this.managerCache = managerCache;
         this.applicationScope = CpNamingUtils.getApplicationScope( applicationId );
 
-        this.metricsFactory = metricsFactory;
-<<<<<<< HEAD
-        this.updateCollectionTimer = metricsFactory
-            .getTimer( CpRelationManager.class, "relation.manager.es.update.collection" );
-        this.createConnectionTimer = metricsFactory
-            .getTimer( CpRelationManager.class, "relation.manager.es.create.connection.timer" );
-        this.cassConnectionDelete = metricsFactory
-            .getTimer( CpRelationManager.class, "relation.manager.cassandra.delete.connection.batch.timer" );
-        this.esDeleteConnectionTimer = metricsFactory.getTimer(CpRelationManager.class, "relation.manager.es.delete.connection.batch.timer" );
-        // load the Core Persistence version of the head entity as well
-        this.headEntityScope = getCollectionScopeNameFromEntityType(
-                applicationScope.getApplication(), headEntity.getType());
         this.entityCollectionManagerFactory = entityCollectionManagerFactory;
         this.graphManagerFactory = graphManagerFactory;
-=======
+
+        this.metricsFactory = metricsFactory;
         this.updateCollectionTimer =
             metricsFactory.getTimer( CpRelationManager.class, "relation.manager.es.update.collection" );
->>>>>>> 852c9747
 
         if ( logger.isDebugEnabled() ) {
             logger.debug( "Loading head entity {}:{} from app {}", new Object[] {
@@ -283,12 +237,7 @@
                   public Observable<Edge> call( final String edgeType ) {
                       return gm.loadEdgesToTarget(
                           new SimpleSearchByEdgeType( cpHeadEntity.getId(), edgeType, Long.MAX_VALUE,
-<<<<<<< HEAD
                               SearchByEdgeType.Order.DESCENDING,  Optional.<Edge>absent() ) );
-
-=======
-                              SearchByEdgeType.Order.DESCENDING, null ) );
->>>>>>> 852c9747
                   }
               } );
 
@@ -313,93 +262,6 @@
     }
 
 
-<<<<<<< HEAD
-    public void updateContainingCollectionAndCollectionIndexes(
-            final org.apache.usergrid.persistence.model.entity.Entity cpEntity ) {
-
-
-        final GraphManager gm = managerCache.getGraphManager( applicationScope );
-
-        Iterator<String> edgeTypesToTarget = gm.getEdgeTypesToTarget( new SimpleSearchEdgeType(
-            cpHeadEntity.getId(), null, null) ).toBlockingObservable().getIterator();
-
-        logger.debug("updateContainingCollectionsAndCollections(): "
-                + "Searched for edges to target {}:{}\n   in scope {}\n   found: {}",
-            new Object[] {
-                cpHeadEntity.getId().getType(),
-                cpHeadEntity.getId().getUuid(),
-                applicationScope.getApplication(),
-                edgeTypesToTarget.hasNext()
-        });
-
-        // loop through all types of edge to target
-
-
-        final EntityIndex ei = managerCache.getEntityIndex( applicationScope );
-
-        final EntityIndexBatch entityIndexBatch = ei.createBatch();
-
-        final int count = gm.getEdgeTypesToTarget(
-            new SimpleSearchEdgeType( cpHeadEntity.getId(), null, null ) )
-
-                // for each edge type, emit all the edges of that type
-                .flatMap( new Func1<String, Observable<Edge>>() {
-                    @Override
-                    public Observable<Edge> call( final String etype ) {
-                        return gm.loadEdgesToTarget( new SimpleSearchByEdgeType(
-                            cpHeadEntity.getId(), etype, Long.MAX_VALUE,
-                            SearchByEdgeType.Order.DESCENDING,  Optional.<Edge>absent() ) );
-                    }
-                } )
-
-                //for each edge we receive index and add to the batch
-                .doOnNext( new Action1<Edge>() {
-                    @Override
-                    public void call( final Edge edge ) {
-
-                        EntityRef sourceEntity =
-                                new SimpleEntityRef( edge.getSourceNode().getType(), edge.getSourceNode().getUuid() );
-
-                        // reindex the entity in the source entity's collection or connection index
-
-                        IndexScope indexScope;
-                        if ( CpNamingUtils.isCollectionEdgeType( edge.getType() ) ) {
-
-                            String collName = CpNamingUtils.getCollectionName( edge.getType() );
-                            indexScope = new IndexScopeImpl(
-                                new SimpleId( sourceEntity.getUuid(), sourceEntity.getType()),
-                                CpNamingUtils.getCollectionScopeNameFromCollectionName( collName ));
-                        }
-                        else {
-
-                            String connName = CpNamingUtils.getConnectionType( edge.getType() );
-                            indexScope = new IndexScopeImpl(
-                                new SimpleId( sourceEntity.getUuid(), sourceEntity.getType() ),
-                                CpNamingUtils.getConnectionScopeName( connName ) );
-                        }
-
-                        entityIndexBatch.index( indexScope, cpEntity );
-
-                        // reindex the entity in the source entity's all-types index
-
-                        //TODO REMOVE INDEX CODE
-                        //                        indexScope = new IndexScopeImpl( new SimpleId(
-                        //                            sourceEntity.getUuid(), sourceEntity.getType() ), CpNamingUtils
-                        // .ALL_TYPES, entityType );
-                        //
-                        //                        entityIndexBatch.index( indexScope, cpEntity );
-                    }
-                } ).count().toBlocking().lastOrDefault( 0 );
-
-        //Adding graphite metrics
-        Timer.Context timeElasticIndexBatch = updateCollectionTimer.time();
-        entityIndexBatch.execute();
-        timeElasticIndexBatch.stop();
-
-        logger.debug( "updateContainingCollectionsAndCollections() updated {} indexes", count );
-    }
-=======
->>>>>>> 852c9747
 
 
     @Override
@@ -443,59 +305,7 @@
     }
 
 
-    private boolean moreThanOneInboundConnection( EntityRef target, String connectionType ) {
-
-        Id targetId = new SimpleId( target.getUuid(), target.getType() );
-
-        GraphManager gm = managerCache.getGraphManager( applicationScope );
-
-<<<<<<< HEAD
-        Observable<Edge> edgesToTarget = gm.loadEdgesToTarget( new SimpleSearchByEdgeType(
-            targetId,
-            CpNamingUtils.getEdgeTypeFromConnectionType( connectionType ),
-            System.currentTimeMillis(),
-            SearchByEdgeType.Order.DESCENDING,
-            Optional.<Edge>absent() ) ); // last
-=======
-        Observable<Edge> edgesToTarget = gm.loadEdgesToTarget(
-            new SimpleSearchByEdgeType( targetId, CpNamingUtils.getEdgeTypeFromConnectionType( connectionType ),
-                System.currentTimeMillis(), SearchByEdgeType.Order.DESCENDING, null ) ); // last
->>>>>>> 852c9747
-
-        Iterator<Edge> iterator = edgesToTarget.toBlocking().getIterator();
-        int count = 0;
-        while ( iterator.hasNext() ) {
-            iterator.next();
-            if ( count++ > 1 ) {
-                return true;
-            }
-        }
-        return false;
-    }
-
-
-<<<<<<< HEAD
-    private boolean moreThanOneOutboundConnection( EntityRef source, String connectionType ) {
-
-        Id sourceId = new SimpleId( source.getUuid(), source.getType() );
-
-        GraphManager gm = managerCache.getGraphManager( applicationScope );
-
-        Observable<Edge> edgesFromSource = gm.loadEdgesFromSource( new SimpleSearchByEdgeType(
-            sourceId,
-            CpNamingUtils.getEdgeTypeFromConnectionType( connectionType ),
-            System.currentTimeMillis(),
-            SearchByEdgeType.Order.DESCENDING,
-            Optional.<Edge>absent() ) ); // last
-
-        int count = edgesFromSource.take( 2 ).count().toBlocking().last();
-
-        return count > 1;
-    }
-
-
-=======
->>>>>>> 852c9747
+
     @Override
     public Set<String> getCollections() throws Exception {
 
@@ -824,35 +634,19 @@
                     .getUuid() );
         }
 
-<<<<<<< HEAD
+
+        final SearchEdge searchEdge = createCollectionSearchEdge( cpHeadEntity.getId(), collName );
+
+        final ApplicationEntityIndex ei = managerCache.getEntityIndex( applicationScope );
+
+        final SearchTypes types = SearchTypes.fromTypes( collection.getType() );
+
+        logger.debug( "Searching scope {}", searchEdge );
+
         query.setEntityType( collection.getType() );
         query = adjustQuery( query );
 
-        /**
-         * It's a graph query, execute the graph query executor.
-         *
-         * TODO refactor all of this away into commands
-         */
-        if(query.isGraphQuery()){
-            final QueryExecutor executor = new CollectionGraphQueryExecutor( this.entityCollectionManagerFactory,graphManagerFactory, applicationScope, headEntity, query.getCursor(), collName, query.getLimit() );
-            return executor.next();
-        }
-
-
-
-        final IndexScope indexScope = new IndexScopeImpl(
-            cpHeadEntity.getId(),
-            CpNamingUtils.getCollectionScopeNameFromCollectionName( collName ) );
-=======
->>>>>>> 852c9747
-
-        final SearchEdge searchEdge = createCollectionSearchEdge( cpHeadEntity.getId(), collName );
-
-        final ApplicationEntityIndex ei = managerCache.getEntityIndex( applicationScope );
-
-        final SearchTypes types = SearchTypes.fromTypes( collection.getType() );
-
-        logger.debug( "Searching scope {}", searchEdge );
+
 
 
         final CollectionResultsLoaderFactoryImpl resultsLoaderFactory =
@@ -1105,34 +899,15 @@
 
         headEntity = em.validate( headEntity );
 
-<<<<<<< HEAD
+        final SearchEdge indexScope = createConnectionSearchEdge( cpHeadEntity.getId(), connection );
+
+        final SearchTypes searchTypes = SearchTypes.fromNullableTypes( query.getEntityType() );
+
+        ApplicationEntityIndex ei = managerCache.getEntityIndex( applicationScope );
+
+        logger.debug( "Searching {}", indexScope );
 
         query = adjustQuery( query );
-
-
-        /**
-         * It's a graph query, execute the graph query executor.
-         *
-         * TODO refactor all of this away into commands
-         */
-        if(query.isGraphQuery()){
-            final QueryExecutor executor = new ConnectionGraphQueryExecutor( this.entityCollectionManagerFactory,graphManagerFactory, applicationScope, headEntity, query.getCursor(), connection, query.getLimit() );
-            return executor.next();
-        }
-
-
-        final IndexScope indexScope = new IndexScopeImpl( cpHeadEntity.getId(),
-                CpNamingUtils.getConnectionScopeName( connection ) );
-=======
-        final SearchEdge indexScope = createConnectionSearchEdge( cpHeadEntity.getId(), connection );
->>>>>>> 852c9747
-
-        final SearchTypes searchTypes = SearchTypes.fromNullableTypes( query.getEntityType() );
-
-        ApplicationEntityIndex ei = managerCache.getEntityIndex( applicationScope );
-
-        logger.debug( "Searching {}", indexScope );
-
 
         final ConnectionResultsLoaderFactoryImpl resultsLoaderFactory =
             new ConnectionResultsLoaderFactoryImpl( managerCache, headEntity, connection );
@@ -1212,15 +987,6 @@
     }
 
 
-<<<<<<< HEAD
-    private CpRelationManager getRelationManager( EntityRef headEntity ) {
-        CpRelationManager rmi = new CpRelationManager();
-        rmi.init( em, applicationId, headEntity, null, metricsFactory, managerCache, entityCollectionManagerFactory, graphManagerFactory);
-        return rmi;
-    }
-
-=======
->>>>>>> 852c9747
 
     /** side effect: converts headEntity into an Entity if it is an EntityRef! */
     private Entity getHeadEntity() throws Exception {
