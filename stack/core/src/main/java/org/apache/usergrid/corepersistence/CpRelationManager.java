/*
 * Copyright 2014 The Apache Software Foundation.
 *
 * Licensed under the Apache License, Version 2.0 (the "License");
 * you may not use this file except in compliance with the License.
 * You may obtain a copy of the License at
 *
 *      http://www.apache.org/licenses/LICENSE-2.0
 *
 * Unless required by applicable law or agreed to in writing, software
 * distributed under the License is distributed on an "AS IS" BASIS,
 * WITHOUT WARRANTIES OR CONDITIONS OF ANY KIND, either express or implied.
 * See the License for the specific language governing permissions and
 * limitations under the License.
 */

package org.apache.usergrid.corepersistence;

import java.nio.ByteBuffer;
import java.util.AbstractMap;
import java.util.ArrayList;
import java.util.Collections;
import java.util.HashSet;
import java.util.Iterator;
import java.util.LinkedHashMap;
import java.util.List;
import java.util.Map;
import java.util.Set;
import java.util.UUID;

import org.slf4j.Logger;
import org.slf4j.LoggerFactory;
import org.springframework.util.Assert;

import org.apache.usergrid.persistence.ConnectedEntityRef;
import org.apache.usergrid.persistence.ConnectionRef;
import org.apache.usergrid.persistence.Entity;
import org.apache.usergrid.persistence.EntityFactory;
import org.apache.usergrid.persistence.EntityManager;
import org.apache.usergrid.persistence.EntityRef;
import org.apache.usergrid.persistence.IndexBucketLocator;
<<<<<<< HEAD
import org.apache.usergrid.persistence.PagingResultsIterator;
import org.apache.usergrid.persistence.Query;
=======
>>>>>>> 92903d87
import org.apache.usergrid.persistence.RelationManager;
import org.apache.usergrid.persistence.Results;
import org.apache.usergrid.persistence.Schema;
import org.apache.usergrid.persistence.SimpleEntityRef;
import org.apache.usergrid.persistence.cassandra.CassandraService;
import org.apache.usergrid.persistence.cassandra.ConnectionRefImpl;
import org.apache.usergrid.persistence.cassandra.IndexUpdate;
import org.apache.usergrid.persistence.cassandra.QueryProcessorImpl;
import org.apache.usergrid.persistence.cassandra.index.ConnectedIndexScanner;
import org.apache.usergrid.persistence.cassandra.index.IndexBucketScanner;
import org.apache.usergrid.persistence.cassandra.index.IndexScanner;
import org.apache.usergrid.persistence.cassandra.index.NoOpIndexScanner;
import org.apache.usergrid.persistence.collection.CollectionScope;
import org.apache.usergrid.persistence.collection.EntityCollectionManager;
import org.apache.usergrid.persistence.collection.impl.CollectionScopeImpl;
import org.apache.usergrid.persistence.core.scope.ApplicationScope;
import org.apache.usergrid.persistence.entities.User;
import org.apache.usergrid.persistence.geo.ConnectionGeoSearch;
import org.apache.usergrid.persistence.geo.EntityLocationRef;
import org.apache.usergrid.persistence.geo.model.Point;
import org.apache.usergrid.persistence.graph.Edge;
import org.apache.usergrid.persistence.graph.GraphManager;
import org.apache.usergrid.persistence.graph.impl.SimpleMarkedEdge;
import org.apache.usergrid.persistence.graph.impl.SimpleSearchByEdgeType;
import org.apache.usergrid.persistence.graph.impl.SimpleSearchEdgeType;
import org.apache.usergrid.persistence.index.EntityIndex;
import org.apache.usergrid.persistence.index.IndexScope;
import org.apache.usergrid.persistence.index.impl.IndexScopeImpl;
import org.apache.usergrid.persistence.index.query.CandidateResult;
import org.apache.usergrid.persistence.index.query.CandidateResults;
import org.apache.usergrid.persistence.index.query.Identifier;
import org.apache.usergrid.persistence.index.query.Query;
import org.apache.usergrid.persistence.index.query.Query.Level;
import org.apache.usergrid.persistence.model.entity.Id;
import org.apache.usergrid.persistence.model.entity.SimpleId;
import org.apache.usergrid.persistence.model.util.UUIDGenerator;
<<<<<<< HEAD
import org.apache.usergrid.persistence.query.ir.AllNode;
import org.apache.usergrid.persistence.query.ir.NameIdentifierNode;
import org.apache.usergrid.persistence.query.ir.QueryNode;
import org.apache.usergrid.persistence.query.ir.QuerySlice;
import org.apache.usergrid.persistence.query.ir.SearchVisitor;
import org.apache.usergrid.persistence.query.ir.WithinNode;
import org.apache.usergrid.persistence.query.ir.result.ConnectionIndexSliceParser;
import org.apache.usergrid.persistence.query.ir.result.ConnectionResultsLoaderFactory;
import org.apache.usergrid.persistence.query.ir.result.ConnectionTypesIterator;
import org.apache.usergrid.persistence.query.ir.result.EmptyIterator;
import org.apache.usergrid.persistence.query.ir.result.GeoIterator;
import org.apache.usergrid.persistence.query.ir.result.SliceIterator;
import org.apache.usergrid.persistence.query.ir.result.StaticIdIterator;
import org.apache.usergrid.persistence.query.tree.Operand;
=======
>>>>>>> 92903d87
import org.apache.usergrid.persistence.schema.CollectionInfo;
import org.apache.usergrid.utils.IndexUtils;
import org.apache.usergrid.utils.MapUtils;

import com.yammer.metrics.annotation.Metered;

import me.prettyprint.hector.api.beans.DynamicComposite;
import me.prettyprint.hector.api.beans.HColumn;
import me.prettyprint.hector.api.mutation.Mutator;
import rx.Observable;

import static java.util.Arrays.asList;

import static org.apache.usergrid.persistence.Schema.DICTIONARY_CONNECTED_ENTITIES;
import static org.apache.usergrid.persistence.Schema.DICTIONARY_CONNECTING_ENTITIES;
import static org.apache.usergrid.persistence.Schema.INDEX_CONNECTIONS;
import static org.apache.usergrid.persistence.Schema.PROPERTY_CREATED;
import static org.apache.usergrid.persistence.Schema.TYPE_APPLICATION;
import static org.apache.usergrid.persistence.Schema.TYPE_ENTITY;
import static org.apache.usergrid.persistence.Schema.defaultCollectionName;
import static org.apache.usergrid.persistence.Schema.getDefaultSchema;
import static org.apache.usergrid.persistence.cassandra.ApplicationCF.ENTITY_DICTIONARIES;
import static org.apache.usergrid.persistence.cassandra.ApplicationCF.ENTITY_INDEX;
import static org.apache.usergrid.persistence.cassandra.ApplicationCF.ENTITY_INDEX_ENTRIES;
import static org.apache.usergrid.persistence.cassandra.CassandraPersistenceUtils.addDeleteToMutator;
import static org.apache.usergrid.persistence.cassandra.CassandraPersistenceUtils.addInsertToMutator;
import static org.apache.usergrid.persistence.cassandra.CassandraPersistenceUtils.key;
import static org.apache.usergrid.persistence.cassandra.CassandraService.INDEX_ENTRY_LIST_COUNT;
import static org.apache.usergrid.persistence.cassandra.GeoIndexManager.batchDeleteLocationInConnectionsIndex;
import static org.apache.usergrid.persistence.cassandra.GeoIndexManager.batchRemoveLocationFromCollectionIndex;
import static org.apache.usergrid.persistence.cassandra.GeoIndexManager.batchStoreLocationInCollectionIndex;
import static org.apache.usergrid.persistence.cassandra.GeoIndexManager.batchStoreLocationInConnectionsIndex;
import static org.apache.usergrid.persistence.cassandra.IndexUpdate.indexValueCode;
import static org.apache.usergrid.persistence.cassandra.IndexUpdate.toIndexableValue;
import static org.apache.usergrid.persistence.cassandra.IndexUpdate.validIndexableValue;
import static org.apache.usergrid.utils.CompositeUtils.setGreaterThanEqualityFlag;
import static org.apache.usergrid.utils.InflectionUtils.singularize;
import static org.apache.usergrid.utils.MapUtils.addMapSet;
import static org.apache.usergrid.utils.UUIDUtils.getTimestampInMicros;


/**
 * Implement good-old Usergrid RelationManager with the new-fangled Core Persistence API.
 */
public class CpRelationManager implements RelationManager {

    private static final Logger logger = LoggerFactory.getLogger( CpRelationManager.class );

    public static String COLLECTION_SUFFIX = "zzzcollectionzzz";
    public static String ALL_TYPES = "zzzalltypesnzzz";

    private CpEntityManagerFactory emf;
    
    private CpManagerCache managerCache;

    private EntityManager em;

    private UUID applicationId;

    private EntityRef headEntity;

    private org.apache.usergrid.persistence.model.entity.Entity cpHeadEntity;

    private ApplicationScope applicationScope;
    private CollectionScope headEntityScope;

    private CassandraService cass;

    private IndexBucketLocator indexBucketLocator;



    public CpRelationManager() {}


    public CpRelationManager init( 
        EntityManager em, CpEntityManagerFactory emf, UUID applicationId,
        EntityRef headEntity, IndexBucketLocator indexBucketLocator ) {

        Assert.notNull( em, "Entity manager cannot be null" );
        Assert.notNull( applicationId, "Application Id cannot be null" );
        Assert.notNull( headEntity, "Head entity cannot be null" );
        Assert.notNull( headEntity.getUuid(), "Head entity uuid cannot be null" );

        this.em = em;
        this.emf =emf;
        this.applicationId = applicationId;
        this.headEntity = headEntity;
        this.managerCache = emf.getManagerCache();

<<<<<<< HEAD
        this.indexBucketLocator = indexBucketLocator;

=======
        String collectionName = Schema.defaultCollectionName( headEntity.getType() ); 
>>>>>>> 92903d87
        this.applicationScope = emf.getApplicationScope(applicationId);
        this.headEntityScope = new CollectionScopeImpl( 
            this.applicationScope.getApplication(), 
            this.applicationScope.getApplication(), 
            collectionName );

        EntityCollectionManager ecm = managerCache.getEntityCollectionManager(headEntityScope);
        this.cpHeadEntity = ecm.load( new SimpleId( 
            headEntity.getUuid(), headEntity.getType() )).toBlockingObservable().last();

        Assert.notNull( cpHeadEntity, "cpHeadEntity cannot be null" );

        this.cass = em.getCass();

        return this;
    }

    
    @Override
    public Set<String> getCollectionIndexes(String collectionName) throws Exception {
        final Set<String> indexes = new HashSet<String>();

        GraphManager gm = managerCache.getGraphManager(applicationScope);

        Observable<String> types= gm.getEdgeTypesFromSource( 
            new SimpleSearchEdgeType( cpHeadEntity.getId(), null ));

        Iterator<String> iter = types.toBlockingObservable().getIterator();
        while ( iter.hasNext() ) {
            indexes.add( iter.next() );
        }
        return indexes;
    }


    @Override
    public Map<String, Map<UUID, Set<String>>> getOwners() throws Exception {

        Map<EntityRef, Set<String>> containerEntities = getContainingCollections();

        Map<String, Map<UUID, Set<String>>> owners = new LinkedHashMap<String, Map<UUID, Set<String>>>();

        for ( EntityRef owner : containerEntities.keySet() ) {
            Set<String> collections = containerEntities.get( owner );
            for ( String collection : collections ) {
                MapUtils.addMapMapSet( owners, owner.getType(), owner.getUuid(), collection );
            }
        }

        return owners;
    }


    private Map<EntityRef, Set<String>> getContainingCollections() {
        return getContainingCollections( -1 );
    }


    private Map<EntityRef, Set<String>> getContainingCollections( int limit ) {

        Map<EntityRef, Set<String>> results = new LinkedHashMap<EntityRef, Set<String>>();

        GraphManager gm = managerCache.getGraphManager(applicationScope);

        Iterator<String> edgeTypes = gm.getEdgeTypesToTarget( new SimpleSearchEdgeType( 
            cpHeadEntity.getId(), null) ).toBlockingObservable().getIterator();

        while ( edgeTypes.hasNext() ) {

            String edgeType = edgeTypes.next();

            Observable<Edge> edges = gm.loadEdgesToTarget( new SimpleSearchByEdgeType( 
                cpHeadEntity.getId(), edgeType, cpHeadEntity.getVersion(), null ));

            Iterator<Edge> iter = edges.toBlockingObservable().getIterator();
            while ( iter.hasNext() ) {
                Edge edge = iter.next();

                if ( !edge.getType().endsWith(COLLECTION_SUFFIX) ) {
                    continue;
                }

                EntityRef eref = new SimpleEntityRef( 
                    edge.getSourceNode().getType(), edge.getSourceNode().getUuid() );

                String cEdgeType = edge.getType();
                if ( cEdgeType.endsWith( COLLECTION_SUFFIX )) {
                    cEdgeType = cEdgeType.substring( 0, cEdgeType.indexOf(COLLECTION_SUFFIX));
                }
                addMapSet( results, eref, cEdgeType );
            }

            if ( limit > 0 && results.keySet().size() >= limit ) {
                break;
            }
        }

        EntityRef applicationRef = new SimpleEntityRef( TYPE_APPLICATION, applicationId );
        if ( !results.containsKey( applicationRef ) ) {
            addMapSet( results, applicationRef, defaultCollectionName( headEntity.getType() ) );
        }
        return results;
    }


    @SuppressWarnings("unchecked")
    @Metered(group = "core", name = "RelationManager_isOwner")
    @Override
    public boolean isCollectionMember(String collName, EntityRef entity) throws Exception {

        // TODO: review & determine if this implementation is correct

        Id entityId = new SimpleId( entity.getUuid(), entity.getType() );

        GraphManager gm = managerCache.getGraphManager(applicationScope);
        Observable<Edge> edges = gm.loadEdgesToTarget( new SimpleSearchByEdgeType( 
            entityId, collName, cpHeadEntity.getVersion(), null ));

        // TODO: more efficient way to do this?
        Iterator<Edge> iter = edges.toBlockingObservable().getIterator();
        while ( iter.hasNext() ) {
            Edge edge = iter.next();
            if ( edge.getSourceNode().equals( cpHeadEntity.getId() )) {
                return true;
            }
        }
        return false;
    }

    @Override
    public boolean isConnectionMember(String connectionName, EntityRef entity) throws Exception {

        // TODO: review / determine if this implementation is correct, it does not look right

        return isCollectionMember(connectionName, entity);
    }

    @Override
    public Set<String> getCollections() throws Exception {

        Map<String, CollectionInfo> collections = getDefaultSchema().getCollections( headEntity.getType() );
        if ( collections == null ) {
            return null;
        }

        return collections.keySet();
    }

    @Override
    public Results getCollection(String collectionName, UUID startResult, int count, 
            Level resultsLevel, boolean reversed) throws Exception {

        // TODO: how to set Query startResult?

        Query query = Query.fromQL("select *");
        query.setLimit(count);
        query.setReversed(reversed);

        return searchCollection(collectionName, query);
    }

    @Override
    public Results getCollection(
            String collName, Query query, Level level) throws Exception {

        return searchCollection(collName, query);
    }


    // add to a named collection of the head entity
    @Override
    public Entity addToCollection(String collName, EntityRef memberRef) throws Exception {

        // load the new member entity to be added to the collection from its default scope
        CollectionScope memberScope = new CollectionScopeImpl( 
            applicationScope.getApplication(), 
            applicationScope.getApplication(), 
            Schema.defaultCollectionName( memberRef.getType()));
        EntityCollectionManager memberMgr = managerCache.getEntityCollectionManager(memberScope);

        org.apache.usergrid.persistence.model.entity.Entity memberEntity = memberMgr.load(
            new SimpleId( memberRef.getUuid(), memberRef.getType() )).toBlockingObservable().last();

        if ( memberEntity == null ) {
            throw new RuntimeException("Unable to load entity uuid=" 
                + memberRef.getUuid() + " type=" + memberRef.getType());
        }

        // create graph edge connection from head entity to member entity
        Edge edge = new SimpleMarkedEdge( cpHeadEntity.getId(), collName + COLLECTION_SUFFIX, 
            memberEntity.getId(), UUIDGenerator.newTimeUUID(), false );

        GraphManager gm = managerCache.getGraphManager(applicationScope);
        gm.writeEdge(edge).toBlockingObservable().last();

        // index member into entity connection | type scope
        IndexScope collectionIndexScope = new IndexScopeImpl(
            applicationScope.getApplication(), 
            cpHeadEntity.getId(), 
            collName + COLLECTION_SUFFIX);
        EntityIndex collectionIndex = managerCache.getEntityIndex(collectionIndexScope);
        collectionIndex.index( memberEntity );

        // index member into entity connection | all-types scope
        IndexScope allCollectionsIndexScope = new IndexScopeImpl(
            applicationScope.getApplication(), 
            cpHeadEntity.getId(), 
            ALL_TYPES);
        EntityIndex allCollectionIndex = managerCache.getEntityIndex(allCollectionsIndexScope);
        allCollectionIndex.index( memberEntity );

        logger.debug("Added entity {}:{} to collection {}", new String[] { 
            memberRef.getUuid().toString(), memberRef.getType(), collName }); 

        logger.debug("With head entity scope is {}:{}:{}", new String[] { 
            headEntityScope.getApplication().toString(), 
            headEntityScope.getOwner().toString(),
            headEntityScope.getName()}); 

        return em.get( memberRef );
    }


    @Override
    public Entity addToCollections(List<EntityRef> owners, String collName) throws Exception {

        // TODO: this addToCollections() implementation seems wrong.
        for ( EntityRef eref : owners ) {
            addToCollection( collName, eref ); 
        }

        return null;
    }


    @Override
    @Metered(group = "core", name = "RelationManager_createItemInCollection")
    public Entity createItemInCollection(
        String collName, String itemType, Map<String, Object> properties) throws Exception {

        if ( headEntity.getUuid().equals( applicationId ) ) {
            if ( itemType.equals( TYPE_ENTITY ) ) {
                itemType = singularize( collName );
            }

// TODO: complete when Role support is ready 
//
//            if ( itemType.equals( TYPE_ROLE ) ) {
//                Long inactivity = ( Long ) properties.get( PROPERTY_INACTIVITY );
//                if ( inactivity == null ) {
//                    inactivity = 0L;
//                }
//                return em.createRole( ( String ) properties.get( PROPERTY_NAME ),
//                        ( String ) properties.get( PROPERTY_TITLE ), inactivity );
//            }
            return em.create( itemType, properties );
        }

// TODO: complete when Role support is ready 
//
//        else if ( headEntity.getType().equals( Group.ENTITY_TYPE ) 
//                && ( collectionName.equals( COLLECTION_ROLES ) ) ) {
//            UUID groupId = headEntity.getUuid();
//            String roleName = ( String ) properties.get( PROPERTY_NAME );
//            return em.createGroupRole( groupId, roleName, ( Long ) properties.get( PROPERTY_INACTIVITY ) );
//        }

        CollectionInfo collection = getDefaultSchema().getCollection(headEntity.getType(),collName);
        if ( ( collection != null ) && !collection.getType().equals( itemType ) ) {
            return null;
        }

        properties = getDefaultSchema().cleanUpdatedProperties( itemType, properties, true );

        Entity itemEntity = em.create( itemType, properties );

        if ( itemEntity != null ) {

            addToCollection( collName, itemEntity );

            if ( collection.getLinkedCollection() != null ) {
                getRelationManager( itemEntity )
                    .addToCollection( collection.getLinkedCollection(), getHeadEntity());
            }
        }

        return itemEntity;  
    }

    @Override
    public void removeFromCollection(String collName, EntityRef memberRef) throws Exception {

//        if ( !collectionEntityExists(collName) ) {
//            return;
//        }
//
//        // look up collection entity in system collections scope 
//        org.apache.usergrid.persistence.model.entity.Entity collectionEntity = 
//            getCollectionEntity(collName);

        // load the entity to be added to the collection
        CollectionScope memberScope = new CollectionScopeImpl( 
            this.applicationScope.getApplication(), 
            this.applicationScope.getApplication(), 
            Schema.defaultCollectionName( memberRef.getType() ));
        EntityCollectionManager memberMgr = managerCache.getEntityCollectionManager(memberScope);

        org.apache.usergrid.persistence.model.entity.Entity memberEntity = memberMgr.load(
            new SimpleId( memberRef.getUuid(), memberRef.getType() )).toBlockingObservable().last();

        IndexScope indexScope = new IndexScopeImpl(
            applicationScope.getApplication(), 
            cpHeadEntity.getId(), 
            collName + COLLECTION_SUFFIX);

        EntityIndex ei = managerCache.getEntityIndex(indexScope);
        ei.deindex( memberEntity );

        Edge edge = new SimpleMarkedEdge( cpHeadEntity.getId(), collName + COLLECTION_SUFFIX, 
            memberEntity.getId(), UUIDGenerator.newTimeUUID(), false );
        GraphManager gm = managerCache.getGraphManager(applicationScope);
        gm.deleteEdge(edge).toBlockingObservable().last();
    }


    @Override
    public void copyRelationships(String srcRelationName, EntityRef dstEntityRef, 
            String dstRelationName) throws Exception {

        throw new UnsupportedOperationException("Not supported yet."); 
    }

    @Override
    public Results searchCollection(String collName, Query query) throws Exception {

        if ( query == null ) {
            query = new Query();
        }

        headEntity = em.validate( headEntity );

        CollectionInfo collection = 
            getDefaultSchema().getCollection( headEntity.getType(), collName );

        IndexScope indexScope = new IndexScopeImpl(
            applicationScope.getApplication(), 
            cpHeadEntity.getId(), 
            collName + COLLECTION_SUFFIX);
        EntityIndex ei = managerCache.getEntityIndex(indexScope);
      
        logger.debug("Searching collection {}", collName);
        logger.debug("Searching head entity scope {}:{}:{}",
            new String[] { 
                headEntityScope.getApplication().toString(), 
                headEntityScope.getOwner().toString(),
                collName }); 

        query.setEntityType( collection.getType() );
        query = adjustQuery( query );

        CandidateResults crs = ei.search( query );

        return buildResults( query, crs, collName );
    }


    @Override
    @Metered(group = "core", name = "RelationManager_createConnection_connection_ref")
    public ConnectionRef createConnection( ConnectionRef connection ) throws Exception {
        throw new UnsupportedOperationException("Not supported yet."); 
    }


    @Override
    @Metered(group = "core", name = "RelationManager_createConnection_connectionType")
    public ConnectionRef createConnection( 
            String connectionType, EntityRef connectedEntityRef ) throws Exception {

        headEntity = em.validate( headEntity );
        connectedEntityRef = em.validate( connectedEntityRef );

        ConnectionRefImpl connection = new ConnectionRefImpl( 
            headEntity, connectionType, connectedEntityRef );

        CollectionScope targetScope = new CollectionScopeImpl( 
            applicationScope.getApplication(), 
            applicationScope.getApplication(), 
            Schema.defaultCollectionName( connectedEntityRef.getType() ));

        EntityCollectionManager targetEcm = managerCache.getEntityCollectionManager(targetScope);
        org.apache.usergrid.persistence.model.entity.Entity targetEntity = targetEcm.load(
            new SimpleId( connectedEntityRef.getUuid(), connectedEntityRef.getType() ))
                .toBlockingObservable().last();

        // create graph edge connection from head entity to member entity
        Edge edge = new SimpleMarkedEdge( cpHeadEntity.getId(), connectionType, 
            targetEntity.getId(), UUIDGenerator.newTimeUUID(), false );

        GraphManager gm = managerCache.getGraphManager(applicationScope);
        gm.writeEdge(edge).toBlockingObservable().last();

        // Index the new connection in app|source|type context
        IndexScope indexScope = new IndexScopeImpl(
            applicationScope.getApplication(), 
            cpHeadEntity.getId(), 
            connectionType);
        EntityIndex ei = managerCache.getEntityIndex(indexScope);
        ei.index( targetEntity );

        // Index the new connection in app|source|type context
        IndexScope allTypesIndexScope = new IndexScopeImpl(
            applicationScope.getApplication(), 
            cpHeadEntity.getId(), 
            ALL_TYPES);
        EntityIndex aei = managerCache.getEntityIndex(allTypesIndexScope);
        aei.index( targetEntity );

        return connection;
    }


    @Override
    @Metered(group = "core", name = "RelationManager_createConnection_paired_connection_type")
    public ConnectionRef createConnection( 
            String pairedConnectionType, EntityRef pairedEntity, String connectionType,
            EntityRef connectedEntityRef ) throws Exception {
        
        throw new UnsupportedOperationException("Paired connections not supported"); 
    }


    @Override
    @Metered(group = "core", name = "RelationManager_createConnection_connected_entity_ref")
    public ConnectionRef createConnection( ConnectedEntityRef... connections ) throws Exception {

        throw new UnsupportedOperationException("Paired connections not supported"); 
    }

    @Override
    public ConnectionRef connectionRef(
            String connectionType, 
            EntityRef connectedEntityRef) throws Exception {

        ConnectionRef connection = new ConnectionRefImpl( 
                headEntity, connectionType, connectedEntityRef );

        return connection;
    }

    @Override
    public ConnectionRef connectionRef(String pairedConnectionType, EntityRef pairedEntity, 
            String connectionType, EntityRef connectedEntityRef) throws Exception {

        throw new UnsupportedOperationException("Paired connections not supported"); 
    }

    @Override
    public ConnectionRef connectionRef(ConnectedEntityRef... connections) {

        throw new UnsupportedOperationException("Paired connections not supported"); 
    }

    @Override
    public void deleteConnection(ConnectionRef connectionRef) throws Exception {
        throw new UnsupportedOperationException("Not supported yet."); 
    }

    @Override
    public Set<String> getConnectionTypes(UUID connectedEntityId) throws Exception {

        throw new UnsupportedOperationException("Cannot specify entity by UUID alone."); 
    }

    @Override
    public Set<String> getConnectionTypes() throws Exception {
        throw new UnsupportedOperationException("Not supported yet."); 
    }

    @Override
    public Set<String> getConnectionTypes(boolean filterConnection) throws Exception {
        throw new UnsupportedOperationException("Not supported yet."); 
    }

    @Override
    public Results getConnectedEntities(String connectionType, String connectedEntityType, 
            Level resultsLevel) throws Exception {

        Query query = new Query();
        query.setConnectionType(connectionType);
        query.setEntityType(connectedEntityType);
        return searchConnectedEntities( query );
    }

    @Override
    public Results getConnectingEntities(String connectionType, String connectedEntityType, 
            Level resultsLevel) throws Exception {

        return getConnectingEntities( connectionType, connectedEntityType, resultsLevel, -1 );
    }

    @Override
    public Results getConnectingEntities(String connectionType, String entityType, 
            Level level, int count) throws Exception {

        Map<EntityRef, Set<String>> containers = getContainingCollections( count );

        if ( Level.REFS.equals(level ) ) {
            List<EntityRef> refList = new ArrayList<EntityRef>( containers.keySet() );
            return Results.fromRefList( refList );
        } 

        if ( Level.IDS.equals(level ) ) {
            // TODO: someday this should return a list of Core Persistence Ids
            List<UUID> idList = new ArrayList<UUID>();
            for ( EntityRef ref : containers.keySet() ) {
                idList.add( ref.getUuid() );
            }
            return Results.fromIdList( idList );
        }

        List<Entity> entities = new ArrayList<Entity>();
        for ( EntityRef ref : containers.keySet() ) {
            Entity entity = em.get( ref );
            entities.add( entity );
        }
        return Results.fromEntities( entities );
    }


    @Override
    public Results searchConnectedEntities( Query query ) throws Exception {

        if ( query == null ) {
            query = new Query();
        }

        headEntity = em.validate( headEntity );

        // search across all types of collections of the head-entity
        IndexScope indexScope = new IndexScopeImpl(
            applicationScope.getApplication(), 
            cpHeadEntity.getId(), 
            ALL_TYPES);
        EntityIndex ei = managerCache.getEntityIndex(indexScope);
      
        logger.debug("Searching connections from all-types scope {}:{}:{}", new String[] { 
            indexScope.getApplication().toString(), 
            indexScope.getOwner().toString(),
            indexScope.getName()}); 

        query = adjustQuery( query );
        CandidateResults crs = ei.search( query );

        return buildResults( query , crs, query.getConnectionType() );
    }


    private Query adjustQuery( Query query ) {

        // handle the select by identifier case
        if ( query.getRootOperand() == null ) {

            // a name alias or email alias was specified
            if ( query.containsSingleNameOrEmailIdentifier() ) {

                Identifier ident = query.getSingleIdentifier();

                // an email was specified.  An edge case that only applies to users.  
                // This is fulgy to put here, but required.
                if ( query.getEntityType().equals( User.ENTITY_TYPE ) && ident.isEmail() ) {

                    Query newQuery = Query.fromQL(
                        "select * where email='" + query.getSingleNameOrEmailIdentifier()+ "'");
                    query.setRootOperand( newQuery.getRootOperand() );
                }

                // use the ident with the default alias. could be an email
                else {

                    Query newQuery = Query.fromQL(
                        "select * where name='" + query.getSingleNameOrEmailIdentifier()+ "'");
                    query.setRootOperand( newQuery.getRootOperand() );
                }

            } else if ( query.containsSingleUuidIdentifier() ) {

                Query newQuery = Query.fromQL(
                        "select * where uuid='" + query.getSingleUuidIdentifier() + "'");
                query.setRootOperand( newQuery.getRootOperand() );
            }
        }

        if ( query.isReversed() ) {

            Query.SortPredicate newsp = new Query.SortPredicate( 
                PROPERTY_CREATED, Query.SortDirection.DESCENDING );
            query.addSort( newsp ); 
        }

        // reverse chrono order by default
        if ( query.getSortPredicates().isEmpty() ) {

            Query.SortPredicate newsp = new Query.SortPredicate( 
                PROPERTY_CREATED, Query.SortDirection.ASCENDING);
            query.addSort( newsp ); 
        }


        return query;
    }


    @Override
    public Set<String> getConnectionIndexes(String connectionType) throws Exception {
        throw new UnsupportedOperationException("Not supported yet."); 
    }

    
    private CpRelationManager getRelationManager( EntityRef headEntity ) {
        CpRelationManager rmi = new CpRelationManager();
        rmi.init( em, emf, applicationId, headEntity, null);
        return rmi;
    }


    /** side effect: converts headEntity into an Entity if it is an EntityRef! */
    private Entity getHeadEntity() throws Exception {
        Entity entity = null;
        if ( headEntity instanceof Entity ) {
            entity = ( Entity ) headEntity;
        }
        else {
            entity = em.get( headEntity );
            headEntity = entity;
        }
        return entity;
    }


    private Results buildResults(Query query, CandidateResults crs, String collName ) {

        Results results = null;

        if ( query.getLevel().equals( Level.IDS )) {
            
            // TODO: replace this with List<Id> someday
            List<UUID> ids = new ArrayList<UUID>();
            Iterator<CandidateResult> iter = crs.iterator();
            while ( iter.hasNext() ) {
                ids.add( iter.next().getId().getUuid() );
            }
            results = Results.fromIdList( ids );

        } else if ( query.getLevel().equals( Level.REFS )) {

            List<EntityRef> entityRefs = new ArrayList<EntityRef>();
            Iterator<CandidateResult> iter = crs.iterator();
            while ( iter.hasNext() ) {
                Id id = iter.next().getId();
                entityRefs.add( new SimpleEntityRef( id.getType(), id.getUuid() ));
            } 
            results = Results.fromRefList(entityRefs);

        } else {

            CollectionScope collScope = new CollectionScopeImpl( 
                applicationScope.getApplication(), 
                applicationScope.getApplication(), 
                Schema.defaultCollectionName( query.getEntityType() ) );

            EntityCollectionManager ecm = managerCache.getEntityCollectionManager(collScope);

            // first, build map of latest versions of entities
            Map<Id, org.apache.usergrid.persistence.model.entity.Entity> latestVersions = 
                new LinkedHashMap<Id, org.apache.usergrid.persistence.model.entity.Entity>();

            Iterator<CandidateResult> iter = crs.iterator();
            while ( iter.hasNext() ) {

                CandidateResult cr = iter.next();

                org.apache.usergrid.persistence.model.entity.Entity e =
                    ecm.load( cr.getId() ).toBlockingObservable().last();

                if ( cr.getVersion().compareTo(e.getVersion()) < 0 )  {
                    logger.debug("Stale version uuid:{} type:{} v:{}", 
                        new Object[] {cr.getId().getUuid(), cr.getId().getType(), cr.getVersion()});
                    continue;
                }

                org.apache.usergrid.persistence.model.entity.Entity alreadySeen = 
                    latestVersions.get( e.getId() );

                if ( alreadySeen == null ) { // never seen it, so add to map
                    latestVersions.put( e.getId(), e);

                } else {
                    // we seen this id before, only add entity if newer version
                    if ( e.getVersion().compareTo( alreadySeen.getVersion() ) > 0 ) {
                        latestVersions.put( e.getId(), e);
                    }
                }
            }

            // now build collection of old-school entities
            List<Entity> entities = new ArrayList<Entity>();
            for ( Id id : latestVersions.keySet() ) {

                org.apache.usergrid.persistence.model.entity.Entity e =
                    latestVersions.get( id );

                Entity entity = EntityFactory.newEntity(
                    e.getId().getUuid(), e.getField("type").getValue().toString() );

                Map<String, Object> entityMap = CpEntityMapUtils.toMap( e );
                entity.addProperties( entityMap ); 
                entities.add( entity );
            }

            results = Results.fromEntities( entities );
        }

        results.setCursor( crs.getCursor() );
        results.setQueryProcessor( new CpQueryProcessor(em, query, headEntity, collName) );

        return results;
    }

    @Override
    public void batchUpdateSetIndexes( Mutator<ByteBuffer> batch, String setName, Object elementValue,
                                       boolean removeFromSet, UUID timestampUuid ) throws Exception {

        Entity entity = getHeadEntity();

        elementValue = getDefaultSchema().validateEntitySetValue( entity.getType(), setName, elementValue );

        IndexUpdate indexUpdate =
                batchStartIndexUpdate( batch, entity, setName, elementValue, timestampUuid, true, true, removeFromSet,
                        false );

        // Update collections
        Map<String, Set<CollectionInfo>> containers =
                getDefaultSchema().getContainersIndexingDictionary( entity.getType(), setName );

        if ( containers != null ) {
            Map<EntityRef, Set<String>> containerEntities = getContainingCollections();
            for ( EntityRef containerEntity : containerEntities.keySet() ) {
                if ( containerEntity.getType().equals( TYPE_APPLICATION ) && Schema
                        .isAssociatedEntityType( entity.getType() ) ) {
                    logger.debug( "Extended properties for {} not indexed by application", entity.getType() );
                    continue;
                }
                Set<String> collectionNames = containerEntities.get( containerEntity );
                Set<CollectionInfo> collections = containers.get( containerEntity.getType() );

                if ( collections != null ) {

                    for ( CollectionInfo collection : collections ) {
                        if ( collectionNames.contains( collection.getName() ) ) {

                            batchUpdateCollectionIndex( indexUpdate, containerEntity, collection.getName() );
                        }
                    }
                }
            }
        }

        batchUpdateBackwardConnectionsDictionaryIndexes( indexUpdate );
    }

    /**
     * Batch update collection index.
     *
     * @param indexUpdate The update to apply
     * @param owner The entity that is the owner context of this entity update.  Can either be an application, or
     * another entity
     * @param collectionName the collection name
     *
     * @return The indexUpdate with batch mutations
     *
     * @throws Exception the exception
     */
    @Metered(group = "core", name = "RelationManager_batchUpdateCollectionIndex")
    public IndexUpdate batchUpdateCollectionIndex( IndexUpdate indexUpdate, EntityRef owner, String collectionName )
            throws Exception {

        logger.debug( "batchUpdateCollectionIndex" );

        Entity indexedEntity = indexUpdate.getEntity();

        String bucketId = indexBucketLocator
                .getBucket( applicationId, IndexBucketLocator.IndexType.COLLECTION, indexedEntity.getUuid(), indexedEntity.getType(),
                        indexUpdate.getEntryName() );

        // the root name without the bucket
        // entity_id,collection_name,prop_name,
        Object index_name = null;
        // entity_id,collection_name,prop_name, bucketId
        Object index_key = null;

        // entity_id,collection_name,collected_entity_id,prop_name

        for ( IndexUpdate.IndexEntry entry : indexUpdate.getPrevEntries() ) {

            if ( entry.getValue() != null ) {

                index_name = key( owner.getUuid(), collectionName, entry.getPath() );

                index_key = key( index_name, bucketId );

                addDeleteToMutator( indexUpdate.getBatch(), ENTITY_INDEX, index_key, entry.getIndexComposite(),
                        indexUpdate.getTimestamp() );

                if ( "location.coordinates".equals( entry.getPath() ) ) {
                    EntityLocationRef loc = new EntityLocationRef( indexUpdate.getEntity(), entry.getTimestampUuid(),
                            entry.getValue().toString() );
                    batchRemoveLocationFromCollectionIndex( indexUpdate.getBatch(), indexBucketLocator, applicationId,
                            index_name, loc );
                }
            }
            else {
                logger.error( "Unexpected condition - deserialized property value is null" );
            }
        }

        if ( ( indexUpdate.getNewEntries().size() > 0 ) && ( !indexUpdate.isMultiValue() || ( indexUpdate.isMultiValue()
                && !indexUpdate.isRemoveListEntry() ) ) ) {

            for ( IndexUpdate.IndexEntry indexEntry : indexUpdate.getNewEntries() ) {

                // byte valueCode = indexEntry.getValueCode();

                index_name = key( owner.getUuid(), collectionName, indexEntry.getPath() );

                index_key = key( index_name, bucketId );

                // int i = 0;

                addInsertToMutator( indexUpdate.getBatch(), ENTITY_INDEX, index_key, indexEntry.getIndexComposite(),
                        null, indexUpdate.getTimestamp() );

                if ( "location.coordinates".equals( indexEntry.getPath() ) ) {
                    EntityLocationRef loc =
                            new EntityLocationRef( indexUpdate.getEntity(), indexEntry.getTimestampUuid(),
                                    indexEntry.getValue().toString() );
                    batchStoreLocationInCollectionIndex( indexUpdate.getBatch(), indexBucketLocator, applicationId,
                            index_name, indexedEntity.getUuid(), loc );
                }

                // i++;
            }
        }

        for ( String index : indexUpdate.getIndexesSet() ) {
            addInsertToMutator( indexUpdate.getBatch(), ENTITY_DICTIONARIES,
                    key( owner.getUuid(), collectionName, Schema.DICTIONARY_INDEXES ), index, null,
                    indexUpdate.getTimestamp() );
        }

        return indexUpdate;
    }


    public IndexUpdate batchStartIndexUpdate( Mutator<ByteBuffer> batch, Entity entity, String entryName,
                                              Object entryValue, UUID timestampUuid, boolean schemaHasProperty,
                                              boolean isMultiValue, boolean removeListEntry, boolean fulltextIndexed )
            throws Exception {
        return batchStartIndexUpdate( batch, entity, entryName, entryValue, timestampUuid, schemaHasProperty,
                isMultiValue, removeListEntry, fulltextIndexed, false );
    }


    @Metered(group = "core", name = "RelationManager_batchStartIndexUpdate")
    public IndexUpdate batchStartIndexUpdate( Mutator<ByteBuffer> batch, Entity entity, String entryName,
                                              Object entryValue, UUID timestampUuid, boolean schemaHasProperty,
                                              boolean isMultiValue, boolean removeListEntry, boolean fulltextIndexed,
                                              boolean skipRead ) throws Exception {

        long timestamp = getTimestampInMicros( timestampUuid );

        IndexUpdate indexUpdate =
                new IndexUpdate( batch, entity, entryName, entryValue, schemaHasProperty, isMultiValue, removeListEntry,
                        timestampUuid );

        // entryName = entryName.toLowerCase();

        // entity_id,connection_type,connected_entity_id,prop_name

        if ( !skipRead ) {

            List<HColumn<ByteBuffer, ByteBuffer>> entries = null;

            if ( isMultiValue && validIndexableValue( entryValue ) ) {
                entries = cass.getColumns( cass.getApplicationKeyspace( applicationId ), ENTITY_INDEX_ENTRIES,
                        entity.getUuid(),
                        new DynamicComposite( entryName, indexValueCode( entryValue ), toIndexableValue( entryValue ) ),
                        setGreaterThanEqualityFlag( new DynamicComposite( entryName, indexValueCode( entryValue ),
                                toIndexableValue( entryValue ) ) ), INDEX_ENTRY_LIST_COUNT, false );
            }
            else {
                entries = cass.getColumns( cass.getApplicationKeyspace( applicationId ), ENTITY_INDEX_ENTRIES,
                        entity.getUuid(), new DynamicComposite( entryName ),
                        setGreaterThanEqualityFlag( new DynamicComposite( entryName ) ), INDEX_ENTRY_LIST_COUNT,
                        false );
            }

            if ( logger.isDebugEnabled() ) {
                logger.debug( "Found {} previous index entries for {} of entity {}", new Object[] {
                        entries.size(), entryName, entity.getUuid()
                } );
            }

            // Delete all matching entries from entry list
            for ( HColumn<ByteBuffer, ByteBuffer> entry : entries ) {
                UUID prev_timestamp = null;
                Object prev_value = null;
                String prev_obj_path = null;

                // new format:
                // composite(entryName,
                // value_code,prev_value,prev_timestamp,prev_obj_path) = null
                DynamicComposite composite = DynamicComposite.fromByteBuffer( entry.getName().duplicate() );
                prev_value = composite.get( 2 );
                prev_timestamp = ( UUID ) composite.get( 3 );
                if ( composite.size() > 4 ) {
                    prev_obj_path = ( String ) composite.get( 4 );
                }

                if ( prev_value != null ) {

                    String entryPath = entryName;
                    if ( ( prev_obj_path != null ) && ( prev_obj_path.length() > 0 ) ) {
                        entryPath = entryName + "." + prev_obj_path;
                    }

                    indexUpdate.addPrevEntry( entryPath, prev_value, prev_timestamp, entry.getName().duplicate() );

                    // composite(property_value,connected_entity_id,entry_timestamp)
                    // addDeleteToMutator(batch, ENTITY_INDEX_ENTRIES,
                    // entity.getUuid(), entry.getName(), timestamp);

                }
                else {
                    logger.error( "Unexpected condition - deserialized property value is null" );
                }
            }
        }

        if ( !isMultiValue || ( isMultiValue && !removeListEntry ) ) {

            List<Map.Entry<String, Object>> list = IndexUtils.getKeyValueList( entryName, entryValue, fulltextIndexed );

            if ( entryName.equalsIgnoreCase( "location" ) && ( entryValue instanceof Map ) ) {
                @SuppressWarnings("rawtypes") double latitude =
                        MapUtils.getDoubleValue( ( Map ) entryValue, "latitude" );
                @SuppressWarnings("rawtypes") double longitude =
                        MapUtils.getDoubleValue( ( Map ) entryValue, "longitude" );
                list.add( new AbstractMap.SimpleEntry<String, Object>( "location.coordinates",
                        latitude + "," + longitude ) );
            }

            for ( Map.Entry<String, Object> indexEntry : list ) {

                if ( validIndexableValue( indexEntry.getValue() ) ) {
                    indexUpdate.addNewEntry( indexEntry.getKey(), toIndexableValue( indexEntry.getValue() ) );
                }
            }

            if ( isMultiValue ) {
                addInsertToMutator( batch, ENTITY_INDEX_ENTRIES, entity.getUuid(),
                        asList( entryName, indexValueCode( entryValue ), toIndexableValue( entryValue ),
                                indexUpdate.getTimestampUuid() ), null, timestamp );
            }
            else {
                // int i = 0;

                for ( Map.Entry<String, Object> indexEntry : list ) {

                    String name = indexEntry.getKey();
                    if ( name.startsWith( entryName + "." ) ) {
                        name = name.substring( entryName.length() + 1 );
                    }
                    else if ( name.startsWith( entryName ) ) {
                        name = name.substring( entryName.length() );
                    }

                    byte code = indexValueCode( indexEntry.getValue() );
                    Object val = toIndexableValue( indexEntry.getValue() );
                    addInsertToMutator( batch, ENTITY_INDEX_ENTRIES, entity.getUuid(),
                            asList( entryName, code, val, indexUpdate.getTimestampUuid(), name ), null, timestamp );

                    indexUpdate.addIndex( indexEntry.getKey() );
                }
            }

            indexUpdate.addIndex( entryName );
        }

        return indexUpdate;
    }

    /**
     * Batch update backward connections set indexes.
     *
     * @param indexUpdate The index to update in the dictionary
     *
     * @return The index update
     *
     * @throws Exception the exception
     */
    @Metered(group = "core", name = "RelationManager_batchUpdateBackwardConnectionsDictionaryIndexes")
    public IndexUpdate batchUpdateBackwardConnectionsDictionaryIndexes( IndexUpdate indexUpdate ) throws Exception {

        logger.debug( "batchUpdateBackwardConnectionsListIndexes" );

        boolean entityHasDictionary = getDefaultSchema()
                .isDictionaryIndexedInConnections( indexUpdate.getEntity().getType(), indexUpdate.getEntryName() );

        if ( !entityHasDictionary ) {
            return indexUpdate;
        }


        return doBackwardConnectionsUpdate( indexUpdate );
    }

    /**
     * Search each reverse connection type in the graph for connections.  If one is found, update the index
     * appropriately
     *
     * @param indexUpdate The index update to use
     *
     * @return The updated index update
     */
    private IndexUpdate doBackwardConnectionsUpdate( IndexUpdate indexUpdate ) throws Exception {
        final Entity targetEntity = indexUpdate.getEntity();

        final ConnectionTypesIterator connectionTypes =
                new ConnectionTypesIterator( cass, applicationId, targetEntity.getUuid(), false, 100 );

        for ( String connectionType : connectionTypes ) {

            PagingResultsIterator itr = getReversedConnectionsIterator( targetEntity, connectionType );

            for ( Object connection : itr ) {

                final ConnectedEntityRef sourceEntity = ( ConnectedEntityRef ) connection;

                //we need to create a connection ref from the source entity (found via reverse edge) to the entity
                // we're about to update.  This is the index that needs updated
                final ConnectionRefImpl connectionRef =
                        new ConnectionRefImpl( sourceEntity, connectionType, indexUpdate.getEntity() );

                batchUpdateConnectionIndex( indexUpdate, connectionRef );
            }
        }

        return indexUpdate;
    }

    /**
     * Batch update connection index.
     *
     * @param indexUpdate The update operation to perform
     * @param connection The connection to update
     *
     * @return The index with the batch mutation udpated
     *
     * @throws Exception the exception
     */
    @Metered(group = "core", name = "RelationManager_batchUpdateConnectionIndex")
    public IndexUpdate batchUpdateConnectionIndex( IndexUpdate indexUpdate, ConnectionRefImpl connection )
            throws Exception {

        // UUID connection_id = connection.getUuid();

        UUID[] index_keys = connection.getIndexIds();

        // Delete all matching entries from entry list
        for ( IndexUpdate.IndexEntry entry : indexUpdate.getPrevEntries() ) {

            if ( entry.getValue() != null ) {

                batchDeleteConnectionIndexEntries( indexUpdate, entry, connection, index_keys );

                if ( "location.coordinates".equals( entry.getPath() ) ) {
                    EntityLocationRef loc = new EntityLocationRef( indexUpdate.getEntity(), entry.getTimestampUuid(),
                            entry.getValue().toString() );
                    batchDeleteLocationInConnectionsIndex( indexUpdate.getBatch(), indexBucketLocator, applicationId,
                            index_keys, entry.getPath(), loc );
                }
            }
            else {
                logger.error( "Unexpected condition - deserialized property value is null" );
            }
        }

        if ( ( indexUpdate.getNewEntries().size() > 0 ) && ( !indexUpdate.isMultiValue() || ( indexUpdate.isMultiValue()
                && !indexUpdate.isRemoveListEntry() ) ) ) {

            for ( IndexUpdate.IndexEntry indexEntry : indexUpdate.getNewEntries() ) {

                batchAddConnectionIndexEntries( indexUpdate, indexEntry, connection, index_keys );

                if ( "location.coordinates".equals( indexEntry.getPath() ) ) {
                    EntityLocationRef loc =
                            new EntityLocationRef( indexUpdate.getEntity(), indexEntry.getTimestampUuid(),
                                    indexEntry.getValue().toString() );
                    batchStoreLocationInConnectionsIndex( indexUpdate.getBatch(), indexBucketLocator, applicationId,
                            index_keys, indexEntry.getPath(), loc );
                }
            }

      /*
       * addInsertToMutator(batch, EntityCF.SETS, key(connection_id,
       * Schema.INDEXES_SET), indexEntry.getKey(), null, false, timestamp); }
       *
       * addInsertToMutator(batch, EntityCF.SETS, key(connection_id,
       * Schema.INDEXES_SET), entryName, null, false, timestamp);
       */
        }

        for ( String index : indexUpdate.getIndexesSet() ) {
            addInsertToMutator( indexUpdate.getBatch(), ENTITY_DICTIONARIES,
                    key( connection.getConnectingIndexId(), Schema.DICTIONARY_INDEXES ), index, null,
                    indexUpdate.getTimestamp() );
        }

        return indexUpdate;
    }

    /**
     * Get a paging results iterator.  Should return an iterator for all results
     *
     * @param targetEntity The target entity search connections from
     *
     * @return connectionType The name of the edges to search
     */
    private PagingResultsIterator getReversedConnectionsIterator( EntityRef targetEntity, String connectionType )
            throws Exception {
        return new PagingResultsIterator( getConnectingEntities( targetEntity, connectionType, null, Level.REFS ) );
    }

    /**
     * Get all edges that are to the targetEntity
     *
     * @param targetEntity The target entity to search edges in
     * @param connectionType The type of connection.  If not specified, all connections are returned
     * @param connectedEntityType The connected entity type, if not specified all types are returned
     * @param resultsLevel The results level to return
     */
    private Results getConnectingEntities( EntityRef targetEntity, String connectionType, String connectedEntityType,
                                           Level resultsLevel ) throws Exception {
        return getConnectingEntities(targetEntity, connectionType, connectedEntityType, resultsLevel, 0);
    }

    /**
     * Get all edges that are to the targetEntity
     *
     * @param targetEntity The target entity to search edges in
     * @param connectionType The type of connection.  If not specified, all connections are returned
     * @param connectedEntityType The connected entity type, if not specified all types are returned
     * @param count result limit
     */
    private Results getConnectingEntities(EntityRef targetEntity,
                                          String connectionType, String connectedEntityType, Level level, int count) throws Exception {
        Query query = new Query();
        query.setResultsLevel( level );
        query.setLimit(count);

        final ConnectionRefImpl connectionRef =
                new ConnectionRefImpl( new SimpleEntityRef( connectedEntityType, null ), connectionType, targetEntity );
        final ConnectionResultsLoaderFactory factory = new ConnectionResultsLoaderFactory( connectionRef );

        QueryProcessorImpl qp = new QueryProcessorImpl( query, null, em, factory );
        SearchConnectionVisitor visitor = new SearchConnectionVisitor( qp, connectionRef, false );

        return qp.getResults( visitor );
    }

    @Metered(group = "core", name = "RelationManager_batchDeleteConnectionIndexEntries")
    public Mutator<ByteBuffer> batchDeleteConnectionIndexEntries( IndexUpdate indexUpdate, IndexUpdate.IndexEntry entry,
                                                                  ConnectionRefImpl connection, UUID[] index_keys )
            throws Exception {

        // entity_id,prop_name
        Object property_index_key = key( index_keys[ConnectionRefImpl.ALL], INDEX_CONNECTIONS, entry.getPath(),
                indexBucketLocator.getBucket( applicationId, IndexBucketLocator.IndexType.CONNECTION, index_keys[ConnectionRefImpl.ALL],
                        entry.getPath() ) );

        // entity_id,entity_type,prop_name
        Object entity_type_prop_index_key =
                key( index_keys[ConnectionRefImpl.BY_ENTITY_TYPE], INDEX_CONNECTIONS, entry.getPath(),
                        indexBucketLocator.getBucket( applicationId, IndexBucketLocator.IndexType.CONNECTION,
                                index_keys[ConnectionRefImpl.BY_ENTITY_TYPE], entry.getPath() ) );

        // entity_id,connection_type,prop_name
        Object connection_type_prop_index_key =
                key( index_keys[ConnectionRefImpl.BY_CONNECTION_TYPE], INDEX_CONNECTIONS, entry.getPath(),
                        indexBucketLocator.getBucket( applicationId, IndexBucketLocator.IndexType.CONNECTION,
                                index_keys[ConnectionRefImpl.BY_CONNECTION_TYPE], entry.getPath() ) );

        // entity_id,connection_type,entity_type,prop_name
        Object connection_type_and_entity_type_prop_index_key =
                key( index_keys[ConnectionRefImpl.BY_CONNECTION_AND_ENTITY_TYPE], INDEX_CONNECTIONS, entry.getPath(),
                        indexBucketLocator.getBucket( applicationId, IndexBucketLocator.IndexType.CONNECTION,
                                index_keys[ConnectionRefImpl.BY_CONNECTION_AND_ENTITY_TYPE], entry.getPath() ) );

        // composite(property_value,connected_entity_id,connection_type,entity_type,entry_timestamp)
        addDeleteToMutator( indexUpdate.getBatch(), ENTITY_INDEX, property_index_key,
                entry.getIndexComposite( connection.getConnectedEntityId(), connection.getConnectionType(),
                        connection.getConnectedEntityType() ), indexUpdate.getTimestamp() );

        // composite(property_value,connected_entity_id,connection_type,entry_timestamp)
        addDeleteToMutator( indexUpdate.getBatch(), ENTITY_INDEX, entity_type_prop_index_key,
                entry.getIndexComposite( connection.getConnectedEntityId(), connection.getConnectionType() ),
                indexUpdate.getTimestamp() );

        // composite(property_value,connected_entity_id,entity_type,entry_timestamp)
        addDeleteToMutator( indexUpdate.getBatch(), ENTITY_INDEX, connection_type_prop_index_key,
                entry.getIndexComposite( connection.getConnectedEntityId(), connection.getConnectedEntityType() ),
                indexUpdate.getTimestamp() );

        // composite(property_value,connected_entity_id,entry_timestamp)
        addDeleteToMutator( indexUpdate.getBatch(), ENTITY_INDEX, connection_type_and_entity_type_prop_index_key,
                entry.getIndexComposite( connection.getConnectedEntityId() ), indexUpdate.getTimestamp() );

        return indexUpdate.getBatch();
    }


    @Metered(group = "core", name = "RelationManager_batchAddConnectionIndexEntries")
    public Mutator<ByteBuffer> batchAddConnectionIndexEntries( IndexUpdate indexUpdate, IndexUpdate.IndexEntry entry,
                                                               ConnectionRefImpl connection, UUID[] index_keys ) {

        // entity_id,prop_name
        Object property_index_key = key( index_keys[ConnectionRefImpl.ALL], INDEX_CONNECTIONS, entry.getPath(),
                indexBucketLocator.getBucket( applicationId, IndexBucketLocator.IndexType.CONNECTION, index_keys[ConnectionRefImpl.ALL],
                        entry.getPath() ) );

        // entity_id,entity_type,prop_name
        Object entity_type_prop_index_key =
                key( index_keys[ConnectionRefImpl.BY_ENTITY_TYPE], INDEX_CONNECTIONS, entry.getPath(),
                        indexBucketLocator.getBucket( applicationId, IndexBucketLocator.IndexType.CONNECTION,
                                index_keys[ConnectionRefImpl.BY_ENTITY_TYPE], entry.getPath() ) );

        // entity_id,connection_type,prop_name
        Object connection_type_prop_index_key =
                key( index_keys[ConnectionRefImpl.BY_CONNECTION_TYPE], INDEX_CONNECTIONS, entry.getPath(),
                        indexBucketLocator.getBucket( applicationId, IndexBucketLocator.IndexType.CONNECTION,
                                index_keys[ConnectionRefImpl.BY_CONNECTION_TYPE], entry.getPath() ) );

        // entity_id,connection_type,entity_type,prop_name
        Object connection_type_and_entity_type_prop_index_key =
                key( index_keys[ConnectionRefImpl.BY_CONNECTION_AND_ENTITY_TYPE], INDEX_CONNECTIONS, entry.getPath(),
                        indexBucketLocator.getBucket( applicationId, IndexBucketLocator.IndexType.CONNECTION,
                                index_keys[ConnectionRefImpl.BY_CONNECTION_AND_ENTITY_TYPE], entry.getPath() ) );

        // composite(property_value,connected_entity_id,connection_type,entity_type,entry_timestamp)
        addInsertToMutator( indexUpdate.getBatch(), ENTITY_INDEX, property_index_key,
                entry.getIndexComposite( connection.getConnectedEntityId(), connection.getConnectionType(),
                        connection.getConnectedEntityType() ), connection.getUuid(), indexUpdate.getTimestamp() );

        // composite(property_value,connected_entity_id,connection_type,entry_timestamp)
        addInsertToMutator( indexUpdate.getBatch(), ENTITY_INDEX, entity_type_prop_index_key,
                entry.getIndexComposite( connection.getConnectedEntityId(), connection.getConnectionType() ),
                connection.getUuid(), indexUpdate.getTimestamp() );

        // composite(property_value,connected_entity_id,entity_type,entry_timestamp)
        addInsertToMutator( indexUpdate.getBatch(), ENTITY_INDEX, connection_type_prop_index_key,
                entry.getIndexComposite( connection.getConnectedEntityId(), connection.getConnectedEntityType() ),
                connection.getUuid(), indexUpdate.getTimestamp() );

        // composite(property_value,connected_entity_id,entry_timestamp)
        addInsertToMutator( indexUpdate.getBatch(), ENTITY_INDEX, connection_type_and_entity_type_prop_index_key,
                entry.getIndexComposite( connection.getConnectedEntityId() ), connection.getUuid(),
                indexUpdate.getTimestamp() );

        return indexUpdate.getBatch();
    }

    /**
     * Simple search visitor that performs all the joining
     *
     * @author tnine
     */
    private class SearchConnectionVisitor extends SearchVisitor {

        private final ConnectionRefImpl connection;

        /** True if we should search from source->target edges.  False if we should search from target<-source edges */
        private final boolean outgoing;


        /**
         * @param queryProcessor They query processor to use
         * @param connection The connection refernce
         * @param outgoing The direction to search.  True if we should search from source->target edges.  False if we
         * should search from target<-source edges
         */
        public SearchConnectionVisitor( QueryProcessorImpl queryProcessor, ConnectionRefImpl connection,
                                        boolean outgoing ) {
            super( queryProcessor );
            this.connection = connection;
            this.outgoing = outgoing;
        }


        /* (non-Javadoc)
     * @see org.apache.usergrid.persistence.query.ir.SearchVisitor#secondaryIndexScan(org.apache.usergrid.persistence.query.ir
     * .QueryNode, org.apache.usergrid.persistence.query.ir.QuerySlice)
     */
        @Override
        protected IndexScanner secondaryIndexScan( QueryNode node, QuerySlice slice ) throws Exception {

            UUID id = ConnectionRefImpl.getIndexId( ConnectionRefImpl.BY_CONNECTION_AND_ENTITY_TYPE, headEntity,
                    connection.getConnectionType(), connection.getConnectedEntityType(), new ConnectedEntityRef[0] );

            Object key = key( id, INDEX_CONNECTIONS );

            // update the cursor and order before we perform the slice
            // operation
            queryProcessor.applyCursorAndSort( slice );

            IndexScanner columns = null;

            if ( slice.isComplete() ) {
                columns = new NoOpIndexScanner();
            }
            else {
                columns = searchIndex( key, slice, queryProcessor.getPageSizeHint( node ) );
            }

            return columns;
        }


        /*
     * (non-Javadoc)
     *
     * @see org.apache.usergrid.persistence.query.ir.NodeVisitor#visit(org.apache.usergrid.
     * persistence.query.ir.WithinNode)
     */
        @Override
        public void visit( WithinNode node ) throws Exception {

            QuerySlice slice = node.getSlice();

            queryProcessor.applyCursorAndSort( slice );

            GeoIterator itr =
                    new GeoIterator( new ConnectionGeoSearch( em, indexBucketLocator, cass, connection.getIndexId() ),
                            query.getLimit(), slice, node.getPropertyName(),
                            new Point( node.getLattitude(), node.getLongitude() ), node.getDistance() );

            results.push( itr );
        }


        @Override
        public void visit( AllNode node ) throws Exception {
            QuerySlice slice = node.getSlice();

            queryProcessor.applyCursorAndSort( slice );

            int size = queryProcessor.getPageSizeHint( node );

            ByteBuffer start = null;

            if ( slice.hasCursor() ) {
                start = slice.getCursor();
            }


            boolean skipFirst = !node.isForceKeepFirst() && slice.hasCursor();

            UUID entityIdToUse;

            //change our type depending on which direction we're loading
            String dictionaryType;

            //the target type
            String targetType;

            //this is on the "source" side of the edge
            if ( outgoing ) {
                entityIdToUse = connection.getConnectingEntityId();
                dictionaryType = DICTIONARY_CONNECTED_ENTITIES;
                targetType = connection.getConnectedEntityType();
            }

            //we're on the target side of the edge
            else {
                entityIdToUse = connection.getConnectedEntityId();
                dictionaryType = DICTIONARY_CONNECTING_ENTITIES;
                targetType = connection.getConnectingEntityType();
            }

            final String connectionType = connection.getConnectionType();


            final ConnectionIndexSliceParser connectionParser = new ConnectionIndexSliceParser( targetType );


            final Iterator<String> connectionTypes;

            //use the provided connection type
            if ( connectionType != null ) {
                connectionTypes = Collections.singleton( connectionType ).iterator();
            }

            //we need to iterate all connection types
            else {
                connectionTypes = new ConnectionTypesIterator( cass, applicationId, entityIdToUse, outgoing, size );
            }

            IndexScanner connectionScanner =
                    new ConnectedIndexScanner( cass, dictionaryType, applicationId, entityIdToUse, connectionTypes,
                            start, slice.isReversed(), size, skipFirst );

            this.results.push( new SliceIterator( slice, connectionScanner, connectionParser ) );
        }


        @Override
        public void visit( NameIdentifierNode nameIdentifierNode ) throws Exception {
            //TODO T.N. USERGRID-1919 actually validate this is connected
            EntityRef ref =
                    em.getAlias( applicationId, connection.getConnectedEntityType(), nameIdentifierNode.getName() );

            if ( ref == null ) {
                this.results.push( new EmptyIterator() );
                return;
            }

            this.results.push( new StaticIdIterator( ref.getUuid() ) );
        }
    }

    private IndexScanner searchIndex( Object indexKey, QuerySlice slice, int pageSize ) throws Exception {

        DynamicComposite[] range = slice.getRange();

        Object keyPrefix = key( indexKey, slice.getPropertyName() );

        IndexScanner scanner =
                new IndexBucketScanner( cass, indexBucketLocator, ENTITY_INDEX, applicationId, IndexBucketLocator
                        .IndexType.CONNECTION,
                        keyPrefix, range[0], range[1], slice.isReversed(), pageSize, slice.hasCursor(), slice.getPropertyName() );

        return scanner;
    }


}<|MERGE_RESOLUTION|>--- conflicted
+++ resolved
@@ -39,11 +39,9 @@
 import org.apache.usergrid.persistence.EntityManager;
 import org.apache.usergrid.persistence.EntityRef;
 import org.apache.usergrid.persistence.IndexBucketLocator;
-<<<<<<< HEAD
+
 import org.apache.usergrid.persistence.PagingResultsIterator;
-import org.apache.usergrid.persistence.Query;
-=======
->>>>>>> 92903d87
+
 import org.apache.usergrid.persistence.RelationManager;
 import org.apache.usergrid.persistence.Results;
 import org.apache.usergrid.persistence.Schema;
@@ -80,7 +78,7 @@
 import org.apache.usergrid.persistence.model.entity.Id;
 import org.apache.usergrid.persistence.model.entity.SimpleId;
 import org.apache.usergrid.persistence.model.util.UUIDGenerator;
-<<<<<<< HEAD
+
 import org.apache.usergrid.persistence.query.ir.AllNode;
 import org.apache.usergrid.persistence.query.ir.NameIdentifierNode;
 import org.apache.usergrid.persistence.query.ir.QueryNode;
@@ -94,9 +92,7 @@
 import org.apache.usergrid.persistence.query.ir.result.GeoIterator;
 import org.apache.usergrid.persistence.query.ir.result.SliceIterator;
 import org.apache.usergrid.persistence.query.ir.result.StaticIdIterator;
-import org.apache.usergrid.persistence.query.tree.Operand;
-=======
->>>>>>> 92903d87
+
 import org.apache.usergrid.persistence.schema.CollectionInfo;
 import org.apache.usergrid.utils.IndexUtils;
 import org.apache.usergrid.utils.MapUtils;
@@ -187,12 +183,10 @@
         this.headEntity = headEntity;
         this.managerCache = emf.getManagerCache();
 
-<<<<<<< HEAD
+
         this.indexBucketLocator = indexBucketLocator;
 
-=======
         String collectionName = Schema.defaultCollectionName( headEntity.getType() ); 
->>>>>>> 92903d87
         this.applicationScope = emf.getApplicationScope(applicationId);
         this.headEntityScope = new CollectionScopeImpl( 
             this.applicationScope.getApplication(), 
@@ -1620,8 +1614,7 @@
         @Override
         public void visit( NameIdentifierNode nameIdentifierNode ) throws Exception {
             //TODO T.N. USERGRID-1919 actually validate this is connected
-            EntityRef ref =
-                    em.getAlias( applicationId, connection.getConnectedEntityType(), nameIdentifierNode.getName() );
+            EntityRef ref = em.getAlias(connection.getConnectedEntityType(),nameIdentifierNode.getName() );
 
             if ( ref == null ) {
                 this.results.push( new EmptyIterator() );
