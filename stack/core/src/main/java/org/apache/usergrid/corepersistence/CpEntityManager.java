/*
 * Copyright 2014 The Apache Software Foundation.
 *
 * Licensed under the Apache License, Version 2.0 (the "License");
 * you may not use this file except in compliance with the License.
 * You may obtain a copy of the License at
 *
 *      http://www.apache.org/licenses/LICENSE-2.0
 *
 * Unless required by applicable law or agreed to in writing, software
 * distributed under the License is distributed on an "AS IS" BASIS,
 * WITHOUT WARRANTIES OR CONDITIONS OF ANY KIND, either express or implied.
 * See the License for the specific language governing permissions and
 * limitations under the License.
 */
package org.apache.usergrid.corepersistence;


import java.nio.ByteBuffer;
import java.util.ArrayList;
import java.util.Arrays;
import java.util.Collection;
import java.util.Collections;
import java.util.Comparator;
import java.util.HashMap;
import java.util.Iterator;
import java.util.LinkedHashMap;
import java.util.LinkedHashSet;
import java.util.List;
import java.util.Map;
import java.util.Set;
import java.util.TreeMap;
import java.util.TreeSet;
import java.util.UUID;

import org.slf4j.Logger;
import org.slf4j.LoggerFactory;
import org.springframework.util.Assert;

import org.apache.usergrid.persistence.AggregateCounter;
import org.apache.usergrid.persistence.AggregateCounterSet;
import org.apache.usergrid.persistence.CollectionRef;
import org.apache.usergrid.persistence.ConnectedEntityRef;
import org.apache.usergrid.persistence.ConnectionRef;
import org.apache.usergrid.persistence.Entity;
import org.apache.usergrid.persistence.EntityFactory;
import org.apache.usergrid.persistence.EntityManager;
import org.apache.usergrid.persistence.EntityManagerFactory;
import org.apache.usergrid.persistence.EntityRef;
import org.apache.usergrid.persistence.IndexBucketLocator;
import org.apache.usergrid.persistence.RelationManager;
import org.apache.usergrid.persistence.Results;
import org.apache.usergrid.persistence.Schema;
import org.apache.usergrid.persistence.SimpleEntityRef;
import org.apache.usergrid.persistence.TypedEntity;
import org.apache.usergrid.persistence.cassandra.ApplicationCF;
import org.apache.usergrid.persistence.cassandra.CassandraPersistenceUtils;
import org.apache.usergrid.persistence.cassandra.CassandraService;
import org.apache.usergrid.persistence.cassandra.ConnectionRefImpl;
import org.apache.usergrid.persistence.cassandra.CounterUtils;
import org.apache.usergrid.persistence.cassandra.GeoIndexManager;
import org.apache.usergrid.persistence.cassandra.util.TraceParticipant;
import org.apache.usergrid.persistence.collection.CollectionScope;
import org.apache.usergrid.persistence.collection.EntityCollectionManager;
import org.apache.usergrid.persistence.collection.exception.WriteUniqueVerifyException;
import org.apache.usergrid.persistence.collection.impl.CollectionScopeImpl;
import org.apache.usergrid.persistence.core.scope.ApplicationScope;
import org.apache.usergrid.persistence.entities.Application;
import org.apache.usergrid.persistence.entities.Event;
import org.apache.usergrid.persistence.entities.Group;
import org.apache.usergrid.persistence.entities.Role;
import org.apache.usergrid.persistence.entities.User;
import org.apache.usergrid.persistence.exceptions.DuplicateUniquePropertyExistsException;
import org.apache.usergrid.persistence.exceptions.EntityNotFoundException;
import org.apache.usergrid.persistence.exceptions.RequiredPropertyNotFoundException;
import org.apache.usergrid.persistence.exceptions.UnexpectedEntityTypeException;
import org.apache.usergrid.persistence.index.EntityIndex;
import org.apache.usergrid.persistence.index.IndexScope;
import org.apache.usergrid.persistence.index.impl.IndexScopeImpl;
import org.apache.usergrid.persistence.index.query.CounterResolution;
import org.apache.usergrid.persistence.index.query.Identifier;
import org.apache.usergrid.persistence.index.query.Query;
import org.apache.usergrid.persistence.index.query.Query.Level;
import org.apache.usergrid.persistence.model.entity.Id;
import org.apache.usergrid.persistence.model.entity.SimpleId;
import org.apache.usergrid.persistence.model.field.Field;
import org.apache.usergrid.persistence.model.util.UUIDGenerator;
import org.apache.usergrid.utils.ClassUtils;
import org.apache.usergrid.utils.CompositeUtils;
import org.apache.usergrid.utils.StringUtils;
import org.apache.usergrid.utils.UUIDUtils;

import com.netflix.hystrix.exception.HystrixRuntimeException;
import com.yammer.metrics.annotation.Metered;

import me.prettyprint.hector.api.Keyspace;
import me.prettyprint.hector.api.beans.ColumnSlice;
import me.prettyprint.hector.api.beans.CounterRow;
import me.prettyprint.hector.api.beans.CounterRows;
import me.prettyprint.hector.api.beans.CounterSlice;
import me.prettyprint.hector.api.beans.DynamicComposite;
import me.prettyprint.hector.api.beans.HColumn;
import me.prettyprint.hector.api.beans.HCounterColumn;
import me.prettyprint.hector.api.factory.HFactory;
import me.prettyprint.hector.api.mutation.Mutator;
import me.prettyprint.hector.api.query.MultigetSliceCounterQuery;
import me.prettyprint.hector.api.query.QueryResult;
import me.prettyprint.hector.api.query.SliceCounterQuery;
import rx.Observable;

import static java.lang.String.CASE_INSENSITIVE_ORDER;
import static java.util.Arrays.asList;

import static me.prettyprint.hector.api.factory.HFactory.createCounterSliceQuery;
import static me.prettyprint.hector.api.factory.HFactory.createMutator;
import static org.apache.commons.lang.StringUtils.capitalize;
import static org.apache.commons.lang.StringUtils.isBlank;
import static org.apache.usergrid.persistence.Schema.COLLECTION_ROLES;
import static org.apache.usergrid.persistence.Schema.COLLECTION_USERS;
import static org.apache.usergrid.persistence.Schema.DICTIONARY_PERMISSIONS;
import static org.apache.usergrid.persistence.Schema.DICTIONARY_ROLENAMES;
import static org.apache.usergrid.persistence.Schema.DICTIONARY_ROLETIMES;
import static org.apache.usergrid.persistence.Schema.DICTIONARY_SETS;
import static org.apache.usergrid.persistence.Schema.PROPERTY_CREATED;
import static org.apache.usergrid.persistence.Schema.PROPERTY_INACTIVITY;
import static org.apache.usergrid.persistence.Schema.PROPERTY_MODIFIED;
import static org.apache.usergrid.persistence.Schema.PROPERTY_NAME;
import static org.apache.usergrid.persistence.Schema.PROPERTY_TIMESTAMP;
import static org.apache.usergrid.persistence.Schema.PROPERTY_TYPE;
import static org.apache.usergrid.persistence.Schema.PROPERTY_UUID;
import static org.apache.usergrid.persistence.Schema.TYPE_APPLICATION;
import static org.apache.usergrid.persistence.Schema.TYPE_ENTITY;
import static org.apache.usergrid.persistence.Schema.getDefaultSchema;
import static org.apache.usergrid.persistence.SimpleEntityRef.getUuid;
import static org.apache.usergrid.persistence.SimpleEntityRef.ref;
import static org.apache.usergrid.persistence.SimpleRoleRef.getIdForGroupIdAndRoleName;
import static org.apache.usergrid.persistence.SimpleRoleRef.getIdForRoleName;
import static org.apache.usergrid.persistence.cassandra.ApplicationCF.APPLICATION_AGGREGATE_COUNTERS;
import static org.apache.usergrid.persistence.cassandra.ApplicationCF.ENTITY_COMPOSITE_DICTIONARIES;
import static org.apache.usergrid.persistence.cassandra.ApplicationCF.ENTITY_COUNTERS;
import static org.apache.usergrid.persistence.cassandra.ApplicationCF.ENTITY_DICTIONARIES;
import static org.apache.usergrid.persistence.cassandra.CassandraPersistenceUtils.addDeleteToMutator;
import static org.apache.usergrid.persistence.cassandra.CassandraPersistenceUtils.addInsertToMutator;
import static org.apache.usergrid.persistence.cassandra.CassandraPersistenceUtils.batchExecute;
import static org.apache.usergrid.persistence.cassandra.CassandraPersistenceUtils.key;
import static org.apache.usergrid.persistence.cassandra.CassandraPersistenceUtils.toStorableBinaryValue;
import static org.apache.usergrid.persistence.cassandra.CassandraService.ALL_COUNT;
import static org.apache.usergrid.persistence.cassandra.Serializers.be;
import static org.apache.usergrid.persistence.cassandra.Serializers.le;
import static org.apache.usergrid.persistence.cassandra.Serializers.se;
import static org.apache.usergrid.persistence.cassandra.Serializers.ue;
import static org.apache.usergrid.persistence.index.query.Query.Level.REFS;
import static org.apache.usergrid.utils.ClassUtils.cast;
import static org.apache.usergrid.utils.ConversionUtils.bytebuffer;
import static org.apache.usergrid.utils.ConversionUtils.getLong;
import static org.apache.usergrid.utils.ConversionUtils.object;
import static org.apache.usergrid.utils.ConversionUtils.string;
import static org.apache.usergrid.utils.InflectionUtils.singularize;
import static org.apache.usergrid.utils.UUIDUtils.getTimestampInMicros;
import static org.apache.usergrid.utils.UUIDUtils.getTimestampInMillis;
import static org.apache.usergrid.utils.UUIDUtils.isTimeBased;
import static org.apache.usergrid.utils.UUIDUtils.newTimeUUID;
<<<<<<< HEAD
=======
import org.slf4j.Logger;
import org.slf4j.LoggerFactory;
import org.springframework.util.Assert;
import rx.Observable;
>>>>>>> 54b6d247


/**
 * Implement good-old Usergrid EntityManager with the new-fangled Core Persistence API.
 */
public class CpEntityManager implements EntityManager {
    private static final Logger logger = LoggerFactory.getLogger( CpEntityManager.class );

    public static final String APPLICATION_COLLECTION = "application.collection.";
    public static final String APPLICATION_ENTITIES = "application.entities";
    public static final long ONE_COUNT = 1L;
    private static final String COLL_SUFFIX = "zzzcollzzz";
    private static final String CONN_SUFFIX = "zzzconnzzz";

    private UUID applicationId;
    private Application application;

    private CpEntityManagerFactory emf;

    private CpManagerCache managerCache;

    private ApplicationScope appScope;

    private CassandraService cass;

    private CounterUtils counterUtils;

    private boolean skipAggregateCounters;


    public CpEntityManager() {}


    @Override
    public void init( EntityManagerFactory emf, UUID applicationId ) {

        this.emf = ( CpEntityManagerFactory ) emf;
        this.managerCache = this.emf.getManagerCache();
        this.applicationId = applicationId;

        appScope = this.emf.getApplicationScope( applicationId );

        this.cass = this.emf.cass;
        this.counterUtils = this.emf.counterUtils;

        // set to false for now
        this.skipAggregateCounters = false;


        appScope = this.emf.getApplicationScope( applicationId );
    }


    public CpManagerCache getManagerCache() {
        return managerCache;
    }


    static String getCollectionScopeNameFromEntityType( String type ) {
        String csn = Schema.defaultCollectionName( type ) + COLL_SUFFIX;
        return csn;
    }


    static String getCollectionScopeNameFromCollectionName( String name ) {
        String csn = name + COLL_SUFFIX;
        return csn;
    }


    static String getConnectionScopeName( String entityType, String connectionType ) {
        String csn = connectionType + entityType + CONN_SUFFIX;
        return csn;
    }


    @Override
    public Entity create( String entityType, Map<String, Object> properties ) throws Exception {
        return create( entityType, null, properties );
    }


    @Override
    public <A extends Entity> A create( 
        String entityType, Class<A> entityClass, Map<String, Object> properties ) throws Exception {

        if ( ( entityType != null ) && ( entityType.startsWith( TYPE_ENTITY ) || entityType
                .startsWith( "entities" ) ) ) {
            throw new IllegalArgumentException( "Invalid entity type" );
        }
        A e = null;
        try {
            e = ( A ) create( entityType, ( Class<Entity> ) entityClass, properties, null );
        }
        catch ( ClassCastException e1 ) {
            logger.error( "Unable to create typed entity", e1 );
        }
        return e;
    }


    @Override
    public <A extends TypedEntity> A create( A entity ) throws Exception {
        return ( A ) create( entity.getType(), entity.getClass(), entity.getProperties() );
    }


    @Override
    public Entity create( 
        UUID importId, String entityType, Map<String, Object> properties ) throws Exception {

        UUID timestampUuid = importId != null ? importId : newTimeUUID();

        Keyspace ko = cass.getApplicationKeyspace( applicationId );
        Mutator<ByteBuffer> m = createMutator( ko, be );

        Entity entity = batchCreate( m, entityType, null, properties, importId, timestampUuid );

        m.execute();

        return entity;
    }


    /**
     * Creates a new entity.
     *
     * @param entityType the entity type
     * @param entityClass the entity class
     * @param properties the properties
     * @param importId an existing external UUID to use as the id for the new entity
     *
     * @return new entity
     *
     * @throws Exception the exception
     */
    @Metered( group = "core", name = "EntityManager_create" )
    @TraceParticipant
    public <A extends Entity> A create( 
        String entityType, Class<A> entityClass, Map<String, Object> properties, UUID importId ) 
        throws Exception {

        UUID timestampUuid = importId != null ? importId : newTimeUUID();

        Keyspace ko = cass.getApplicationKeyspace( applicationId );
        Mutator<ByteBuffer> m = createMutator( ko, be );


        A entity = batchCreate( m, entityType, entityClass, properties, importId, timestampUuid );

        m.execute();

        return entity;
    }


    @Override
    public Entity get( EntityRef entityRef ) throws Exception {

        if ( entityRef == null ) {
            return null;
        }

        Id id = new SimpleId( entityRef.getUuid(), entityRef.getType() );
        String collectionName = getCollectionScopeNameFromEntityType( entityRef.getType() );

        CollectionScope collectionScope = new CollectionScopeImpl( 
                appScope.getApplication(), appScope.getApplication(), collectionName );

        EntityCollectionManager ecm = managerCache.getEntityCollectionManager( collectionScope );

        org.apache.usergrid.persistence.model.entity.Entity cpEntity = 
                ecm.load( id ).toBlockingObservable().last();

        if ( cpEntity == null ) {
            if ( logger.isDebugEnabled() ) {
                logger.debug( "Loading entity {}:{} from scope\n   app {}\n   owner {}\n   name {}", 
                    new Object[] {
                        id.getType(), id.getUuid(), 
                        collectionScope.getApplication(), 
                        collectionScope.getOwner(),
                        collectionScope.getName()
                } );
            }
            return null;
        }

//        if ( entityRef.getType().equals("group") ) {
//            logger.debug("Reading Group");
//            for ( Field field : cpEntity.getFields() ) {
//                logger.debug("   Reading prop name={} value={}", field.getName(), field.getValue() );
//            }
//        }

        Class clazz = Schema.getDefaultSchema().getEntityClass( entityRef.getType() );

        Entity entity = EntityFactory.newEntity( entityRef.getUuid(), entityRef.getType(), clazz );
        entity.setProperties( CpEntityMapUtils.toMap( cpEntity ) );

        if ( entityRef.getType().equals("group") ) {
            logger.debug("Reading Group " + entity.getProperties());
        }

        return entity;
    }


    @Override
    public <A extends Entity> A get( UUID entityId, Class<A> entityClass ) throws Exception {
        A e = null;
        try {
            e = ( A ) getEntity( entityId, ( Class<Entity> ) entityClass );
        }
        catch ( ClassCastException e1 ) {
            logger.error( "Unable to get typed entity: {} of class {}",
                    new Object[] { entityId, entityClass.getCanonicalName(), e1 } );
        }
        return e;
    }


    /**
     * Gets the specified entity.
     *
     * @param entityId the entity id
     * @param entityClass the entity class
     *
     * @return entity
     *
     * @throws Exception the exception
     */
    public <A extends Entity> A getEntity( UUID entityId, Class<A> entityClass ) throws Exception {

        String type = getDefaultSchema().getEntityType( entityClass );

        Id id = new SimpleId( entityId, type );
        String collectionName = getCollectionScopeNameFromEntityType( type );

        CollectionScope collectionScope = new CollectionScopeImpl( 
                appScope.getApplication(), appScope.getApplication(), collectionName );

        EntityCollectionManager ecm = managerCache.getEntityCollectionManager( collectionScope );


        org.apache.usergrid.persistence.model.entity.Entity cpEntity = 
                ecm.load( id ).toBlockingObservable().last();

        if ( cpEntity == null ) {
            if ( logger.isDebugEnabled() ) {
                logger.debug( "Failed entity load {}:{} from scope\n   app {}\n   owner {}\n   name {}", 
                    new Object[] {
                        id.getType(), id.getUuid(), 
                        collectionScope.getApplication(), 
                        collectionScope.getOwner(),
                        collectionScope.getName()
                } );
            }
            return null;
        }

        A entity = EntityFactory.newEntity( entityId, type, entityClass );
        entity.setProperties( CpEntityMapUtils.toMap( cpEntity ) );

        return entity;
    }


    @Override
    public Results get( 
        Collection<UUID> entityIds, Class<? extends Entity> entityClass, Level resultsLevel )
         throws Exception {

        String type = getDefaultSchema().getEntityType( entityClass );

        ArrayList<Entity> entities = new ArrayList<Entity>();

        for ( UUID uuid : entityIds ) {
            EntityRef ref = new SimpleEntityRef( type, uuid );
            Entity entity = get( ref, entityClass );

            if ( entity != null ) {
                entities.add( entity );
            }
        }

        return Results.fromEntities( entities );
    }


    @Override
    public Results get( Collection<UUID> entityIds, String entityType, Class<? extends Entity> entityClass,
            Level resultsLevel ) throws Exception {
        throw new UnsupportedOperationException( "Not supported yet." );
    }


    @Override
    public void update( Entity entity ) throws Exception {

        // first, update entity index in its own collection scope
        CollectionScope collectionScope = new CollectionScopeImpl( 
            appScope.getApplication(), 
            appScope.getApplication(),
            getCollectionScopeNameFromEntityType( entity.getType() ) );

        IndexScope indexScope = new IndexScopeImpl( 
            appScope.getApplication(), 
            appScope.getApplication(), 
            entity.getType() );

        EntityCollectionManager ecm = managerCache.getEntityCollectionManager( collectionScope );
        EntityIndex ei = managerCache.getEntityIndex( indexScope );

        Id entityId = new SimpleId( entity.getUuid(), entity.getType() );

        if ( logger.isDebugEnabled() ) {
            logger.debug( "Updating entity {}:{} from scope\n   app {}\n   owner {}\n   name {}", 
                new Object[] {
                    entityId.getType(), entityId.getUuid(), 
                    collectionScope.getApplication(), 
                    collectionScope.getOwner(),
                    collectionScope.getName()
            } );
        }

        org.apache.usergrid.persistence.model.entity.Entity cpEntity =
                ecm.load( entityId ).toBlockingObservable().last();

        cpEntity = CpEntityMapUtils.fromMap( 
                cpEntity, entity.getProperties(), entity.getType(), true );

        try {
            cpEntity = ecm.write( cpEntity ).toBlockingObservable().last();
        }
        catch ( WriteUniqueVerifyException wuve ) {
            handleWriteUniqueVerifyException( entity, wuve );
        }
        catch ( HystrixRuntimeException hre ) {

            if ( hre.getCause() instanceof WriteUniqueVerifyException ) {
                WriteUniqueVerifyException wuve = ( WriteUniqueVerifyException ) hre.getCause();
                handleWriteUniqueVerifyException( entity, wuve );
            }
        }

        ei.index( cpEntity );

        // next, update entity in every collection and connection scope in which it is indexed 
        updateEntityIndexes( entity, cpEntity );
    }


    private void updateEntityIndexes( 
            Entity entity, org.apache.usergrid.persistence.model.entity.Entity cpEntity )
            throws Exception {

        RelationManager rm = getRelationManager( entity );
        Map<String, Map<UUID, Set<String>>> owners = rm.getOwners();

        logger.debug( "Updating indexes of all {} collections owning the entity", 
                owners.keySet().size() );

        for ( String ownerType : owners.keySet() ) {
            Map<UUID, Set<String>> collectionsByUuid = owners.get( ownerType );

            for ( UUID uuid : collectionsByUuid.keySet() ) {
                Set<String> collections = collectionsByUuid.get( uuid );
                for ( String coll : collections ) {

                    if ( coll.trim().isEmpty() ) {
                        logger.warn( "Ignoring empty collection name for owner {}:{}", 
                                uuid, ownerType );
                        break;
                    }

                    IndexScope indexScope = new IndexScopeImpl( 
                        appScope.getApplication(), 
                        new SimpleId( uuid, ownerType ),
                        getCollectionScopeNameFromCollectionName( coll ) );

                    EntityIndex ei = managerCache.getEntityIndex( indexScope );

                    ei.index( cpEntity );
                }
            }
        }
    }


    @Override
    public void delete( EntityRef entityRef ) throws Exception {
        deleteAsync( entityRef ).toBlockingObservable().lastOrDefault(null);
    }


    private Observable deleteAsync( EntityRef entityRef ) throws Exception {

        CollectionScope collectionScope = new CollectionScopeImpl( 
            appScope.getApplication(), 
            appScope.getApplication(),
            getCollectionScopeNameFromEntityType( entityRef.getType() ) );

        EntityCollectionManager ecm = managerCache.getEntityCollectionManager( collectionScope );

        Id entityId = new SimpleId( entityRef.getUuid(), entityRef.getType() );

        org.apache.usergrid.persistence.model.entity.Entity entity = 
                ecm.load( entityId ).toBlockingObservable().last();

        if ( entity != null ) {

            // first, delete entity in every collection and connection scope in which it is indexed 

            RelationManager rm = getRelationManager( entityRef );
            Map<String, Map<UUID, Set<String>>> owners = rm.getOwners();

            logger.debug( "Deleting indexes of all {} collections owning the entity", 
                    owners.keySet().size() );

            for ( String ownerType : owners.keySet() ) {
                Map<UUID, Set<String>> collectionsByUuid = owners.get( ownerType );

                for ( UUID uuid : collectionsByUuid.keySet() ) {
                    Set<String> collectionNames = collectionsByUuid.get( uuid );
                    for ( String coll : collectionNames ) {

                        IndexScope indexScope = new IndexScopeImpl( 
                                appScope.getApplication(), 
                                new SimpleId( uuid, ownerType ), 
                                CpEntityManager.getCollectionScopeNameFromCollectionName(coll) );

                        EntityIndex ei = managerCache.getEntityIndex( indexScope );

                        ei.deindex( entity );
                    }
                }
            }

            // deindex from default index scope
            IndexScope defaultIndexScope = new IndexScopeImpl( 
                    appScope.getApplication(), 
                    appScope.getApplication(),
                    getCollectionScopeNameFromEntityType( entityRef.getType() ) );
            EntityIndex entityIndex = managerCache.getEntityIndex( defaultIndexScope );

            entityIndex.deindex( entity );

            decrementEntityCollection( Schema.defaultCollectionName( entityId.getType() ) );


            // and finally...
            return ecm.delete( entityId );
        }
        else {
            return Observable.empty();
        }
    }


    public void decrementEntityCollection( String collection_name ) {

        long cassandraTimestamp = cass.createTimestamp();
        decrementEntityCollection( collection_name, cassandraTimestamp );
    }


    public void decrementEntityCollection( String collection_name, long cassandraTimestamp ) {
        try {
            incrementAggregateCounters( null, null, null, 
                    APPLICATION_COLLECTION + collection_name, -ONE_COUNT,
                    cassandraTimestamp );
        }
        catch ( Exception e ) {
            logger.error( "Unable to decrement counter application.collection: {}.",
                    new Object[] { collection_name, e } );
        }
        try {
            incrementAggregateCounters( null, null, null, APPLICATION_ENTITIES, -ONE_COUNT, 
                    cassandraTimestamp );
        }
        catch ( Exception e ) {
            logger.error( "Unable to decrement counter application.entities for collection: {} "
                    + "with timestamp: {}",
                    new Object[] { collection_name, cassandraTimestamp, e } );
        }
    }


    @Override
    public Results searchCollection( EntityRef entityRef, String collectionName, Query query ) 
            throws Exception {

        return getRelationManager( entityRef ).searchCollection( collectionName, query );
    }


    @Override
    public void setApplicationId( UUID applicationId ) {
        this.applicationId = applicationId;
    }


    @Override
    public GeoIndexManager getGeoIndexManager() {

        throw new UnsupportedOperationException( "GeoIndexManager no longer supported." );
    }


    @Override
    public EntityRef getApplicationRef() {
        return new SimpleEntityRef( TYPE_APPLICATION, applicationId );
    }


    @Override
    public Application getApplication() throws Exception {
        if ( application == null ) {
            application = get( applicationId, Application.class );
        }
        return application;
    }


    @Override
    public void updateApplication( Application app ) throws Exception {
        update( app );
        this.application = app;
    }


    @Override
    public void updateApplication( Map<String, Object> properties ) throws Exception {
        this.updateProperties( 
                new SimpleEntityRef( Application.ENTITY_TYPE, applicationId ), properties );
        this.application = get( applicationId, Application.class );
    }


    @Override
    public RelationManager getRelationManager( EntityRef entityRef ) {
        CpRelationManager rmi = new CpRelationManager();
        rmi.init( this, emf, applicationId, entityRef, null );
        return rmi;
    }


    @Override
    public Set<String> getApplicationCollections() throws Exception {

        return getRelationManager( getApplication() ).getCollections();
    }


    @Override
    public Map<String, Object> getApplicationCollectionMetadata() throws Exception {
        Set<String> collections = getApplicationCollections();
        Map<String, Long> counts = getApplicationCounters();
        Map<String, Object> metadata = new HashMap<String, Object>();
        if ( collections != null ) {
            for ( String collectionName : collections ) {
                if ( !Schema.isAssociatedEntityType( collectionName ) ) {
                    Long count = counts.get( APPLICATION_COLLECTION + collectionName );
                    /*
                     * int count = emf .countColumns(
					 * getApplicationKeyspace(applicationId),
					 * ApplicationCF.ENTITY_ID_SETS, key(applicationId,
					 * DICTIONARY_COLLECTIONS, collectionName));
					 */
                    Map<String, Object> entry = new HashMap<String, Object>();
                    entry.put( "count", count != null ? count : 0 );
                    entry.put( "type", singularize( collectionName ) );
                    entry.put( "name", collectionName );
                    entry.put( "title", capitalize( collectionName ) );
                    metadata.put( collectionName, entry );
                }
            }
        }
		/*
		 * if ((counts != null) && !counts.isEmpty()) { metadata.put("counters",
		 * counts); }
		 */
        return metadata;
    }


    @Override
    public long getApplicationCollectionSize( String collectionName ) throws Exception {
        throw new UnsupportedOperationException( "Not supported yet." );
    }


    @Override
    public void createApplicationCollection( String entityType ) throws Exception {
    }


    @Override
    public EntityRef getAlias( String aliasType, String alias ) throws Exception {

        return getAlias( new SimpleEntityRef( 
                Application.ENTITY_TYPE, applicationId ), aliasType, alias );
    }


    @Override
    public EntityRef getAlias( EntityRef ownerRef, String collectionType, String aliasValue ) 
            throws Exception {

        Assert.notNull( ownerRef, "ownerRef is required" );
        Assert.notNull( collectionType, "collectionType is required" );
        Assert.notNull( aliasValue, "aliasValue is required" );

        logger.debug("getAlias() for collection type {} alias {}", collectionType, aliasValue );

        String collName = Schema.defaultCollectionName( collectionType );

        Map<String, EntityRef> results = getAlias( 
                ownerRef, collName, Collections.singletonList( aliasValue ) );

        if ( results == null || results.size() == 0 ) {
            return null;
        }

        // add a warn statement so we can see if we have data migration issues.
        // TODO When we get an event system, trigger a repair if this is detected
        if ( results.size() > 1 ) {
            logger.warn( "More than 1 entity with Owner id '{}' of type '{}' "
                    + "and alias '{}' exists. This is a duplicate alias, and needs audited",
                    new Object[] { ownerRef, collectionType, aliasValue } );
        }

        return results.get( aliasValue );
    }


    @Override
    public Map<String, EntityRef> getAlias( String aliasType, List<String> aliases ) 
            throws Exception {

        String collName = Schema.defaultCollectionName( aliasType );

        return getAlias( 
                new SimpleEntityRef( Application.ENTITY_TYPE, applicationId ), collName, aliases );
    }


    @Override
    public Map<String, EntityRef> getAlias( 
            EntityRef ownerRef, String collName, List<String> aliases )
            throws Exception {

        logger.debug("getAliases() for collection {} aliases {}", collName, aliases );

        Assert.notNull( ownerRef, "ownerRef is required" );
        Assert.notNull( collName, "collectionName is required" );
        Assert.notEmpty( aliases, "aliases are required" );

        String propertyName = Schema.getDefaultSchema().aliasProperty( collName );

        Map<String, EntityRef> results = new HashMap<String, EntityRef>();

        for ( String alias : aliases ) {

            Iterable<EntityRef> refs = 
                    getEntityRefsForUniqueProperty( ownerRef, collName, propertyName, alias );

            for ( EntityRef ref : refs ) {
                results.put( alias, ref );
            }
        }

        return results;
    }


    private Iterable<EntityRef> getEntityRefsForUniqueProperty( 
            EntityRef ownerRef, String collName, String propName, String alias ) throws Exception {

        Results results = getRelationManager( ownerRef ).searchCollection( 
                collName, Query.fromQL( "select * where " + propName + " = '" + alias + "'" ) );

        return results.getRefs();
    }


    @Override
    public EntityRef validate( EntityRef entityRef ) throws Exception {
        return validate( entityRef, true );
    }

    public EntityRef validate( EntityRef entityRef, boolean verify ) throws Exception {

        if ( ( entityRef == null ) || ( entityRef.getUuid() == null ) ) {
            return null;
        }

        if ( ( entityRef.getType() == null ) || verify ) {
            UUID entityId = entityRef.getUuid();
            String entityType = entityRef.getType();
            try {
                get( entityRef ).getType(); 
            }
            catch ( Exception e ) {
                logger.error( "Unable to load entity " 
                        + entityRef.getType() + ":" + entityRef.getUuid(), e ); 
            }
            if ( entityRef == null ) {
                throw new EntityNotFoundException( 
                        "Entity " + entityId.toString() + " cannot be verified" );
            }
            if ( ( entityType != null ) && !entityType.equalsIgnoreCase( entityRef.getType() ) ) {
                throw new UnexpectedEntityTypeException( "Entity " + entityId 
                    + " is not the expected type, expected " + entityType 
                    + ", found " + entityRef.getType() );
            }
        }
        return entityRef;
    }


    @Override
    public Object getProperty( EntityRef entityRef, String propertyName ) throws Exception {

        Entity entity = get( entityRef );
        return entity.getProperty( propertyName );
    }


    @Override
    public List<Entity> getPartialEntities( 
            Collection<UUID> ids, Collection<String> properties ) throws Exception {
        throw new UnsupportedOperationException( "Not supported yet." );
    }


    @Override
    public Map<String, Object> getProperties( EntityRef entityRef ) throws Exception {

        Entity entity = get( entityRef );
        return entity.getProperties();
    }


    @Override
    public void setProperty( 
            EntityRef entityRef, String propertyName, Object propertyValue ) throws Exception {

        setProperty( entityRef, propertyName, propertyValue, false );
    }


    @Override
    public void setProperty( 
            EntityRef entityRef, String propertyName, Object propertyValue, boolean override )
            throws Exception {

        if ( ( propertyValue instanceof String ) && ( ( String ) propertyValue ).equals( "" ) ) {
            propertyValue = null;
        }

        Entity entity = get( entityRef );

        propertyValue = getDefaultSchema().validateEntityPropertyValue( 
                entity.getType(), propertyName, propertyValue );

        entity.setProperty( propertyName, propertyValue );
        entity.setProperty( PROPERTY_MODIFIED, getTimestampInMillis( newTimeUUID() ) );

        update( entity );
    }


    @Override
    public void updateProperties( EntityRef ref, Map<String, Object> properties ) throws Exception {

        ref = validate( ref );
        properties = getDefaultSchema().cleanUpdatedProperties( ref.getType(), properties, false );

        EntityRef entityRef = ref;
        if ( entityRef instanceof CollectionRef ) {
            CollectionRef cref = ( CollectionRef ) ref;
            entityRef = cref.getItemRef();
        }

        Entity entity = get( entityRef );

        properties.put( PROPERTY_MODIFIED, getTimestampInMillis( newTimeUUID() ) );

        for ( String propertyName : properties.keySet() ) {
            Object propertyValue = properties.get( propertyName );

            Schema defaultSchema = Schema.getDefaultSchema();

            boolean entitySchemaHasProperty = defaultSchema.hasProperty( entity.getType(), propertyName );

            propertyValue = getDefaultSchema().validateEntityPropertyValue( 
                    entity.getType(), propertyName, propertyValue );

            if ( entitySchemaHasProperty ) {

                if ( !defaultSchema.isPropertyMutable( entity.getType(), propertyName ) ) {
                    continue;
                }

                if ( ( propertyValue == null ) 
                        && defaultSchema.isRequiredProperty( entity.getType(), propertyName ) ) {
                    continue;
                }
            }

            entity.setProperty( propertyName, propertyValue );
        }

        update( entity );
    }


    @Override
    public void deleteProperty( EntityRef entityRef, String propertyName ) throws Exception {

        String collectionName = getCollectionScopeNameFromEntityType( entityRef.getType() );

        CollectionScope collectionScope = new CollectionScopeImpl( 
                appScope.getApplication(), 
                appScope.getApplication(), 
                collectionName );

        IndexScope defaultIndexScope = new IndexScopeImpl( 
                appScope.getApplication(), 
                appScope.getApplication(), 
                entityRef.getType() );

        EntityCollectionManager ecm = managerCache.getEntityCollectionManager( collectionScope );
        EntityIndex ei = managerCache.getEntityIndex( defaultIndexScope );

        Id entityId = new SimpleId( entityRef.getUuid(), entityRef.getType() );

        org.apache.usergrid.persistence.model.entity.Entity cpEntity =
                ecm.load( entityId ).toBlockingObservable().last();

        cpEntity.removeField( propertyName );

        cpEntity = ecm.write( cpEntity ).toBlockingObservable().last();
        ei.index( cpEntity );

        // update entity in every collection and connection scope in which it is indexed
        updateEntityIndexes( get( entityRef ), cpEntity );
    }


    @Override
    public Set<Object> getDictionaryAsSet( EntityRef entityRef, String dictionaryName ) 
            throws Exception {

        return new LinkedHashSet<>( getDictionaryAsMap( entityRef, dictionaryName ).keySet() );
    }


    @Override
    public void addToDictionary( EntityRef entityRef, String dictionaryName, Object elementValue ) 
            throws Exception {

        addToDictionary( entityRef, dictionaryName, elementValue, null );
    }


    @Override
    public void addToDictionary( 
            EntityRef entityRef, String dictionaryName, Object elementName, Object elementValue )
            throws Exception {

        if ( elementName == null ) {
            return;
        }

        EntityRef entity = get( entityRef );

        UUID timestampUuid = newTimeUUID();
        Mutator<ByteBuffer> batch = createMutator( 
                cass.getApplicationKeyspace( applicationId ), be );

        batch = batchUpdateDictionary( 
                batch, entity, dictionaryName, elementName, elementValue, false, timestampUuid );

        batchExecute( batch, CassandraService.RETRY_COUNT );
    }


    @Override
    public void addSetToDictionary( EntityRef entityRef, String dictionaryName, Set<?> elementValues )
            throws Exception {

        if ( ( elementValues == null ) || elementValues.isEmpty() ) {
            return;
        }

        EntityRef entity = get( entityRef );

        UUID timestampUuid = newTimeUUID();
        Mutator<ByteBuffer> batch = createMutator( 
                cass.getApplicationKeyspace( applicationId ), be );

        for ( Object elementValue : elementValues ) {
            batch = batchUpdateDictionary( 
                    batch, entity, dictionaryName, elementValue, null, false, timestampUuid );
        }

        batchExecute( batch, CassandraService.RETRY_COUNT );
    }


    @Override
    public void addMapToDictionary( 
            EntityRef entityRef, String dictionaryName, Map<?, ?> elementValues ) throws Exception {

        if ( ( elementValues == null ) || elementValues.isEmpty() || entityRef == null ) {
            return;
        }

        EntityRef entity = get( entityRef );

        UUID timestampUuid = newTimeUUID();
        Mutator<ByteBuffer> batch = 
                createMutator( cass.getApplicationKeyspace( applicationId ), be );

        for ( Map.Entry<?, ?> elementValue : elementValues.entrySet() ) {
            batch = batchUpdateDictionary( batch, entity, dictionaryName, elementValue.getKey(),
                    elementValue.getValue(), false, timestampUuid );
        }

        batchExecute( batch, CassandraService.RETRY_COUNT );
    }


    @Override
    public Map<Object, Object> getDictionaryAsMap( 
            EntityRef entity, String dictionaryName ) throws Exception {

        entity = validate( entity );

        Map<Object, Object> dictionary = new LinkedHashMap<Object, Object>();

        ApplicationCF dictionaryCf = null;

        boolean entityHasDictionary = 
                getDefaultSchema().hasDictionary( entity.getType(), dictionaryName );

        if ( entityHasDictionary ) {
            dictionaryCf = ENTITY_DICTIONARIES;
        }
        else {
            dictionaryCf = ENTITY_COMPOSITE_DICTIONARIES;
        }

        Class<?> setType = getDefaultSchema().getDictionaryKeyType( 
                entity.getType(), dictionaryName );
        Class<?> setCoType = getDefaultSchema().getDictionaryValueType( 
                entity.getType(), dictionaryName );
        boolean coTypeIsBasic = ClassUtils.isBasicType( setCoType );

        List<HColumn<ByteBuffer, ByteBuffer>> results =
                cass.getAllColumns( cass.getApplicationKeyspace( applicationId ), dictionaryCf,
                        key( entity.getUuid(), dictionaryName ), be, be );
        for ( HColumn<ByteBuffer, ByteBuffer> result : results ) {
            Object name = null;
            if ( entityHasDictionary ) {
                name = object( setType, result.getName() );
            }
            else {
                name = CompositeUtils.deserialize( result.getName() );
            }
            Object value = null;
            if ( entityHasDictionary && coTypeIsBasic ) {
                value = object( setCoType, result.getValue() );
            }
            else if ( result.getValue().remaining() > 0 ) {
                value = Schema.deserializePropertyValueFromJsonBinary( 
                        result.getValue().slice(), setCoType );
            }
            if ( name != null ) {
                dictionary.put( name, value );
            }
        }

        return dictionary;
    }


    @Override
    public Object getDictionaryElementValue( 
            EntityRef entity, String dictionaryName, String elementName ) throws Exception {

        Object value = null;

        ApplicationCF dictionaryCf = null;

        boolean entityHasDictionary = 
                getDefaultSchema().hasDictionary( entity.getType(), dictionaryName );

        if ( entityHasDictionary ) {
            dictionaryCf = ENTITY_DICTIONARIES;
        }
        else {
            dictionaryCf = ENTITY_COMPOSITE_DICTIONARIES;
        }

        Class<?> dictionaryCoType = getDefaultSchema().getDictionaryValueType( 
                entity.getType(), dictionaryName );
        boolean coTypeIsBasic = ClassUtils.isBasicType( dictionaryCoType );

        HColumn<ByteBuffer, ByteBuffer> result = cass.getColumn( 
                cass.getApplicationKeyspace( applicationId ), dictionaryCf, 
                key( entity.getUuid(), dictionaryName ), 
                entityHasDictionary ? bytebuffer( elementName ) 
                        : DynamicComposite.toByteBuffer( elementName ), be, be );

        if ( result != null ) {
            if ( entityHasDictionary && coTypeIsBasic ) {
                value = object( dictionaryCoType, result.getValue() );
            }
            else if ( result.getValue().remaining() > 0 ) {
                value = Schema.deserializePropertyValueFromJsonBinary( 
                        result.getValue().slice(), dictionaryCoType );
            }
        }
        else {
            logger.info( "Results of CpEntityManagerImpl.getDictionaryElementValue is null" );
        }

        return value;
    }


    @Metered( group = "core", name = "EntityManager_getDictionaryElementValues" )
    public Map<String, Object> getDictionaryElementValues( 
            EntityRef entity, String dictionaryName, String... elementNames ) throws Exception {

        Map<String, Object> values = null;

        ApplicationCF dictionaryCf = null;

        boolean entityHasDictionary = 
                getDefaultSchema().hasDictionary( entity.getType(), dictionaryName );

        if ( entityHasDictionary ) {
            dictionaryCf = ENTITY_DICTIONARIES;
        }
        else {
            dictionaryCf = ENTITY_COMPOSITE_DICTIONARIES;
        }

        Class<?> dictionaryCoType = getDefaultSchema().getDictionaryValueType( 
                entity.getType(), dictionaryName );
        boolean coTypeIsBasic = ClassUtils.isBasicType( dictionaryCoType );

        ByteBuffer[] columnNames = new ByteBuffer[elementNames.length];
        for ( int i = 0; i < elementNames.length; i++ ) {
            columnNames[i] = entityHasDictionary ? bytebuffer( elementNames[i] ) :
                             DynamicComposite.toByteBuffer( elementNames[i] );
        }

        ColumnSlice<ByteBuffer, ByteBuffer> results =
                cass.getColumns( cass.getApplicationKeyspace( applicationId ), dictionaryCf,
                        key( entity.getUuid(), dictionaryName ), columnNames, be, be );
        if ( results != null ) {
            values = new HashMap<String, Object>();
            for ( HColumn<ByteBuffer, ByteBuffer> result : results.getColumns() ) {
                String name = entityHasDictionary ? string( result.getName() ) :
                              DynamicComposite.fromByteBuffer( result.getName() ).get( 0, se );
                if ( entityHasDictionary && coTypeIsBasic ) {
                    values.put( name, object( dictionaryCoType, result.getValue() ) );
                }
                else if ( result.getValue().remaining() > 0 ) {
                    values.put( name, Schema.deserializePropertyValueFromJsonBinary( 
                            result.getValue().slice(), dictionaryCoType ) );
                }
            }
        }
        else {
            logger.error( "Results of CpEntityManagerImpl.getDictionaryElementValues is null" );
        }

        return values;
    }


    @Override
    public void removeFromDictionary( 
            EntityRef entityRef, String dictionaryName, Object elementName ) throws Exception {
        if ( elementName == null ) {
            return;
        }

        EntityRef entity = get( entityRef );

        UUID timestampUuid = newTimeUUID();
        Mutator<ByteBuffer> batch = 
                createMutator( cass.getApplicationKeyspace( applicationId ), be );

        batch = batchUpdateDictionary( 
                batch, entity, dictionaryName, elementName, true, timestampUuid );

        batchExecute( batch, CassandraService.RETRY_COUNT );
    }


    @Override
    public Set<String> getDictionaries( EntityRef entity ) throws Exception {
        return getDictionaryNames( entity );
    }


    @Override
    public Map<String, Map<UUID, Set<String>>> getOwners( EntityRef entityRef ) throws Exception {

        return getRelationManager( entityRef ).getOwners();
    }


    @Override
    public boolean isCollectionMember( 
            EntityRef owner, String collectionName, EntityRef entity ) throws Exception {

        return getRelationManager( owner ).isCollectionMember( collectionName, entity );
    }


    @Override
    public boolean isConnectionMember( 
            EntityRef owner, String connectionName, EntityRef entity ) throws Exception {

        return getRelationManager( owner ).isConnectionMember( connectionName, entity );
    }


    @Override
    public Set<String> getCollections( EntityRef entityRef ) throws Exception {

        return getRelationManager( entityRef ).getCollections();
    }


    @Override
    public Results getCollection( 
            EntityRef entityRef, String collectionName, UUID startResult, int count,
            Level resultsLevel, boolean reversed ) throws Exception {

        return getRelationManager( entityRef )
                .getCollection( collectionName, startResult, count, resultsLevel, reversed );
    }


    @Override
    public Results getCollection( 
        UUID entityId, String collectionName, Query query, Level resultsLevel ) throws Exception {

        throw new UnsupportedOperationException( "Cannot get entity by UUID alone" );
    }


    @Override
    public Entity addToCollection( 
            EntityRef entityRef, String collectionName, EntityRef itemRef ) throws Exception {

        return getRelationManager( entityRef ).addToCollection( collectionName, itemRef );
    }


    @Override
    public Entity addToCollections( 
        List<EntityRef> ownerEntities, String collectionName, EntityRef itemRef ) throws Exception {

        Entity entity = get( itemRef );

        for ( EntityRef eref : ownerEntities ) {
            addToCollection( eref, collectionName, entity );
        }

        return entity;
    }


    @Override
    public Entity createItemInCollection( 
            EntityRef entityRef, String collectionName, String itemType,
            Map<String, Object> props ) throws Exception {

        return getRelationManager( entityRef )
                .createItemInCollection( collectionName, itemType, props );
    }


    @Override
    public void removeFromCollection( 
            EntityRef entityRef, String collectionName, EntityRef itemRef ) throws Exception {

        getRelationManager( entityRef ).removeFromCollection(collectionName, itemRef);
    }


    @Override
    public Set<String> getCollectionIndexes( 
            EntityRef entity, String collectionName ) throws Exception {

        return getRelationManager( entity ).getCollectionIndexes( collectionName );
    }


    @Override
    public void copyRelationships( EntityRef srcEntityRef, String srcRelationName, 
            EntityRef dstEntityRef, String dstRelationName ) throws Exception {

        getRelationManager( srcEntityRef )
                .copyRelationships( srcRelationName, dstEntityRef, dstRelationName );
    }


    @Override
    public ConnectionRef createConnection( ConnectionRef connection ) throws Exception {

        return createConnection( connection.getConnectingEntity(), connection.getConnectionType(),
                connection.getConnectedEntity() );
    }


    @Override
    public ConnectionRef createConnection( EntityRef connectingEntity, String connectionType, 
            EntityRef connectedEntityRef ) throws Exception {

        return getRelationManager( connectingEntity )
                .createConnection( connectionType, connectedEntityRef );
    }


    @Override
    public ConnectionRef createConnection( EntityRef connectingEntity, String pairedConnectionType, 
            EntityRef pairedEntity, String connectionType, EntityRef connectedEntityRef )
            throws Exception {

        return getRelationManager( connectingEntity ).createConnection( 
                pairedConnectionType, pairedEntity, connectionType, connectedEntityRef );
    }


    @Override
    public ConnectionRef createConnection( 
            EntityRef connectingEntity, ConnectedEntityRef... connections ) throws Exception {

        return getRelationManager( connectingEntity ).connectionRef( connections );
    }


    @Override
    public ConnectionRef connectionRef( EntityRef connectingEntity, String connectionType, 
            EntityRef connectedEntityRef ) throws Exception {

        return new ConnectionRefImpl( connectingEntity.getType(), connectingEntity.getUuid(), 
                connectionType, connectedEntityRef.getType(), connectedEntityRef.getUuid() );
    }


    @Override
    public ConnectionRef connectionRef( EntityRef connectingEntity, String pairedConnectionType, 
            EntityRef pairedEntity, String connectionType, EntityRef connectedEntityRef ) 
            throws Exception {

        return getRelationManager( connectingEntity ).connectionRef( 
                pairedConnectionType, pairedEntity, connectionType, connectedEntityRef );
    }


    @Override
    public ConnectionRef connectionRef( 
            EntityRef connectingEntity, ConnectedEntityRef... connections ) {

        return getRelationManager( connectingEntity ).connectionRef( connections );
    }


    @Override
    public void deleteConnection( ConnectionRef connectionRef ) throws Exception {

        EntityRef sourceEntity = connectionRef.getConnectedEntity();
        
        getRelationManager( sourceEntity ).deleteConnection( connectionRef );
    }


    @Override
    public Set<String> getConnectionTypes( EntityRef ref ) throws Exception {

        return getRelationManager( ref ).getConnectionTypes();
    }


    @Override
    public Results getConnectedEntities( EntityRef entityRef, String connectionType, 
            String connectedEntityType, Level resultsLevel ) throws Exception {

        return getRelationManager( entityRef )
                .getConnectedEntities( connectionType, connectedEntityType, resultsLevel );
    }


    @Override
    public Results getConnectingEntities( EntityRef entityRef, String connectionType, 
            String connectedEntityType, Level resultsLevel ) throws Exception {

        return getRelationManager( entityRef )
                .getConnectingEntities( connectionType, connectedEntityType, resultsLevel );
    }


    @Override
    public Results getConnectingEntities( EntityRef entityRef, String connectionType, 
            String entityType, Level level, int count ) throws Exception {

        return getRelationManager( entityRef )
                .getConnectingEntities( connectionType, entityType, level, count );
    }


    @Override
    public Results searchConnectedEntities( 
            EntityRef connectingEntity, Query query ) throws Exception {

        return getRelationManager( connectingEntity ).searchConnectedEntities( query );
    }


    @Override
    public Set<String> getConnectionIndexes( 
            EntityRef entity, String connectionType ) throws Exception {

        return getRelationManager( entity ).getConnectionIndexes( connectionType );
    }


    @Override
    public Map<String, String> getRoles() throws Exception {
        return cast( getDictionaryAsMap( getApplicationRef(), DICTIONARY_ROLENAMES ) );
    }


    @Override
    public void resetRoles() throws Exception {
        try {
            createRole( "admin", "Administrator", 0 );
        }
        catch ( Exception e ) {
            logger.error( "Could not create admin role, may already exist", e );
        }

        try {
            createRole( "default", "Default", 0 );
        }
        catch ( Exception e ) {
            logger.error( "Could not create default role, may already exist", e );
        }

        try {
            createRole( "guest", "Guest", 0 );
        }
        catch ( Exception e ) {
            logger.error( "Could not create guest role, may already exist", e );
        }

        try {
            grantRolePermissions( "default", Arrays.asList( "get,put,post,delete:/**" ) );
        }
        catch ( Exception e ) {
            logger.error( "Could not populate default role", e );
        }

        try {
            grantRolePermissions( "guest", 
                    Arrays.asList( "post:/users", "post:/devices", "put:/devices/*" ) );
        }
        catch ( Exception e ) {
            logger.error( "Could not populate guest role", e );
        }
    }


    @Override
    public Entity createRole( String roleName, String roleTitle, long inactivity) throws Exception {

        if ( roleName == null || roleName.isEmpty() ) {
            throw new IllegalArgumentException( "Role name must be specified");
        }

        String propertyName = roleName;
        UUID ownerId = applicationId;
        String batchRoleName = StringUtils.stringOrSubstringAfterLast( roleName.toLowerCase(), ':');
        return batchCreateRole( batchRoleName, roleTitle, inactivity, propertyName, ownerId, null );
    }


    private Entity batchCreateRole( String roleName, String roleTitle, long inactivity, 
            String propertyName, UUID ownerId, Map<String, Object> additionalProperties ) 
            throws Exception {

        UUID timestampUuid = newTimeUUID();
        long timestamp = getTimestampInMicros( timestampUuid );

        Map<String, Object> properties = new TreeMap<>( CASE_INSENSITIVE_ORDER );
        properties.put( PROPERTY_TYPE, Role.ENTITY_TYPE );
        properties.put( PROPERTY_NAME, propertyName );
        properties.put( "roleName", roleName );
        properties.put( "title", roleTitle );
        properties.put( PROPERTY_INACTIVITY, inactivity );
        if ( additionalProperties != null ) {
            for ( String key : additionalProperties.keySet() ) {
                properties.put( key, additionalProperties.get( key ) );
            }
        }

        UUID id = UUIDGenerator.newTimeUUID();
        batchCreate( null, Role.ENTITY_TYPE, null, properties, id, timestampUuid );

        Mutator<ByteBuffer> batch = createMutator( cass.getApplicationKeyspace( applicationId ), be );
        addInsertToMutator( batch, ENTITY_DICTIONARIES, 
                key( ownerId, Schema.DICTIONARY_ROLENAMES ), roleName, roleTitle, timestamp );
        addInsertToMutator( batch, ENTITY_DICTIONARIES, 
                key( ownerId, Schema.DICTIONARY_ROLETIMES ), roleName, inactivity, timestamp );
        addInsertToMutator( batch, ENTITY_DICTIONARIES, 
                key( ownerId, DICTIONARY_SETS ), Schema.DICTIONARY_ROLENAMES, null, timestamp );

        batchExecute( batch, CassandraService.RETRY_COUNT );

        return get( id, Role.class );
    }


    @Override
    public void grantRolePermission( String roleName, String permission ) throws Exception {
        roleName = roleName.toLowerCase();
        permission = permission.toLowerCase();
        long timestamp = cass.createTimestamp();
        Mutator<ByteBuffer> batch = createMutator( 
            cass.getApplicationKeyspace( applicationId ), be );
        addInsertToMutator( batch, ApplicationCF.ENTITY_DICTIONARIES, 
            getRolePermissionsKey( roleName ), permission, ByteBuffer.allocate( 0 ), timestamp );
        batchExecute( batch, CassandraService.RETRY_COUNT );
    }


    @Override
    public void grantRolePermissions( String roleName, Collection<String> permissions ) 
            throws Exception {

        roleName = roleName.toLowerCase();
        long timestamp = cass.createTimestamp();
        Mutator<ByteBuffer> batch = createMutator( 
                cass.getApplicationKeyspace( applicationId ), be );
        for ( String permission : permissions ) {
            permission = permission.toLowerCase();
            addInsertToMutator( batch, ApplicationCF.ENTITY_DICTIONARIES, 
                    getRolePermissionsKey( roleName ), permission,
                    ByteBuffer.allocate( 0 ), timestamp );
        }
        batchExecute( batch, CassandraService.RETRY_COUNT );
    }


    private Object getRolePermissionsKey( String roleName ) {
        return key( getIdForRoleName( roleName ), DICTIONARY_PERMISSIONS );
    }


    private Object getRolePermissionsKey( UUID groupId, String roleName ) {
        return key( getIdForGroupIdAndRoleName( groupId, roleName ), DICTIONARY_PERMISSIONS );
    }


    @Override
    public void revokeRolePermission( String roleName, String permission ) throws Exception {
        roleName = roleName.toLowerCase();
        permission = permission.toLowerCase();
        long timestamp = cass.createTimestamp();
        Mutator<ByteBuffer> batch = createMutator( cass.getApplicationKeyspace( applicationId ), be );
        CassandraPersistenceUtils.addDeleteToMutator( 
                batch, ApplicationCF.ENTITY_DICTIONARIES, 
                getRolePermissionsKey( roleName ), permission, timestamp );
        batchExecute( batch, CassandraService.RETRY_COUNT );
    }


    @Override
    public Set<String> getRolePermissions( String roleName ) throws Exception {
        roleName = roleName.toLowerCase();
        return cass.getAllColumnNames( cass.getApplicationKeyspace( applicationId ), 
                ApplicationCF.ENTITY_DICTIONARIES, getRolePermissionsKey( roleName ) );
    }


    @Override
    public void deleteRole( String roleName ) throws Exception {
        roleName = roleName.toLowerCase();
        removeFromDictionary( getApplicationRef(), DICTIONARY_ROLENAMES, roleName );
        removeFromDictionary( getApplicationRef(), DICTIONARY_ROLETIMES, roleName );
        EntityRef entity = getRoleRef( roleName );
        if ( entity != null ) {
            delete( entity );
        }
    }


    @Override
    public Map<String, String> getGroupRoles( UUID groupId ) throws Exception {
        return cast( getDictionaryAsMap( new SimpleEntityRef( Group.ENTITY_TYPE, groupId ), 
                DICTIONARY_ROLENAMES ) );
    }


    @Override
    public Entity createGroupRole( UUID groupId, String roleName, long inactivity ) 
            throws Exception {
        String batchRoleName = StringUtils.stringOrSubstringAfterLast( roleName.toLowerCase(), ':' );
        String roleTitle = batchRoleName;
        String propertyName = groupId + ":" + batchRoleName;
        Map<String, Object> properties = new TreeMap<String, Object>( CASE_INSENSITIVE_ORDER );
        properties.put( "group", groupId );

        Entity entity = batchCreateRole( roleName, roleTitle, inactivity, propertyName, groupId, 
                properties );
        getRelationManager( new SimpleEntityRef( Group.ENTITY_TYPE, groupId ) )
                .addToCollection( COLLECTION_ROLES, entity );

        return entity;
    }


    @Override
    public void grantGroupRolePermission( UUID groupId, String roleName, String permission ) 
            throws Exception {
        roleName = roleName.toLowerCase();
        permission = permission.toLowerCase();
        long timestamp = cass.createTimestamp();
        Mutator<ByteBuffer> batch = createMutator( cass.getApplicationKeyspace( applicationId ), be );
        addInsertToMutator( batch, ApplicationCF.ENTITY_DICTIONARIES, 
                getRolePermissionsKey( groupId, roleName ),
                permission, ByteBuffer.allocate( 0 ), timestamp );
        batchExecute( batch, CassandraService.RETRY_COUNT );
    }


    @Override
    public void revokeGroupRolePermission( UUID groupId, String roleName, String permission ) 
            throws Exception {
        roleName = roleName.toLowerCase();
        permission = permission.toLowerCase();
        long timestamp = cass.createTimestamp();
        Mutator<ByteBuffer> batch = createMutator( cass.getApplicationKeyspace( applicationId ), be );
        CassandraPersistenceUtils.addDeleteToMutator( batch, ApplicationCF.ENTITY_DICTIONARIES,
                getRolePermissionsKey( groupId, roleName ), permission, timestamp );
        batchExecute( batch, CassandraService.RETRY_COUNT );
    }


    @Override
    public Set<String> getGroupRolePermissions( UUID groupId, String roleName ) throws Exception {
        roleName = roleName.toLowerCase();
        return cass.getAllColumnNames( cass.getApplicationKeyspace( applicationId ), 
                ApplicationCF.ENTITY_DICTIONARIES, getRolePermissionsKey( groupId, roleName ) );
    }


    @Override
    public void deleteGroupRole( UUID groupId, String roleName ) throws Exception {
        roleName = roleName.toLowerCase();
        removeFromDictionary( new SimpleEntityRef( Group.ENTITY_TYPE, groupId ), 
                DICTIONARY_ROLENAMES, roleName );
        cass.deleteRow( cass.getApplicationKeyspace( applicationId ), 
                ApplicationCF.ENTITY_DICTIONARIES,
                getIdForGroupIdAndRoleName( groupId, roleName ) );
    }


    @Override
    public Set<String> getUserRoles( UUID userId ) throws Exception {
        return cast( getDictionaryAsSet( userRef( userId ), DICTIONARY_ROLENAMES ) );
    }


    @Override
    public void addUserToRole( UUID userId, String roleName ) throws Exception {
        roleName = roleName.toLowerCase();
        addToDictionary( userRef( userId ), DICTIONARY_ROLENAMES, roleName, roleName );
        addToCollection( userRef( userId ), COLLECTION_ROLES, getRoleRef( roleName ) );
    }


    private EntityRef userRef( UUID userId ) {
        return new SimpleEntityRef( User.ENTITY_TYPE, userId );
    }


    @Override
    public void removeUserFromRole( UUID userId, String roleName ) throws Exception {
        roleName = roleName.toLowerCase();
        removeFromDictionary( userRef( userId ), DICTIONARY_ROLENAMES, roleName );
        removeFromCollection( userRef( userId ), COLLECTION_ROLES, getRoleRef( roleName ) );
    }


    @Override
    public Set<String> getUserPermissions( UUID userId ) throws Exception {
        return cast(
                getDictionaryAsSet( new SimpleEntityRef( User.ENTITY_TYPE, userId ), 
                        Schema.DICTIONARY_PERMISSIONS ) );
    }


    @Override
    public void grantUserPermission( UUID userId, String permission ) throws Exception {
        permission = permission.toLowerCase();
        addToDictionary( userRef( userId ), DICTIONARY_PERMISSIONS, permission );
    }


    @Override
    public void revokeUserPermission( UUID userId, String permission ) throws Exception {
        permission = permission.toLowerCase();
        removeFromDictionary( userRef( userId ), DICTIONARY_PERMISSIONS, permission );
    }


    @Override
    public Map<String, String> getUserGroupRoles( UUID userId, UUID groupId ) throws Exception {
        // TODO this never returns anything - write path not invoked
        EntityRef userRef = userRef( userId );
        return cast( getDictionaryAsMap( userRef, DICTIONARY_ROLENAMES ) );
    }


    @Override
    public void addUserToGroupRole( UUID userId, UUID groupId, String roleName ) throws Exception {
        roleName = roleName.toLowerCase();
        EntityRef userRef = userRef( userId );
        EntityRef roleRef = getRoleRef( roleName );
        addToDictionary( userRef, DICTIONARY_ROLENAMES, roleName, roleName );
        addToCollection( userRef, COLLECTION_ROLES, roleRef );
        addToCollection( roleRef, COLLECTION_USERS, userRef );
    }


    @Override
    public void removeUserFromGroupRole( UUID userId, UUID groupId, String roleName ) 
            throws Exception {
        roleName = roleName.toLowerCase();
        EntityRef memberRef = userRef( userId );
        EntityRef roleRef = getRoleRef( roleName );
        removeFromDictionary( memberRef, DICTIONARY_ROLENAMES, roleName );
        removeFromCollection( memberRef, COLLECTION_ROLES, roleRef );
        removeFromCollection( roleRef, COLLECTION_USERS, userRef( userId ) );
    }


    @Override
    public Results getUsersInGroupRole( UUID groupId, String roleName, Level level ) throws Exception {
        return this.getCollection( getRoleRef( roleName ), COLLECTION_USERS, null, 10000, level, false );
    }


    private EntityRef getRoleRef( String roleName ) throws Exception {
        Results results = this.searchCollection( 
                new SimpleEntityRef( Application.ENTITY_TYPE, applicationId ),
                Schema.defaultCollectionName( Role.ENTITY_TYPE ), 
                Query.findForProperty( "roleName", roleName ) );
        Iterator<Entity> iterator = results.iterator();
        EntityRef roleRef = null;
        while ( iterator.hasNext() ) {
            roleRef = iterator.next();
        }
        return roleRef;
    }


    @Override
    public void incrementAggregateCounters( 
            UUID userId, UUID groupId, String category, String counterName, long value ) {

        long cassandraTimestamp = cass.createTimestamp();
        incrementAggregateCounters( 
                userId, groupId, category, counterName, value, cassandraTimestamp );
    }


    private void incrementAggregateCounters( UUID userId, UUID groupId, String category, 
            String counterName, long value, long cassandraTimestamp ) {
        // TODO short circuit
        if ( !skipAggregateCounters ) {
            Mutator<ByteBuffer> m = 
                    createMutator( cass.getApplicationKeyspace( applicationId ), be );

            counterUtils.batchIncrementAggregateCounters( 
                    m, applicationId, userId, groupId, null, category, counterName,
                    value, cassandraTimestamp / 1000, cassandraTimestamp );

            batchExecute( m, CassandraService.RETRY_COUNT );
        }
    }


    @Override
    public Results getAggregateCounters( UUID userId, UUID groupId, String category, 
            String counterName, CounterResolution resolution, long start, long finish, boolean pad ) {
        return this.getAggregateCounters( 
                userId, groupId, null, category, counterName, resolution, start, finish, pad );
    }


    @Override
    public Results getAggregateCounters( UUID userId, UUID groupId, UUID queueId, String category, 
        String counterName, CounterResolution resolution, long start, long finish, boolean pad ) {

        start = resolution.round( start );
        finish = resolution.round( finish );
        long expected_time = start;
        Keyspace ko = cass.getApplicationKeyspace( applicationId );
        SliceCounterQuery<String, Long> q = createCounterSliceQuery( ko, se, le );
        q.setColumnFamily( APPLICATION_AGGREGATE_COUNTERS.toString() );
        q.setRange( start, finish, false, ALL_COUNT );

        QueryResult<CounterSlice<Long>> r = q.setKey( 
            counterUtils.getAggregateCounterRow( 
                    counterName, userId, groupId, queueId, category, resolution ) ).execute();

        List<AggregateCounter> counters = new ArrayList<AggregateCounter>();
        for ( HCounterColumn<Long> column : r.get().getColumns() ) {
            AggregateCounter count = new AggregateCounter( column.getName(), column.getValue() );
            if ( pad && !( resolution == CounterResolution.ALL ) ) {
                while ( count.getTimestamp() != expected_time ) {
                    counters.add( new AggregateCounter( expected_time, 0 ) );
                    expected_time = resolution.next( expected_time );
                }
                expected_time = resolution.next( expected_time );
            }
            counters.add( count );
        }
        if ( pad && !( resolution == CounterResolution.ALL ) ) {
            while ( expected_time <= finish ) {
                counters.add( new AggregateCounter( expected_time, 0 ) );
                expected_time = resolution.next( expected_time );
            }
        }
        return Results.fromCounters( new AggregateCounterSet( 
                counterName, userId, groupId, category, counters ) );
    }


    @Override
    public Results getAggregateCounters( Query query ) throws Exception {
        CounterResolution resolution = query.getResolution();
        if ( resolution == null ) {
            resolution = CounterResolution.ALL;
        }
        long start = query.getStartTime() != null ? query.getStartTime() : 0;
        long finish = query.getFinishTime() != null ? query.getFinishTime() : 0;
        boolean pad = query.isPad();
        if ( start <= 0 ) {
            start = 0;
        }
        if ( ( finish <= 0 ) || ( finish < start ) ) {
            finish = System.currentTimeMillis();
        }
        start = resolution.round( start );
        finish = resolution.round( finish );
        long expected_time = start;

        if ( pad && ( resolution != CounterResolution.ALL ) ) {
            long max_counters = ( finish - start ) / resolution.interval();
            if ( max_counters > 1000 ) {
                finish = resolution.round( start + ( resolution.interval() * 1000 ) );
            }
        }

        List<Query.CounterFilterPredicate> filters = query.getCounterFilters();
        if ( filters == null ) {
            return null;
        }
        Map<String, CounterUtils.AggregateCounterSelection> selections =
                new HashMap<String, CounterUtils.AggregateCounterSelection>();
        Keyspace ko = cass.getApplicationKeyspace( applicationId );

        for ( Query.CounterFilterPredicate filter : filters ) {
            CounterUtils.AggregateCounterSelection selection =
                new CounterUtils.AggregateCounterSelection( filter.getName(),
                        getUuid( getUserByIdentifier( filter.getUser() ) ),
                        getUuid( getGroupByIdentifier( filter.getGroup() ) ),
                        org.apache.usergrid.mq.Queue.getQueueId( filter.getQueue() ), 
                        filter.getCategory() );
            selections.put( selection.getRow( resolution ), selection );
        }

        MultigetSliceCounterQuery<String, Long> q = 
                HFactory.createMultigetSliceCounterQuery( ko, se, le );
        q.setColumnFamily( APPLICATION_AGGREGATE_COUNTERS.toString() );
        q.setRange( start, finish, false, ALL_COUNT );
        QueryResult<CounterRows<String, Long>> rows = q.setKeys( selections.keySet() ).execute();

        List<AggregateCounterSet> countSets = new ArrayList<AggregateCounterSet>();
        for ( CounterRow<String, Long> r : rows.get() ) {
            expected_time = start;
            List<AggregateCounter> counters = new ArrayList<AggregateCounter>();
            for ( HCounterColumn<Long> column : r.getColumnSlice().getColumns() ) {
                AggregateCounter count = new AggregateCounter( column.getName(), column.getValue() );
                if ( pad && ( resolution != CounterResolution.ALL ) ) {
                    while ( count.getTimestamp() != expected_time ) {
                        counters.add( new AggregateCounter( expected_time, 0 ) );
                        expected_time = resolution.next( expected_time );
                    }
                    expected_time = resolution.next( expected_time );
                }
                counters.add( count );
            }
            if ( pad && ( resolution != CounterResolution.ALL ) ) {
                while ( expected_time <= finish ) {
                    counters.add( new AggregateCounter( expected_time, 0 ) );
                    expected_time = resolution.next( expected_time );
                }
            }
            CounterUtils.AggregateCounterSelection selection = selections.get( r.getKey() );
            countSets.add( new AggregateCounterSet( selection.getName(), selection.getUserId(), 
                    selection.getGroupId(), selection.getCategory(), counters ) );
        }

        Collections.sort( countSets, new Comparator<AggregateCounterSet>() {
            @Override
            public int compare( AggregateCounterSet o1, AggregateCounterSet o2 ) {
                String s1 = o1.getName();
                String s2 = o2.getName();
                return s1.compareTo( s2 );
            }
        } );
        return Results.fromCounters( countSets );
    }


    @Override
    public EntityRef getUserByIdentifier( Identifier identifier ) throws Exception {

        if ( identifier == null ) {
            logger.debug("getUserByIdentifier: returning null for null identifier");
            return null;
        }
        logger.debug("getUserByIdentifier {}:{}", identifier.getType(), identifier.toString() );

        if ( identifier.isUUID() ) {
            return new SimpleEntityRef( "user", identifier.getUUID() );
        }
        if ( identifier.isName() ) {
            return this.getAlias( new SimpleEntityRef( 
                    Application.ENTITY_TYPE, applicationId ), "user", identifier.getName() );
        }
        if ( identifier.isEmail() ) {

            Query query = new Query();
            query.setEntityType( "user" );
            query.addEqualityFilter( "email", identifier.getEmail() );
            query.setLimit( 1 );
            query.setResultsLevel( REFS );

            Results r = getRelationManager( 
                ref( Application.ENTITY_TYPE, applicationId ) ).searchCollection( "users", query );

            if ( r != null && r.getRef() != null ) {
                logger.debug("Got entity ref!");
                return r.getRef();
            }
            else {
                // look-aside as it might be an email in the name field
                logger.debug("return alias");
                return this.getAlias( new SimpleEntityRef( 
                        Application.ENTITY_TYPE, applicationId ), "user", identifier.getEmail() );
            }
        }
        return null;
    }


    @Override
    public EntityRef getGroupByIdentifier( Identifier identifier ) throws Exception {
        if ( identifier == null ) {
            return null;
        }
        if ( identifier.isUUID() ) {
            return new SimpleEntityRef( "group", identifier.getUUID() );
        }
        if ( identifier.isName() ) {
            return this.getAlias( new SimpleEntityRef( Application.ENTITY_TYPE, applicationId ), 
                    "group", identifier.getName() );
        }
        return null;
    }


    @Override
    public Set<String> getCounterNames() throws Exception {
        Set<String> names = new TreeSet<String>( CASE_INSENSITIVE_ORDER );
        Set<String> nameSet = cast( 
                getDictionaryAsSet( getApplicationRef(), Schema.DICTIONARY_COUNTERS ) );
        names.addAll( nameSet );
        return names;
    }


    @Override
    public Map<String, Long> getEntityCounters( UUID entityId ) throws Exception {
        Map<String, Long> counters = new HashMap<String, Long>();
        Keyspace ko = cass.getApplicationKeyspace( applicationId );
        SliceCounterQuery<UUID, String> q = createCounterSliceQuery( ko, ue, se );
        q.setColumnFamily( ENTITY_COUNTERS.toString() );
        q.setRange( null, null, false, ALL_COUNT );
        QueryResult<CounterSlice<String>> r = q.setKey( entityId ).execute();
        for ( HCounterColumn<String> column : r.get().getColumns() ) {
            counters.put( column.getName(), column.getValue() );
        }
        return counters;
    }


    @Override
    public Map<String, Long> getApplicationCounters() throws Exception {
        return getEntityCounters( applicationId );
    }


    @Override
    public void incrementAggregateCounters( 
            UUID userId, UUID groupId, String category, Map<String, Long> counters ) {

        // TODO shortcircuit
        if ( !skipAggregateCounters ) {
            long timestamp = cass.createTimestamp();
            Mutator<ByteBuffer> m = createMutator( cass.getApplicationKeyspace( applicationId ), be );
            counterUtils.batchIncrementAggregateCounters( 
                    m, applicationId, userId, groupId, null, category, counters, timestamp );

            batchExecute( m, CassandraService.RETRY_COUNT );
        }
    }


    @Override
    public boolean isPropertyValueUniqueForEntity( 
            String entityType, String propertyName, Object propertyValue )
            throws Exception {

        return true; // TODO: is it OK to rely on Core Persistence write-time check for this?
    }


    @Override
    public Entity get( UUID id ) throws Exception {

        Results r = getRelationManager( getApplication() ).searchConnectedEntities(
            Query.fromQL("select * where " + PROPERTY_UUID + " = '" + id.toString() + "'"));

        return r.getEntity();
    } 


    @Override
    public <A extends Entity> A get( EntityRef entityRef, Class<A> entityClass ) throws Exception {

        if ( entityRef == null ) {
            return null;
        }

        Entity entity = get( entityRef );

        if ( entity == null ) {
            logger.warn( "Entity {}/{} not found ", entityRef.getUuid(), entityRef.getType() );
            return null;
        }

        A ret = EntityFactory.newEntity( entityRef.getUuid(), entityRef.getType(), entityClass );
        ret.setProperties( entity.getProperties() );

        return ret;
    }


    @Override
    public Results getEntities( List<UUID> ids, String type ) {

        ArrayList<Entity> entities = new ArrayList<Entity>();

        for ( UUID uuid : ids ) {
            EntityRef ref = new SimpleEntityRef( type, uuid );
            Entity entity = null;
            try {
                entity = get( ref );
            }
            catch ( Exception ex ) {
                logger.warn( "Entity {}/{} not found", uuid, type );
            }

            if ( entity != null ) {
                entities.add( entity );
            }
        }

        return Results.fromEntities( entities );
    }


    @Override
    public Map<String, Role> getRolesWithTitles( Set<String> roleNames ) throws Exception {
        Map<String, Role> rolesWithTitles = new HashMap<String, Role>();

        Map<String, Object> nameResults = null;

        if ( roleNames != null ) {
            nameResults = getDictionaryElementValues( getApplicationRef(), DICTIONARY_ROLENAMES,
                    roleNames.toArray( new String[roleNames.size()] ) );
        }
        else {
            nameResults = cast( getDictionaryAsMap( getApplicationRef(), DICTIONARY_ROLENAMES ) );
            roleNames = nameResults.keySet();
        }
        Map<String, Object> timeResults = 
                getDictionaryElementValues( getApplicationRef(), DICTIONARY_ROLETIMES,
                roleNames.toArray( new String[roleNames.size()] ) );

        for ( String roleName : roleNames ) {

            String savedTitle = string( nameResults.get( roleName ) );

            // no title, skip the role
            if ( savedTitle == null ) {
                continue;
            }

            Role newRole = new Role();
            newRole.setName( roleName );
            newRole.setTitle( savedTitle );
            newRole.setInactivity( getLong( timeResults.get( roleName ) ) );

            rolesWithTitles.put( roleName, newRole );
        }

        return rolesWithTitles;
    }


    @Override
    public String getRoleTitle( String roleName ) throws Exception {
        String title = string( getDictionaryElementValue( getApplicationRef(), 
                DICTIONARY_ROLENAMES, roleName ) );
        if ( title == null ) {
            title = roleName;
        }
        return title;
    }


    @SuppressWarnings( "unchecked" )
    @Override
    public Map<String, Role> getUserRolesWithTitles( UUID userId ) throws Exception {
        return getRolesWithTitles( ( Set<String> ) cast( getDictionaryAsSet( userRef( userId ), 
                DICTIONARY_ROLENAMES ) ) );
    }


    @SuppressWarnings( "unchecked" )
    @Override
    public Map<String, Role> getGroupRolesWithTitles( UUID groupId ) throws Exception {
        return getRolesWithTitles( ( Set<String> ) cast( getDictionaryAsSet( groupRef( groupId ), 
                DICTIONARY_ROLENAMES ) ) );
    }


    @Override
    public void addGroupToRole( UUID groupId, String roleName ) throws Exception {
        roleName = roleName.toLowerCase();
        addToDictionary( groupRef( groupId ), DICTIONARY_ROLENAMES, roleName, roleName );
        addToCollection( groupRef( groupId ), COLLECTION_ROLES, getRoleRef( roleName ) );
    }


    @Override
    public void removeGroupFromRole( UUID groupId, String roleName ) throws Exception {
        roleName = roleName.toLowerCase();
        removeFromDictionary( groupRef( groupId ), DICTIONARY_ROLENAMES, roleName );
        removeFromCollection( groupRef( groupId ), COLLECTION_ROLES, getRoleRef( roleName ) );
    }


    @Override
    public Set<String> getGroupPermissions( UUID groupId ) throws Exception {
        return cast( getDictionaryAsSet( groupRef( groupId ), Schema.DICTIONARY_PERMISSIONS ) );
    }


    @Override
    public void grantGroupPermission( UUID groupId, String permission ) throws Exception {
        permission = permission.toLowerCase();
        addToDictionary( groupRef( groupId ), DICTIONARY_PERMISSIONS, permission );
    }


    @Override
    public void revokeGroupPermission( UUID groupId, String permission ) throws Exception {
        permission = permission.toLowerCase();
        removeFromDictionary( groupRef( groupId ), DICTIONARY_PERMISSIONS, permission );
    }


    private EntityRef groupRef( UUID groupId ) {
        return new SimpleEntityRef( Group.ENTITY_TYPE, groupId );
    }


    @Override
    public <A extends Entity> A batchCreate( 
            Mutator<ByteBuffer> ignored, 
            String entityType, 
            Class<A> entityClass, 
            Map<String, Object> properties, 
            UUID importId, 
            UUID timestampUuid )
            throws Exception {

        String eType = Schema.normalizeEntityType( entityType );

        Schema schema = getDefaultSchema();

        boolean is_application = TYPE_APPLICATION.equals( eType );

        if ( ( ( applicationId == null ) || applicationId.equals( UUIDUtils.ZERO_UUID ) ) 
                && !is_application ) {
            return null;
        }

        long timestamp = getTimestampInMicros( timestampUuid );

        UUID itemId = UUIDUtils.newTimeUUID();

        if ( is_application ) {
            itemId = applicationId;
        }
        if ( importId != null ) {
            itemId = importId;
        }
        if ( properties == null ) {
            properties = new TreeMap<String, Object>( CASE_INSENSITIVE_ORDER );
        }

        if ( importId != null ) {
            if ( isTimeBased( importId ) ) {
                timestamp = UUIDUtils.getTimestampInMicros( importId );
            }
            else if ( properties.get( PROPERTY_CREATED ) != null ) {
                timestamp = getLong( properties.get( PROPERTY_CREATED ) ) * 1000;
            }
        }

        if ( entityClass == null ) {
            entityClass = ( Class<A> ) Schema.getDefaultSchema().getEntityClass( entityType );
        }

        Set<String> required = schema.getRequiredProperties( entityType );

        if ( required != null ) {
            for ( String p : required ) {
                if ( !PROPERTY_UUID.equals( p ) 
                        && !PROPERTY_TYPE.equals( p ) 
                        && !PROPERTY_CREATED.equals( p )
                        && !PROPERTY_MODIFIED.equals( p ) ) {
                    Object v = properties.get( p );
                    if ( schema.isPropertyTimestamp( entityType, p ) ) {
                        if ( v == null ) {
                            properties.put( p, timestamp / 1000 );
                        }
                        else {
                            long ts = getLong( v );
                            if ( ts <= 0 ) {
                                properties.put( p, timestamp / 1000 );
                            }
                        }
                        continue;
                    }
                    if ( v == null ) {
                        throw new RequiredPropertyNotFoundException( entityType, p );
                    }
                    else if ( ( v instanceof String ) && isBlank( ( String ) v ) ) {
                        throw new RequiredPropertyNotFoundException( entityType, p );
                    }
                }
            }
        }

        if ( properties.isEmpty() ) {
            return null;
        }
        
        properties.put( PROPERTY_UUID, itemId );
        properties.put( PROPERTY_TYPE, Schema.normalizeEntityType( entityType, false ) );

        if ( importId != null ) {
            if ( properties.get( PROPERTY_CREATED ) == null ) {
                properties.put( PROPERTY_CREATED, ( long ) ( timestamp / 1000 ) );
            }

            if ( properties.get( PROPERTY_MODIFIED ) == null ) {
                properties.put( PROPERTY_MODIFIED, ( long ) ( timestamp / 1000 ) );
            }
        }
        else {
            properties.put( PROPERTY_CREATED, ( long ) ( timestamp / 1000 ) );
            properties.put( PROPERTY_MODIFIED, ( long ) ( timestamp / 1000 ) );
        }

        // special case timestamp and published properties
        // and dictionary their timestamp values if not set
        // this is sure to break something for someone someday

        if ( properties.containsKey( PROPERTY_TIMESTAMP ) ) {
            long ts = getLong( properties.get( PROPERTY_TIMESTAMP ) );
            if ( ts <= 0 ) {
                properties.put( PROPERTY_TIMESTAMP, ( long ) ( timestamp / 1000 ) );
            }
        }

        A entity = EntityFactory.newEntity( itemId, eType, entityClass );
        entity.addProperties( properties );

        //        logger.info( "Entity created of type {}", entity.getClass().getName() );

        if ( Event.ENTITY_TYPE.equals( eType ) ) {
            Event event = ( Event ) entity.toTypedEntity();
            for ( String prop_name : properties.keySet() ) {
                Object propertyValue = properties.get( prop_name );
                if ( propertyValue != null ) {
                    event.setProperty( prop_name, propertyValue );
                }
            }

            //doesn't allow the mutator to be ignored.
            counterUtils.addEventCounterMutations( ignored, applicationId, event, timestamp );

            incrementEntityCollection( "events", timestamp );

            return entity;
        }

        org.apache.usergrid.persistence.model.entity.Entity cpEntity = entityToCpEntity( entity, importId );

        // prepare to write and index Core Persistence Entity into default scope
        CollectionScope collectionScope = new CollectionScopeImpl( 
                appScope.getApplication(), 
                appScope.getApplication(),
                getCollectionScopeNameFromEntityType( eType ) );
        EntityCollectionManager ecm = managerCache.getEntityCollectionManager( collectionScope );

        if ( logger.isDebugEnabled() ) {
            logger.debug( "Writing entity {}:{} into scope\n   app {}\n   owner {}\n   name {}", 
                new Object[] {
                    entity.getType(), entity.getUuid(), 
                    collectionScope.getApplication(), 
                    collectionScope.getOwner(),
                    collectionScope.getName()
            } );
//
//            if ( entity.getType().equals("group")) {
//                logger.debug("Writing Group");
//                for ( Field field : cpEntity.getFields() ) {
//                    logger.debug("   Writing Group name={} value={}", field.getName(), field.getValue() );
//                }
//            }
        }

        try {
            cpEntity = ecm.write( cpEntity ).toBlockingObservable().last();
        }
        catch ( WriteUniqueVerifyException wuve ) {
            handleWriteUniqueVerifyException( entity, wuve );
        }
        catch ( HystrixRuntimeException hre ) {

            if ( hre.getCause() instanceof WriteUniqueVerifyException ) {
                WriteUniqueVerifyException wuve = ( WriteUniqueVerifyException ) hre.getCause();
                handleWriteUniqueVerifyException( entity, wuve );
            }
        }

        // Index CP entity into default scope
        IndexScope defaultIndexScope = new IndexScopeImpl( 
            appScope.getApplication(), 
            appScope.getApplication(), 
            entity.getType() );
        EntityIndex ei = managerCache.getEntityIndex( defaultIndexScope );
        ei.index( cpEntity );

        // reflect changes in the legacy Entity
        entity.setUuid( cpEntity.getId().getUuid() );
        Map<String, Object> entityMap = CpEntityMapUtils.toMap( cpEntity );
        entity.addProperties( entityMap );

        // add to and index in collection of the application
        if ( !is_application ) {

            String collectionName = Schema.defaultCollectionName( eType );
            getRelationManager( getApplication() ).addToCollection( collectionName, entity );

            // Invoke counters
            incrementEntityCollection( collectionName, timestamp );
        }


        return entity;
    }


    private void incrementEntityCollection( String collection_name, long cassandraTimestamp ) {
        try {
            incrementAggregateCounters( null, null, null, 
                    APPLICATION_COLLECTION + collection_name, ONE_COUNT, cassandraTimestamp );
        }
        catch ( Exception e ) {
            logger.error( "Unable to increment counter application.collection: {}.",
                    new Object[] { collection_name, e } );
        }
        try {
            incrementAggregateCounters( null, null, null, APPLICATION_ENTITIES, ONE_COUNT, 
                    cassandraTimestamp );
        }
        catch ( Exception e ) {
            logger.error( "Unable to increment counter application.entities for collection: "
                    + "{} with timestamp: {}", 
                    new Object[] { collection_name, cassandraTimestamp, e } );
        }
    }


    private void handleWriteUniqueVerifyException( Entity entity, WriteUniqueVerifyException wuve )
            throws DuplicateUniquePropertyExistsException {

        // we may have multiple conflicts, but caller expects only one 
        Map<String, Field> violiations = wuve.getVioliations();
        Field conflict = violiations.get( violiations.keySet().iterator().next() );

        throw new DuplicateUniquePropertyExistsException( 
                entity.getType(), conflict.getName(), conflict.getValue() );
    }


    @Override
    public Mutator<ByteBuffer> batchSetProperty( 
            Mutator<ByteBuffer> batch, EntityRef entity, String propertyName,
            Object propertyValue, UUID timestampUuid ) throws Exception {

        throw new UnsupportedOperationException( "Not supported yet." );
    }


    @Override
    public Mutator<ByteBuffer> batchSetProperty( 
            Mutator<ByteBuffer> batch, EntityRef entity, String propertyName,
            Object propertyValue, boolean force, boolean noRead,
            UUID timestampUuid ) throws Exception {

        throw new UnsupportedOperationException( "Not supported yet." );
    }


    @Override
    public Mutator<ByteBuffer> batchUpdateDictionary( Mutator<ByteBuffer> batch, EntityRef entity,
            String dictionaryName, Object elementValue, Object elementCoValue,
            boolean removeFromDictionary, UUID timestampUuid )
            throws Exception {

        long timestamp = getTimestampInMicros( timestampUuid );

        // dictionaryName = dictionaryName.toLowerCase();
        if ( elementCoValue == null ) {
            elementCoValue = ByteBuffer.allocate( 0 );
        }

        boolean entityHasDictionary = 
                getDefaultSchema().hasDictionary( entity.getType(), dictionaryName );

        // Don't index dynamic dictionaries not defined by the schema
        if ( entityHasDictionary ) {
            getRelationManager( entity ).batchUpdateSetIndexes( 
                    batch, dictionaryName, elementValue, removeFromDictionary, timestampUuid );
        }

        ApplicationCF dictionary_cf = entityHasDictionary 
                ? ENTITY_DICTIONARIES : ENTITY_COMPOSITE_DICTIONARIES;

        if ( elementValue != null ) {
            if ( !removeFromDictionary ) {
                // Set the new value

                elementCoValue = toStorableBinaryValue( elementCoValue, !entityHasDictionary );

                addInsertToMutator( batch, dictionary_cf, key( entity.getUuid(), dictionaryName ),
                    entityHasDictionary 
                        ? elementValue : asList( elementValue ), elementCoValue, timestamp );

                if ( !entityHasDictionary ) {
                    addInsertToMutator( batch, ENTITY_DICTIONARIES, 
                        key( entity.getUuid(), DICTIONARY_SETS ), dictionaryName, null, timestamp );
                }
            }
            else {
                addDeleteToMutator( batch, dictionary_cf, key( entity.getUuid(), dictionaryName ),
                        entityHasDictionary ? elementValue : asList( elementValue ), timestamp );
            }
        }

        return batch;
    }


    @Override
    public Mutator<ByteBuffer> batchUpdateDictionary( Mutator<ByteBuffer> batch, EntityRef entity, 
            String dictionaryName, Object elementValue, boolean removeFromDictionary, 
            UUID timestampUuid )
            throws Exception {

        return batchUpdateDictionary( 
                batch, entity, dictionaryName, elementValue, null, removeFromDictionary,
                timestampUuid );
    }


    @Override
    public Mutator<ByteBuffer> batchUpdateProperties( Mutator<ByteBuffer> batch, EntityRef entity, 
            Map<String, Object> properties, UUID timestampUuid )
            throws Exception {

        throw new UnsupportedOperationException( "Not supported yet." );
    }


    //TODO: ask what the difference is.
    @Override
    public Set<String> getDictionaryNames( EntityRef entity ) throws Exception {

        Set<String> dictionaryNames = new TreeSet<String>( CASE_INSENSITIVE_ORDER );

        List<HColumn<String, ByteBuffer>> results =
            cass.getAllColumns( cass.getApplicationKeyspace( applicationId ), ENTITY_DICTIONARIES,
                key( entity.getUuid(), DICTIONARY_SETS ) );

        for ( HColumn<String, ByteBuffer> result : results ) {
            String str = string( result.getName() );
            if ( str != null ) {
                dictionaryNames.add( str );
            }
        }

        Set<String> schemaSets = getDefaultSchema().getDictionaryNames( entity.getType() );
        if ( ( schemaSets != null ) && !schemaSets.isEmpty() ) {
            dictionaryNames.addAll( schemaSets );
        }

        return dictionaryNames;
    }


    @Override
    public void insertEntity( EntityRef ref ) throws Exception {

        throw new UnsupportedOperationException( "Not supported yet." );
    }


    @Override
    public UUID getApplicationId() {

        return applicationId;
    }


    @Override
    public IndexBucketLocator getIndexBucketLocator() {

        throw new UnsupportedOperationException( "Not supported yet." );
    }


    @Override
    public CassandraService getCass() {
        return cass;
    }


    @Override
    public void refreshIndex() {

        // refresh system indexes 
        emf.refreshIndex();

        // refresh this Entity Manager's application's index
        IndexScope indexScope = new IndexScopeImpl( 
                appScope.getApplication(), 
                appScope.getApplication(), 
                "dummy" );
        EntityIndex ei = managerCache.getEntityIndex( indexScope );
        ei.refresh();
    }


    private org.apache.usergrid.persistence.model.entity.Entity entityToCpEntity( Entity entity, UUID importId ) {

        UUID uuid = importId != null ? importId : entity.getUuid();

        org.apache.usergrid.persistence.model.entity.Entity cpEntity =
                new org.apache.usergrid.persistence.model.entity.Entity(
                        new SimpleId( uuid, entity.getType() ) );

        cpEntity = CpEntityMapUtils.fromMap( 
                cpEntity, entity.getProperties(), entity.getType(), true );

        cpEntity = CpEntityMapUtils.fromMap( 
                cpEntity, entity.getDynamicProperties(), entity.getType(), true );

        return cpEntity;
    }
}

<|MERGE_RESOLUTION|>--- conflicted
+++ resolved
@@ -160,13 +160,6 @@
 import static org.apache.usergrid.utils.UUIDUtils.getTimestampInMillis;
 import static org.apache.usergrid.utils.UUIDUtils.isTimeBased;
 import static org.apache.usergrid.utils.UUIDUtils.newTimeUUID;
-<<<<<<< HEAD
-=======
-import org.slf4j.Logger;
-import org.slf4j.LoggerFactory;
-import org.springframework.util.Assert;
-import rx.Observable;
->>>>>>> 54b6d247
 
 
 /**
@@ -346,7 +339,7 @@
                 logger.debug( "Loading entity {}:{} from scope\n   app {}\n   owner {}\n   name {}", 
                     new Object[] {
                         id.getType(), id.getUuid(), 
-                        collectionScope.getApplication(), 
+                        collectionScope.getApplication(),
                         collectionScope.getOwner(),
                         collectionScope.getName()
                 } );
