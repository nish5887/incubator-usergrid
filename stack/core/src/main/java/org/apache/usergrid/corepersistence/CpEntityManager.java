/*
 * Copyright 2014 The Apache Software Foundation.
 *
 * Licensed under the Apache License, Version 2.0 (the "License");
 * you may not use this file except in compliance with the License.
 * You may obtain a copy of the License at
 *
 *      http://www.apache.org/licenses/LICENSE-2.0
 *
 * Unless required by applicable law or agreed to in writing, software
 * distributed under the License is distributed on an "AS IS" BASIS,
 * WITHOUT WARRANTIES OR CONDITIONS OF ANY KIND, either express or implied.
 * See the License for the specific language governing permissions and
 * limitations under the License.
 */
package org.apache.usergrid.corepersistence;

import com.netflix.hystrix.exception.HystrixRuntimeException;
import java.nio.ByteBuffer;
import java.util.ArrayList;
import java.util.Collection;
import java.util.Collections;
import java.util.Comparator;
import java.util.HashMap;
import java.util.LinkedHashMap;
import java.util.LinkedHashSet;
import java.util.List;
import java.util.Map;
import java.util.Set;
import java.util.TreeMap;
import java.util.TreeSet;
import java.util.UUID;

import javax.annotation.Resource;

import org.slf4j.Logger;
import org.slf4j.LoggerFactory;
import org.springframework.util.Assert;

import org.apache.usergrid.persistence.AggregateCounter;
import org.apache.usergrid.persistence.AggregateCounterSet;
import org.apache.usergrid.persistence.CollectionRef;
import org.apache.usergrid.persistence.ConnectedEntityRef;
import org.apache.usergrid.persistence.ConnectionRef;
import org.apache.usergrid.persistence.Entity;
import org.apache.usergrid.persistence.EntityFactory;
import org.apache.usergrid.persistence.EntityManager;
import org.apache.usergrid.persistence.EntityManagerFactory;
import org.apache.usergrid.persistence.EntityRef;
import org.apache.usergrid.persistence.IndexBucketLocator;
import org.apache.usergrid.persistence.RelationManager;
import org.apache.usergrid.persistence.Results;
import org.apache.usergrid.persistence.RoleRef;
import org.apache.usergrid.persistence.Schema;
import org.apache.usergrid.persistence.SimpleEntityRef;
import org.apache.usergrid.persistence.TypedEntity;
import org.apache.usergrid.persistence.cassandra.ApplicationCF;
import org.apache.usergrid.persistence.cassandra.CassandraService;
import org.apache.usergrid.persistence.cassandra.ConnectionRefImpl;
import org.apache.usergrid.persistence.cassandra.CounterUtils;
import org.apache.usergrid.persistence.cassandra.GeoIndexManager;
import org.apache.usergrid.persistence.cassandra.util.TraceParticipant;
import org.apache.usergrid.persistence.collection.CollectionScope;
import org.apache.usergrid.persistence.collection.EntityCollectionManager;
import org.apache.usergrid.persistence.collection.exception.WriteUniqueVerifyException;
import org.apache.usergrid.persistence.collection.impl.CollectionScopeImpl;
import org.apache.usergrid.persistence.core.scope.ApplicationScope;
import org.apache.usergrid.persistence.entities.Application;
import org.apache.usergrid.persistence.entities.Event;
import org.apache.usergrid.persistence.entities.Role;
import org.apache.usergrid.persistence.exceptions.DuplicateUniquePropertyExistsException;
import org.apache.usergrid.persistence.exceptions.RequiredPropertyNotFoundException;
import org.apache.usergrid.persistence.index.EntityIndex;
import org.apache.usergrid.persistence.index.IndexScope;
import org.apache.usergrid.persistence.index.impl.IndexScopeImpl;
import org.apache.usergrid.persistence.index.query.CounterResolution;
import org.apache.usergrid.persistence.index.query.Identifier;
import org.apache.usergrid.persistence.index.query.Query;
import org.apache.usergrid.persistence.index.query.Query.Level;
import org.apache.usergrid.persistence.model.entity.Id;
import org.apache.usergrid.persistence.model.entity.SimpleId;
import org.apache.usergrid.persistence.model.field.Field;
import org.apache.usergrid.persistence.schema.CollectionInfo;
import org.apache.usergrid.utils.ClassUtils;
import org.apache.usergrid.utils.CompositeUtils;
import org.apache.usergrid.utils.UUIDUtils;

import com.yammer.metrics.annotation.Metered;

import me.prettyprint.hector.api.Keyspace;
import me.prettyprint.hector.api.beans.ColumnSlice;
import me.prettyprint.hector.api.beans.CounterRow;
import me.prettyprint.hector.api.beans.CounterRows;
import me.prettyprint.hector.api.beans.CounterSlice;
import me.prettyprint.hector.api.beans.DynamicComposite;
import me.prettyprint.hector.api.beans.HColumn;
import me.prettyprint.hector.api.beans.HCounterColumn;
import me.prettyprint.hector.api.factory.HFactory;
import me.prettyprint.hector.api.mutation.Mutator;
import me.prettyprint.hector.api.query.MultigetSliceCounterQuery;
import me.prettyprint.hector.api.query.QueryResult;
import me.prettyprint.hector.api.query.SliceCounterQuery;

import static java.lang.String.CASE_INSENSITIVE_ORDER;
import static java.util.Arrays.asList;

import static me.prettyprint.hector.api.factory.HFactory.createCounterSliceQuery;
import static me.prettyprint.hector.api.factory.HFactory.createMutator;
import static org.apache.commons.lang.StringUtils.isBlank;
import static org.apache.usergrid.persistence.Schema.DICTIONARY_SETS;
import static org.apache.usergrid.persistence.Schema.PROPERTY_CREATED;
import static org.apache.usergrid.persistence.Schema.PROPERTY_MODIFIED;
import static org.apache.usergrid.persistence.Schema.PROPERTY_TIMESTAMP;
import static org.apache.usergrid.persistence.Schema.PROPERTY_TYPE;
import static org.apache.usergrid.persistence.Schema.PROPERTY_UUID;
import static org.apache.usergrid.persistence.Schema.TYPE_APPLICATION;
import static org.apache.usergrid.persistence.Schema.TYPE_ENTITY;
import static org.apache.usergrid.persistence.Schema.getDefaultSchema;
import static org.apache.usergrid.persistence.SimpleEntityRef.getUuid;
import static org.apache.usergrid.persistence.SimpleEntityRef.ref;
import static org.apache.usergrid.persistence.cassandra.ApplicationCF.APPLICATION_AGGREGATE_COUNTERS;
import static org.apache.usergrid.persistence.cassandra.ApplicationCF.ENTITY_COMPOSITE_DICTIONARIES;
import static org.apache.usergrid.persistence.cassandra.ApplicationCF.ENTITY_COUNTERS;
import static org.apache.usergrid.persistence.cassandra.ApplicationCF.ENTITY_DICTIONARIES;
import static org.apache.usergrid.persistence.cassandra.ApplicationCF.ENTITY_ID_SETS;
import static org.apache.usergrid.persistence.cassandra.CassandraPersistenceUtils.addDeleteToMutator;
import static org.apache.usergrid.persistence.cassandra.CassandraPersistenceUtils.addInsertToMutator;
import static org.apache.usergrid.persistence.cassandra.CassandraPersistenceUtils.batchExecute;
import static org.apache.usergrid.persistence.cassandra.CassandraPersistenceUtils.key;
import static org.apache.usergrid.persistence.cassandra.CassandraPersistenceUtils.toStorableBinaryValue;
import static org.apache.usergrid.persistence.cassandra.CassandraService.ALL_COUNT;
import static org.apache.usergrid.persistence.cassandra.Serializers.be;
import static org.apache.usergrid.persistence.cassandra.Serializers.le;
import static org.apache.usergrid.persistence.cassandra.Serializers.se;
import static org.apache.usergrid.persistence.cassandra.Serializers.ue;
import static org.apache.usergrid.persistence.index.query.Query.Level.REFS;
import static org.apache.usergrid.utils.ClassUtils.cast;
import static org.apache.usergrid.utils.ConversionUtils.bytebuffer;
import static org.apache.usergrid.utils.ConversionUtils.getLong;
import static org.apache.usergrid.utils.ConversionUtils.object;
import static org.apache.usergrid.utils.ConversionUtils.string;
import static org.apache.usergrid.utils.UUIDUtils.getTimestampInMicros;
import static org.apache.usergrid.utils.UUIDUtils.getTimestampInMillis;
import static org.apache.usergrid.utils.UUIDUtils.isTimeBased;
import static org.apache.usergrid.utils.UUIDUtils.newTimeUUID;


/**
 * Implement good-old Usergrid EntityManager with the new-fangled Core Persistence API.
 */
public class CpEntityManager implements EntityManager {
    private static final Logger logger = LoggerFactory.getLogger( CpEntityManager.class );

    private static final String COLL_SUFFIX = "zzzcollzzz"; 

    private UUID applicationId;
    private Application application;
   
    private CpEntityManagerFactory emf;

    private CpManagerCache managerCache;

    private ApplicationScope appScope;

    private CassandraService cass;

    private CounterUtils counterUtils;

    private boolean skipAggregateCounters;

    @Resource
    private IndexBucketLocator indexBucketLocator;

    public CpEntityManager() {}


    @Override
    public void init( EntityManagerFactory emf, UUID applicationId ) {

        init((CpEntityManagerFactory) emf, applicationId , false);
//        this.emf = (CpEntityManagerFactory)emf;
//        this.managerCache = this.emf.getManagerCache();
//        this.applicationId = applicationId;
//
//        appScope = this.emf.getApplicationScope(applicationId);
//
//
//        try {
//            application = getApplication();
//        }
//        catch ( Exception ex ) {
//            logger.error("Getting application", ex);
//        }
    }

    public EntityManager init(CpEntityManagerFactory emf, UUID applicationId ,
                              boolean skipAggregateCounters){

                this.emf = emf;
                this.managerCache = this.emf.getManagerCache();
                this.applicationId = applicationId;

                appScope = this.emf.getApplicationScope(applicationId);

        this.cass = emf.cass;
        this.counterUtils = emf.counterUtils;

        this.skipAggregateCounters = skipAggregateCounters;

        indexBucketLocator = ( IndexBucketLocator ) emf.getApplicationContext().getBean( "indexBucketLocator" );

<<<<<<< HEAD

        try {
                    application = getApplication();
                }
                catch ( Exception ex ) {
                    logger.error("Getting application", ex);
                }
        return this;
=======
        appScope = this.emf.getApplicationScope(applicationId);
>>>>>>> 3a8a0254
    }


    public CpManagerCache getManagerCache() {
        return managerCache;
    }


    static String getCollectionScopeNameFromEntityType( String type) {
        String csn = Schema.defaultCollectionName( type ) + COLL_SUFFIX;
        return csn;
    }


   static String getCollectionScopeNameFromCollectionName( String name ) {
       String csn = name + COLL_SUFFIX;
       return csn;
   }


    @Override
    public Entity create(String entityType, Map<String, Object> properties) throws Exception {
        return create( entityType, null, properties );
    }


    @Override
    public <A extends Entity> A create(
            String entityType, Class<A> entityClass, Map<String, Object> properties) 
            throws Exception {

        if ( ( entityType != null ) 
            && ( entityType.startsWith( TYPE_ENTITY ) || entityType.startsWith( "entities" ) ) ) {
            throw new IllegalArgumentException( "Invalid entity type" );
        }
        A e = null;
        try {
            e = ( A ) create( entityType, ( Class<Entity> ) entityClass, properties, null );
        }
        catch ( ClassCastException e1 ) {
            logger.error( "Unable to create typed entity", e1 );
        }
        return e;
    }


    @Override
    public <A extends TypedEntity> A create(A entity) throws Exception {
        return ( A ) create( entity.getType(), entity.getClass(), entity.getProperties() );
    }


    @Override
    public Entity create(
            UUID importId, String entityType, Map<String, Object> properties) throws Exception {
        return create( entityType, properties );
    }

   
    /**
     * Creates a new entity.
     *
     * @param entityType the entity type
     * @param entityClass the entity class
     * @param properties the properties
     * @param importId an existing external UUID to use as the id for the new entity
     *
     * @return new entity
     *
     * @throws Exception the exception
     */
    @Metered( group = "core", name = "EntityManager_create" )
    @TraceParticipant
    public <A extends Entity> A create( 
            String entityType, Class<A> entityClass, 
            Map<String, Object> properties,
            UUID importId ) throws Exception {

        UUID timestampUuid = importId != null ?  importId : newTimeUUID();

        Keyspace ko = cass.getApplicationKeyspace( applicationId );
        Mutator<ByteBuffer> m = createMutator( ko, be );

        A entity = batchCreate( m, entityType, entityClass, properties, importId, timestampUuid );

        batchExecute( m, CassandraService.RETRY_COUNT );

        return entity;
    }


    @Override
    public Entity get( EntityRef entityRef ) throws Exception {

        Id id = new SimpleId(  entityRef.getUuid(), entityRef.getType() );
        String collectionName = getCollectionScopeNameFromEntityType( entityRef.getType() );

        CollectionScope collectionScope = new CollectionScopeImpl( 
            appScope.getApplication(), appScope.getApplication(), collectionName );

        EntityCollectionManager ecm = managerCache.getEntityCollectionManager(collectionScope);

        if ( logger.isDebugEnabled() ) {
            logger.debug("Loading entity {}:{} from scope\n   app {}\n   owner {}\n   name {}", 
                new Object[] { 
                    id.getType(), 
                    id.getUuid(), 
                    collectionScope.getApplication(), 
                    collectionScope.getOwner(), 
                    collectionScope.getName() 
            });
        }
       
        org.apache.usergrid.persistence.model.entity.Entity cpEntity = 
            ecm.load( id ).toBlockingObservable().last();

        if ( cpEntity == null ) {
            logger.debug("   entity null");
            return null;
        }
        logger.debug("   entity found");

        Class clazz = Schema.getDefaultSchema().getEntityClass(entityRef.getType());

        Entity entity = EntityFactory.newEntity( entityRef.getUuid(), entityRef.getType(), clazz);
        entity.setProperties( CpEntityMapUtils.toMap( cpEntity ) );

        return entity; 
    }


    @Override
    public <A extends Entity> A get(UUID entityId, Class<A> entityClass) throws Exception {
        A e = null;
        try {
            e = ( A ) getEntity( entityId, ( Class<Entity> ) entityClass );
        }
        catch ( ClassCastException e1 ) {
            logger.error( "Unable to get typed entity: {} of class {}", 
                new Object[] {entityId, entityClass.getCanonicalName(), e1} );
        }
        return e;
    }

        /**
     * Gets the specified entity.
     *
     * @param entityId the entity id
     * @param entityClass the entity class
     *
     * @return entity
     *
     * @throws Exception the exception
     */
    public <A extends Entity> A getEntity( UUID entityId, Class<A> entityClass ) throws Exception {

        String type = getDefaultSchema().getEntityType( entityClass );

        Id id = new SimpleId( entityId, type );
        String collectionName = getCollectionScopeNameFromEntityType( type );

        CollectionScope collectionScope = new CollectionScopeImpl( 
            appScope.getApplication(), appScope.getApplication(), collectionName );

        EntityCollectionManager ecm = managerCache.getEntityCollectionManager(collectionScope);

        if ( logger.isDebugEnabled() ) {
            logger.debug("Loading entity {}:{} from scope\n   app {}\n   owner {}\n   name {}", 
                new Object[] { 
                    id.getType(), 
                    id.getUuid(), 
                    collectionScope.getApplication(), 
                    collectionScope.getOwner(), 
                    collectionScope.getName() 
            });
        }

        org.apache.usergrid.persistence.model.entity.Entity cpEntity = 
            ecm.load( id ).toBlockingObservable().last();

        if ( cpEntity == null ) {
            logger.debug("   entity null");
            return null;
        }
        logger.debug("   entity found");

        A entity = EntityFactory.newEntity( entityId, type, entityClass );
        entity.setProperties( CpEntityMapUtils.toMap( cpEntity ) );

        return entity;
    }


    @Override
    public Results get(Collection<UUID> entityIds, Class<? extends Entity> entityClass, 
            Level resultsLevel) throws Exception {

        String type = getDefaultSchema().getEntityType( entityClass );

        ArrayList<Entity> entities = new ArrayList<Entity>();

        for ( UUID uuid : entityIds ) {
            EntityRef ref = new SimpleEntityRef( type, uuid );
            Entity entity = get( ref, entityClass );

            if ( entity != null) {
                entities.add( entity );
            }
        }

        return Results.fromEntities( entities );
    }


    @Override
    public Results get(Collection<UUID> entityIds, String entityType, 
            Class<? extends Entity> entityClass, Level resultsLevel) throws Exception {
        throw new UnsupportedOperationException("Not supported yet."); 
    }
    

    @Override
    public void update( Entity entity ) throws Exception {

        // first, update entity index in its own collection scope
        CollectionScope collectionScope = new CollectionScopeImpl( 
            appScope.getApplication(), 
            appScope.getApplication(), 
            getCollectionScopeNameFromEntityType( entity.getType() ) );

        IndexScope indexScope = new IndexScopeImpl( 
            appScope.getApplication(), appScope.getApplication(), entity.getType());

        EntityCollectionManager ecm = managerCache.getEntityCollectionManager( collectionScope );
        EntityIndex ei = managerCache.getEntityIndex( indexScope );

        Id entityId = new SimpleId( entity.getUuid(), entity.getType() );

        org.apache.usergrid.persistence.model.entity.Entity cpEntity =
            ecm.load( entityId ).toBlockingObservable().last();
        
        cpEntity = CpEntityMapUtils.fromMap( 
                cpEntity, entity.getProperties(), entity.getType(), true );

        try {
            cpEntity = ecm.write( cpEntity ).toBlockingObservable().last();

        } catch ( WriteUniqueVerifyException wuve ) {
                handleWriteUniqueVerifyException( entity, wuve );

        } catch ( HystrixRuntimeException hre ) {

            if ( hre.getCause() instanceof WriteUniqueVerifyException ) {
                WriteUniqueVerifyException wuve = (WriteUniqueVerifyException)hre.getCause();
                handleWriteUniqueVerifyException( entity, wuve );
            }

        }

        ei.index( cpEntity );

        // next, update entity in every collection and connection scope in which it is indexed 
        updateEntityIndexes(entity, cpEntity );
    }


    private void updateEntityIndexes( Entity entity, 
            org.apache.usergrid.persistence.model.entity.Entity cpEntity ) throws Exception {

        RelationManager rm = getRelationManager( entity );
        Map<String, Map<UUID, Set<String>>> owners = rm.getOwners();
        
        logger.debug("Updating indexes of all {} collections owning the entity", 
                owners.keySet().size());

        for ( String ownerType : owners.keySet() ) {
            Map<UUID, Set<String>> collectionsByUuid = owners.get( ownerType );

            for ( UUID uuid : collectionsByUuid.keySet() ) {
                Set<String> collections = collectionsByUuid.get( uuid );
                for ( String coll : collections ) {
                   
                    if ( coll.trim().isEmpty() ) {
                        logger.warn("Ignoring empty collection name for owner {}:{}", uuid, ownerType);
                        break;
                    }

                    IndexScope indexScope = new IndexScopeImpl( 
                        appScope.getApplication(), 
                        new SimpleId(uuid, ownerType), 
                        getCollectionScopeNameFromCollectionName( coll ));

                    EntityIndex ei = managerCache.getEntityIndex( indexScope );

                    ei.index( cpEntity );
                }
            }
        }
    }


    @Override
    public void delete( EntityRef entityRef ) throws Exception {

        CollectionScope collectionScope = new CollectionScopeImpl( 
            appScope.getApplication(), 
            appScope.getApplication(), 
            getCollectionScopeNameFromEntityType( entityRef.getType() ) );

        EntityCollectionManager ecm = managerCache.getEntityCollectionManager(collectionScope);

        Id entityId = new SimpleId( entityRef.getUuid(), entityRef.getType() );

        org.apache.usergrid.persistence.model.entity.Entity entity =
            ecm.load( entityId ).toBlockingObservable().last();

        if ( entity != null ) {

            // first, delete entity in every collection and connection scope in which it is indexed 

            RelationManager rm = getRelationManager( entityRef );
            Map<String, Map<UUID, Set<String>>> owners = rm.getOwners();

            logger.debug("Deleting indexes of all {} collections owning the entity", 
                    owners.keySet().size());

            for ( String ownerType : owners.keySet() ) {
                Map<UUID, Set<String>> collectionsByUuid = owners.get( ownerType );

                for ( UUID uuid : collectionsByUuid.keySet() ) {
                    Set<String> collectionNames = collectionsByUuid.get( uuid );
                    for ( String coll : collectionNames ) {

                        IndexScope indexScope = new IndexScopeImpl( 
                            appScope.getApplication(), 
                            new SimpleId(uuid, ownerType), 
                            coll );

                        EntityIndex ei = managerCache.getEntityIndex( indexScope );

                        ei.deindex( entity );
                    }
                }
            }
           
            // deindex from default index scope
            IndexScope defaultIndexScope = new IndexScopeImpl(
                appScope.getApplication(), 
                appScope.getApplication(), 
                getCollectionScopeNameFromEntityType( entityRef.getType() ) );
            EntityIndex entityIndex = managerCache.getEntityIndex(defaultIndexScope);

            entityIndex.deindex( entity );

            // and finally...
            ecm.delete( entityId ).toBlockingObservable().last();
        }
    }


    @Override
    public Results searchCollection(
            EntityRef entityRef, String collectionName, Query query) throws Exception {

        return getRelationManager(entityRef).searchCollection(collectionName, query);
    }


    @Override
    public void setApplicationId(UUID applicationId) {
        this.applicationId = applicationId;
    }

    @Override
    public GeoIndexManager getGeoIndexManager() {

        throw new UnsupportedOperationException("GeoIndexManager no longer supported."); 
    }

    @Override
    public EntityRef getApplicationRef() {
        return new SimpleEntityRef( TYPE_APPLICATION, applicationId );
    }

    @Override
    public Application getApplication() throws Exception {
        if ( application == null ) {
            application = get( applicationId, Application.class );
        }
        return application;
    }

    @Override
    public void updateApplication(Application app) throws Exception {
        update( app );
        this.application = app;
    }

    @Override
    public void updateApplication(Map<String, Object> properties) throws Exception {
        this.updateProperties( new SimpleEntityRef( "application", applicationId ), properties );
        this.application = get( applicationId, Application.class );
    }

    @Override
    public RelationManager getRelationManager(EntityRef entityRef) {
        CpRelationManager rmi = new CpRelationManager();
        rmi.init( this, emf, applicationId, entityRef, null);
        return rmi;
    }

    @Override
    public Set<String> getApplicationCollections() throws Exception {
        throw new UnsupportedOperationException("Not supported yet."); 
    }

    @Override
    public Map<String, Object> getApplicationCollectionMetadata() throws Exception {
        throw new UnsupportedOperationException("Not supported yet."); 
    }

    @Override
    public long getApplicationCollectionSize(String collectionName) throws Exception {
        throw new UnsupportedOperationException("Not supported yet."); 
    }


    @Override
    public void createApplicationCollection(String entityType) throws Exception {
        throw new UnsupportedOperationException("Not supported yet."); 
    }

    @Override
    public EntityRef getAlias(String aliasType, String alias) throws Exception {

        return getAlias( new SimpleEntityRef( "application", applicationId ), aliasType, alias );
    }

    @Override
    public EntityRef getAlias(
            EntityRef ownerRef, String collectionType, String aliasValue) throws Exception {

        Assert.notNull( ownerRef, "ownerRef is required" );
        Assert.notNull( collectionType, "collectionType is required" );
        Assert.notNull( aliasValue, "aliasValue is required" );

        Map<String, EntityRef> results = getAlias( 
             ownerRef, collectionType, Collections.singletonList( aliasValue ) );

        if ( results == null || results.size() == 0 ) {
            return null;
        }

        // add a warn statement so we can see if we have data migration issues.
        // TODO When we get an event system, trigger a repair if this is detected
        if ( results.size() > 1 ) {
            logger.warn("More than 1 entity with Owner id '{}' of type '{}' and alias '{}' exists. "
                    + " This is a duplicate alias, and needs audited", 
                    new Object[] { ownerRef, collectionType, aliasValue } );
        }

        return results.get( aliasValue );
    }

    @Override
    public Map<String, EntityRef> getAlias(
            String aliasType, List<String> aliases) throws Exception {

        return getAlias( new SimpleEntityRef("application", applicationId), aliasType, aliases );
    }

    @Override
    public Map<String, EntityRef> getAlias(
            EntityRef ownerRef, String collName, List<String> aliases) throws Exception {

        Assert.notNull( ownerRef, "ownerRef is required" );
        Assert.notNull( collName, "collectionName is required" );
        Assert.notEmpty( aliases, "aliases are required" );

        String propertyName = Schema.getDefaultSchema().aliasProperty( collName );

        Map<String, EntityRef> results = new HashMap<String, EntityRef>();

        for ( String alias : aliases ) {

            Iterable<EntityRef> refs = 
                    getEntityRefsForUniqueProperty( ownerRef, collName, propertyName, alias);

            for ( EntityRef ref : refs ) {
                results.put( alias, ref );
            }
        }

        return results;
    }

    private Iterable<EntityRef> getEntityRefsForUniqueProperty(
        EntityRef ownerRef, String collName, String propName, String alias) throws Exception {

        Results results = getRelationManager(ownerRef).searchCollection( collName,
            Query.fromQL("select * where " + propName + " = '" + alias + "'"));

        return results.getRefs();
    }


    @Override
    public EntityRef validate( EntityRef entityRef ) throws Exception {
        // all entity refs should have type in CP
        return entityRef; 
    }

    @Override
    public Object getProperty(
            EntityRef entityRef, String propertyName) throws Exception {
        throw new UnsupportedOperationException("Not supported yet."); 
    }

    @Override
    public List<Entity> getPartialEntities(
            Collection<UUID> ids, Collection<String> properties) throws Exception {
        throw new UnsupportedOperationException("Not supported yet."); 
    }

    @Override
    public Map<String, Object> getProperties(EntityRef entityRef) throws Exception {

        Entity entity = get( entityRef );
        return entity.getProperties();
    }

    @Override
    public void setProperty(
            EntityRef entityRef, String propertyName, Object propertyValue) throws Exception {

        setProperty( entityRef, propertyName, propertyValue, false);
    }

    @Override
    public void setProperty(EntityRef entityRef, String propertyName, 
            Object propertyValue, boolean override) throws Exception {

        if ( ( propertyValue instanceof String ) && ( (String)propertyValue ).equals( "" ) ) { 
            propertyValue = null;
        }

        Entity entity = get( entityRef );

//        if ( entity.getProperty(propertyName) != null && !override ) {
//            return;
//        }

        propertyValue = getDefaultSchema().validateEntityPropertyValue( 
            entity.getType(), propertyName, propertyValue );

        entity.setProperty( propertyName, propertyValue );
        entity.setProperty( PROPERTY_MODIFIED, getTimestampInMillis( newTimeUUID() ) );

        update( entity );
    }

    @Override
    public void updateProperties(
            EntityRef ref, Map<String, Object> properties) throws Exception {

        ref = validate( ref );
        properties = getDefaultSchema().cleanUpdatedProperties( ref.getType(), properties, false );

        EntityRef entityRef = ref;
        if ( entityRef instanceof CollectionRef ) {
            CollectionRef cref = (CollectionRef)ref;
            entityRef = cref.getItemRef();
        }

        Entity entity = get( entityRef );

        properties.put( PROPERTY_MODIFIED, getTimestampInMillis( newTimeUUID() ) );

        for ( String propertyName : properties.keySet() ) {
            Object propertyValue = properties.get( propertyName );

            Schema defaultSchema = Schema.getDefaultSchema();

            boolean entitySchemaHasProperty = 
                defaultSchema.hasProperty( entity.getType(), propertyName );

            propertyValue = getDefaultSchema().validateEntityPropertyValue( 
                entity.getType(), propertyName, propertyValue );

            if ( entitySchemaHasProperty ) {

                if ( !defaultSchema.isPropertyMutable( entity.getType(), propertyName ) ) {
                    continue;
                }

                if ( ( propertyValue == null ) 
                        && defaultSchema.isRequiredProperty( entity.getType(), propertyName ) ) {
                    continue;
                }
            }

            entity.setProperty(propertyName, propertyValue);
        }

        update( entity );
    }

    @Override
    public void deleteProperty(EntityRef entityRef, String propertyName) throws Exception {

        String collectionName = getCollectionScopeNameFromEntityType( entityRef.getType() );

        CollectionScope collectionScope = new CollectionScopeImpl( 
            appScope.getApplication(), appScope.getApplication(), collectionName );

        IndexScope defaultIndexScope = new IndexScopeImpl(
            appScope.getApplication(), appScope.getApplication(), entityRef.getType());

        EntityCollectionManager ecm = managerCache.getEntityCollectionManager(collectionScope);
        EntityIndex ei = managerCache.getEntityIndex(defaultIndexScope);

        Id entityId = new SimpleId( entityRef.getUuid(), entityRef.getType() );

        org.apache.usergrid.persistence.model.entity.Entity cpEntity =
            ecm.load( entityId ).toBlockingObservable().last();

        cpEntity.removeField( propertyName );

        cpEntity = ecm.write( cpEntity ).toBlockingObservable().last();
        ei.index( cpEntity );

        // update entity in every collection and connection scope in which it is indexed
        updateEntityIndexes( get( entityRef ), cpEntity );
    }

    @Override
    public Set<Object> getDictionaryAsSet(
            EntityRef entityRef, String dictionaryName) throws Exception {

        return new LinkedHashSet<>( getDictionaryAsMap( entityRef, dictionaryName ).keySet() );
    }

    @Override
    public void addToDictionary(
            EntityRef entityRef, String dictionaryName, Object elementValue) throws Exception {
        
        addToDictionary(entityRef,dictionaryName,elementValue,null);
    }

    @Override
    public void addToDictionary(EntityRef entityRef, String dictionaryName,
            Object elementName, Object elementValue) throws Exception {

        if ( elementName == null ) {
            return;
        }

        EntityRef entity = get( entityRef );

        UUID timestampUuid = newTimeUUID();
        Mutator<ByteBuffer> batch = createMutator( cass.getApplicationKeyspace( applicationId ), be );

        batch = batchUpdateDictionary( batch, entity, dictionaryName, elementName, elementValue, false,
                timestampUuid );

        batchExecute( batch, CassandraService.RETRY_COUNT );
    }

    @Override
    public void addSetToDictionary(
            EntityRef entityRef, String dictionaryName, Set<?> elementValues) throws Exception {

        if ( ( elementValues == null ) || elementValues.isEmpty() ) {
            return;
        }

        EntityRef entity = get( entityRef );

        UUID timestampUuid = newTimeUUID();
        Mutator<ByteBuffer> batch = createMutator( cass.getApplicationKeyspace( applicationId ), be );

        for ( Object elementValue : elementValues ) {
            batch = batchUpdateDictionary( batch, entity, dictionaryName, elementValue, null, false, timestampUuid );
        }

        batchExecute( batch, CassandraService.RETRY_COUNT );

    }

    @Override
    public void addMapToDictionary(
            EntityRef entityRef, String dictionaryName, Map<?, ?> elementValues) throws Exception {

        if ( ( elementValues == null ) || elementValues.isEmpty() || entityRef == null ) {
            return;
        }

        EntityRef entity = get( entityRef );

        UUID timestampUuid = newTimeUUID();
        Mutator<ByteBuffer> batch = createMutator( cass.getApplicationKeyspace( applicationId ), be );

        for ( Map.Entry<?, ?> elementValue : elementValues.entrySet() ) {
            batch = batchUpdateDictionary( batch, entity, dictionaryName, elementValue.getKey(),
                    elementValue.getValue(), false, timestampUuid );
        }

        batchExecute( batch, CassandraService.RETRY_COUNT );
    }

    @Override
    public Map<Object, Object> getDictionaryAsMap(
            EntityRef entity, String dictionaryName) throws Exception {

        entity = validate( entity );

        Map<Object, Object> dictionary = new LinkedHashMap<Object, Object>();

        ApplicationCF dictionaryCf = null;

        boolean entityHasDictionary = getDefaultSchema().hasDictionary( entity.getType(), dictionaryName );

        if ( entityHasDictionary ) {
            dictionaryCf = ENTITY_DICTIONARIES;
        }
        else {
            dictionaryCf = ENTITY_COMPOSITE_DICTIONARIES;
        }

        Class<?> setType = getDefaultSchema().getDictionaryKeyType( entity.getType(), dictionaryName );
        Class<?> setCoType = getDefaultSchema().getDictionaryValueType( entity.getType(), dictionaryName );
        boolean coTypeIsBasic = ClassUtils.isBasicType( setCoType );

        List<HColumn<ByteBuffer, ByteBuffer>> results =
                cass.getAllColumns( cass.getApplicationKeyspace( applicationId ), dictionaryCf,
                        key( entity.getUuid(), dictionaryName ), be, be );
        for ( HColumn<ByteBuffer, ByteBuffer> result : results ) {
            Object name = null;
            if ( entityHasDictionary ) {
                name = object( setType, result.getName() );
            }
            else {
                name = CompositeUtils.deserialize( result.getName() );
            }
            Object value = null;
            if ( entityHasDictionary && coTypeIsBasic ) {
                value = object( setCoType, result.getValue() );
            }
            else if ( result.getValue().remaining() > 0 ) {
                value = Schema.deserializePropertyValueFromJsonBinary( result.getValue().slice(), setCoType );
            }
            if ( name != null ) {
                dictionary.put( name, value );
            }
        }

        return dictionary;
    }

    @Override
    public Object getDictionaryElementValue(
            EntityRef entity, String dictionaryName, String elementName) throws Exception {

        Object value = null;

        ApplicationCF dictionaryCf = null;

        boolean entityHasDictionary = getDefaultSchema().hasDictionary( entity.getType(), dictionaryName );

        if ( entityHasDictionary ) {
            dictionaryCf = ENTITY_DICTIONARIES;
        }
        else {
            dictionaryCf = ENTITY_COMPOSITE_DICTIONARIES;
        }

        Class<?> dictionaryCoType = getDefaultSchema().getDictionaryValueType( entity.getType(), dictionaryName );
        boolean coTypeIsBasic = ClassUtils.isBasicType( dictionaryCoType );

        HColumn<ByteBuffer, ByteBuffer> result =
                cass.getColumn( cass.getApplicationKeyspace( applicationId ), dictionaryCf,
                        key( entity.getUuid(), dictionaryName ),
                        entityHasDictionary ? bytebuffer( elementName ) : DynamicComposite.toByteBuffer( elementName ),
                        be, be );
        if ( result != null ) {
            if ( entityHasDictionary && coTypeIsBasic ) {
                value = object( dictionaryCoType, result.getValue() );
            }
            else if ( result.getValue().remaining() > 0 ) {
                value = Schema.deserializePropertyValueFromJsonBinary( result.getValue().slice(), dictionaryCoType );
            }
        }
        else {
            logger.info( "Results of EntityManagerImpl.getDictionaryElementValue is null" );
        }

        return value;
    }

    @Metered( group = "core", name = "EntityManager_getDictionaryElementValues" )
    public Map<String, Object> getDictionaryElementValues( EntityRef entity, String dictionaryName,
                                                           String... elementNames ) throws Exception {

        Map<String, Object> values = null;

        ApplicationCF dictionaryCf = null;

        boolean entityHasDictionary = getDefaultSchema().hasDictionary( entity.getType(), dictionaryName );

        if ( entityHasDictionary ) {
            dictionaryCf = ENTITY_DICTIONARIES;
        }
        else {
            dictionaryCf = ENTITY_COMPOSITE_DICTIONARIES;
        }

        Class<?> dictionaryCoType = getDefaultSchema().getDictionaryValueType( entity.getType(), dictionaryName );
        boolean coTypeIsBasic = ClassUtils.isBasicType( dictionaryCoType );

        ByteBuffer[] columnNames = new ByteBuffer[elementNames.length];
        for ( int i = 0; i < elementNames.length; i++ ) {
            columnNames[i] = entityHasDictionary ? bytebuffer( elementNames[i] ) :
                             DynamicComposite.toByteBuffer( elementNames[i] );
        }

        ColumnSlice<ByteBuffer, ByteBuffer> results =
                cass.getColumns( cass.getApplicationKeyspace( applicationId ), dictionaryCf,
                        key( entity.getUuid(), dictionaryName ), columnNames, be, be );
        if ( results != null ) {
            values = new HashMap<String, Object>();
            for ( HColumn<ByteBuffer, ByteBuffer> result : results.getColumns() ) {
                String name = entityHasDictionary ? string( result.getName() ) :
                              DynamicComposite.fromByteBuffer( result.getName() ).get( 0, se );
                if ( entityHasDictionary && coTypeIsBasic ) {
                    values.put( name, object( dictionaryCoType, result.getValue() ) );
                }
                else if ( result.getValue().remaining() > 0 ) {
                    values.put( name, Schema.deserializePropertyValueFromJsonBinary( result.getValue().slice(),
                            dictionaryCoType ) );
                }
            }
        }
        else {
            logger.error( "Results of EntityManagerImpl.getDictionaryElementValues is null" );
        }

        return values;
    }

    @Override
    public void removeFromDictionary(
            EntityRef entityRef, String dictionaryName, Object elementName) throws Exception {
        if ( elementName == null ) {
            return;
        }

        EntityRef entity = get( entityRef );

        UUID timestampUuid = newTimeUUID();
        Mutator<ByteBuffer> batch = createMutator( cass.getApplicationKeyspace( applicationId ), be );

        batch = batchUpdateDictionary( batch, entity, dictionaryName, elementName, true, timestampUuid );

        batchExecute( batch, CassandraService.RETRY_COUNT );
    }

    @Override
    public Set<String> getDictionaries(EntityRef entity) throws Exception {
        return getDictionaryNames( entity );

    }

    @Override
    public Map<String, Map<UUID, Set<String>>> getOwners(EntityRef entityRef) throws Exception {

        return getRelationManager(entityRef).getOwners();
    }

    @Override
    public boolean isCollectionMember(
            EntityRef owner, String collectionName, EntityRef entity) throws Exception {

        return getRelationManager(owner).isCollectionMember( collectionName, entity );
    }

    @Override
    public boolean isConnectionMember(
            EntityRef owner, String connectionName, EntityRef entity) throws Exception {

        return getRelationManager(owner).isConnectionMember( connectionName, entity );
    }

    @Override
    public Set<String> getCollections(EntityRef entityRef) throws Exception {

        return getRelationManager(entityRef).getCollections();
    }

    @Override
    public Results getCollection(
            EntityRef entityRef, String collectionName, UUID startResult, int count, 
            Level resultsLevel, boolean reversed) throws Exception {

        return getRelationManager(entityRef)
                .getCollection( collectionName, startResult, count, resultsLevel, reversed );
    }

    @Override
    public Results getCollection(
            UUID entityId, String collectionName, Query query, Level resultsLevel) 
            throws Exception {

        throw new UnsupportedOperationException("Cannot get entity by UUID alone"); 
    }

    @Override
    public Entity addToCollection(
            EntityRef entityRef, String collectionName, EntityRef itemRef) throws Exception {

        return getRelationManager( entityRef ).addToCollection(collectionName, itemRef);
    }

    @Override
    public Entity addToCollections(
            List<EntityRef> ownerEntities, String collectionName, EntityRef itemRef) 
            throws Exception {
        throw new UnsupportedOperationException("Not supported yet."); 
    }

    @Override
    public Entity createItemInCollection( EntityRef entityRef, 
            String collectionName, String itemType, Map<String, Object> props) throws Exception {

        return getRelationManager( entityRef ).createItemInCollection(collectionName, itemType, props);
    }

    @Override
    public void removeFromCollection(
            EntityRef entityRef, String collectionName, EntityRef itemRef) throws Exception {
        throw new UnsupportedOperationException("Not supported yet."); 
    }

    @Override
    public Set<String> getCollectionIndexes(
            EntityRef entity, String collectionName) throws Exception {

        return getRelationManager(entity).getCollectionIndexes(collectionName);
    }

    @Override
    public void copyRelationships(
            EntityRef srcEntityRef, String srcRelationName, EntityRef dstEntityRef, 
            String dstRelationName) throws Exception {

        getRelationManager(srcEntityRef)
                .copyRelationships(srcRelationName, dstEntityRef, dstRelationName);
    }

    @Override
    public ConnectionRef createConnection(ConnectionRef connection) throws Exception {

        return createConnection( 
                connection.getConnectingEntity(), 
                connection.getConnectionType(), 
                connection.getConnectedEntity());
    }

    @Override
    public ConnectionRef createConnection(
            EntityRef connectingEntity, String connectionType, EntityRef connectedEntityRef) 
            throws Exception {
        
        return getRelationManager( connectingEntity )
                .createConnection( connectionType, connectedEntityRef );
    }

    @Override
    public ConnectionRef createConnection(
            EntityRef connectingEntity, String pairedConnectionType, EntityRef pairedEntity, 
            String connectionType, EntityRef connectedEntityRef) throws Exception {

        return getRelationManager(connectingEntity).createConnection( pairedConnectionType, pairedEntity,
                connectionType, connectedEntityRef );
    }

    @Override
    public ConnectionRef createConnection(
            EntityRef connectingEntity, ConnectedEntityRef... connections) throws Exception {

        return getRelationManager(connectingEntity).connectionRef( connections );
    }

    @Override
    public ConnectionRef connectionRef(
            EntityRef connectingEntity, String connectionType, EntityRef connectedEntityRef) 
            throws Exception {

        return new ConnectionRefImpl(
                connectingEntity.getType(),
                connectingEntity.getUuid(),
                connectionType,
                connectedEntityRef.getType(),
                connectedEntityRef.getUuid());
    }

    @Override
    public ConnectionRef connectionRef(
            EntityRef connectingEntity, String pairedConnectionType, EntityRef pairedEntity, 
            String connectionType, EntityRef connectedEntityRef) throws Exception {

        return getRelationManager(connectingEntity).connectionRef(
                pairedConnectionType, pairedEntity, connectionType, connectedEntityRef);
    }

    @Override
    public ConnectionRef connectionRef(
            EntityRef connectingEntity, ConnectedEntityRef... connections) {
        
        return getRelationManager(connectingEntity).connectionRef(connections);
    }

    @Override
    public void deleteConnection(ConnectionRef connectionRef) throws Exception {

        getRelationManager(connectionRef).deleteConnection(connectionRef);
    }

    @Override
    public Set<String> getConnectionTypes(EntityRef ref) throws Exception {

        return getRelationManager(ref).getConnectionTypes();
    }

    @Override
    public Results getConnectedEntities(
            EntityRef entityRef, String connectionType, String connectedEntityType, 
            Level resultsLevel) throws Exception {

        return getRelationManager( entityRef )
                .getConnectedEntities( connectionType, connectedEntityType, resultsLevel );
    }

    @Override
    public Results getConnectingEntities(
            EntityRef entityRef, String connectionType, String connectedEntityType, 
            Level resultsLevel) throws Exception {

        return getRelationManager( entityRef )
                .getConnectingEntities( connectionType, connectedEntityType, resultsLevel );
    }

    @Override
    public Results getConnectingEntities(EntityRef entityRef, String connectionType, 
            String entityType, Level level, int count) throws Exception {

        return getRelationManager( entityRef )
                .getConnectingEntities(connectionType, entityType, level, count);
    }

    @Override
    public Results searchConnectedEntities(
            EntityRef connectingEntity, Query query) throws Exception {

        return getRelationManager( connectingEntity ).searchConnectedEntities( query );
    }

    @Override
    public Set<String> getConnectionIndexes(
            EntityRef entity, String connectionType) throws Exception {

        return getRelationManager( entity ).getConnectionIndexes( connectionType );
    }

    @Override
    public Map<String, String> getRoles() throws Exception {
        throw new UnsupportedOperationException("Not supported yet."); 
    }

    @Override
    public void resetRoles() throws Exception {
        // TODO
    }

    @Override
    public Entity createRole(String roleName, String roleTitle, long inactivity) throws Exception {
        throw new UnsupportedOperationException("Not supported yet."); 
    }

    @Override
    public void grantRolePermission(String roleName, String permission) throws Exception {
        throw new UnsupportedOperationException("Not supported yet."); 
    }

    @Override
    public void grantRolePermissions(
            String roleName, Collection<String> permissions) throws Exception {
        throw new UnsupportedOperationException("Not supported yet."); 
    }

    @Override
    public void revokeRolePermission(String roleName, String permission) throws Exception {
        throw new UnsupportedOperationException("Not supported yet."); 
    }

    @Override
    public Set<String> getRolePermissions(String roleName) throws Exception {
        throw new UnsupportedOperationException("Not supported yet."); 
    }

    @Override
    public void deleteRole(String roleName) throws Exception {
        throw new UnsupportedOperationException("Not supported yet."); 
    }

    @Override
    public Map<String, String> getGroupRoles(UUID groupId) throws Exception {
        throw new UnsupportedOperationException("Not supported yet."); 
    }

    @Override
    public Entity createGroupRole(UUID groupId, String roleName, long inactivity) throws Exception {
        throw new UnsupportedOperationException("Not supported yet."); 
    }

    @Override
    public void grantGroupRolePermission(
            UUID groupId, String roleName, String permission) throws Exception {
        throw new UnsupportedOperationException("Not supported yet."); 
    }

    @Override
    public void revokeGroupRolePermission(
            UUID groupId, String roleName, String permission) throws Exception {
        throw new UnsupportedOperationException("Not supported yet."); 
    }

    @Override
    public Set<String> getGroupRolePermissions(UUID groupId, String roleName) throws Exception {
        throw new UnsupportedOperationException("Not supported yet."); 
    }

    @Override
    public void deleteGroupRole(UUID groupId, String roleName) throws Exception {
        throw new UnsupportedOperationException("Not supported yet."); 
    }

    @Override
    public Set<String> getUserRoles(UUID userId) throws Exception {
        throw new UnsupportedOperationException("Not supported yet."); 
    }

    @Override
    public void addUserToRole(UUID userId, String roleName) throws Exception {
        throw new UnsupportedOperationException("Not supported yet."); 
    }

    @Override
    public void removeUserFromRole(UUID userId, String roleName) throws Exception {
        throw new UnsupportedOperationException("Not supported yet."); 
    }

    @Override
    public Set<String> getUserPermissions(UUID userId) throws Exception {
        throw new UnsupportedOperationException("Not supported yet."); 
    }

    @Override
    public void grantUserPermission(UUID userId, String permission) throws Exception {
        throw new UnsupportedOperationException("Not supported yet."); 
    }

    @Override
    public void revokeUserPermission(UUID userId, String permission) throws Exception {
        throw new UnsupportedOperationException("Not supported yet."); 
    }

    @Override
    public Map<String, String> getUserGroupRoles(UUID userId, UUID groupId) throws Exception {
        throw new UnsupportedOperationException("Not supported yet."); 
    }

    @Override
    public void addUserToGroupRole(UUID userId, UUID groupId, String roleName) throws Exception {
        throw new UnsupportedOperationException("Not supported yet."); 
    }

    @Override
    public void removeUserFromGroupRole(UUID userId, UUID groupId, String roleName) 
            throws Exception {
        throw new UnsupportedOperationException("Not supported yet."); 
    }

    @Override
    public Results getUsersInGroupRole(
            UUID groupId, String roleName, Level level) throws Exception {
        throw new UnsupportedOperationException("Not supported yet."); 
    }

    @Override
    public void incrementAggregateCounters(
            UUID userId, UUID groupId, String category, String counterName, long value) {
        long cassandraTimestamp = cass.createTimestamp();
        incrementAggregateCounters( userId, groupId, category, counterName, value, cassandraTimestamp );
    }

    private void incrementAggregateCounters( UUID userId, UUID groupId, String category, String counterName, long value,
                                             long cassandraTimestamp ) {
        // TODO short circuit
        if ( !skipAggregateCounters ) {
            Mutator<ByteBuffer> m = createMutator( cass.getApplicationKeyspace( applicationId ), be );

            counterUtils
                    .batchIncrementAggregateCounters( m, applicationId, userId, groupId, null, category, counterName,
                            value, cassandraTimestamp / 1000, cassandraTimestamp );

            batchExecute( m, CassandraService.RETRY_COUNT );
        }
    }

    @Override
    public Results getAggregateCounters(
            UUID userId, UUID groupId, String category, String counterName, 
            CounterResolution resolution, long start, long finish, boolean pad) {
        return this.getAggregateCounters(
                userId, groupId, null, category, counterName, resolution, start, finish, pad );
    }

    @Override
    public Results getAggregateCounters(
            UUID userId, UUID groupId, UUID queueId, String category, String counterName, 
            CounterResolution resolution, long start, long finish, boolean pad) {
        start = resolution.round( start );
        finish = resolution.round( finish );
        long expected_time = start;
        Keyspace ko = cass.getApplicationKeyspace( applicationId );
        SliceCounterQuery<String, Long> q = createCounterSliceQuery( ko, se, le );
        q.setColumnFamily( APPLICATION_AGGREGATE_COUNTERS.toString() );
        q.setRange( start, finish, false, ALL_COUNT );

        QueryResult<CounterSlice<Long>> r = q.setKey(
                counterUtils.getAggregateCounterRow(
                        counterName, userId, groupId, queueId, category, resolution ) ).execute();

        List<AggregateCounter> counters = new ArrayList<AggregateCounter>();
        for ( HCounterColumn<Long> column : r.get().getColumns() ) {
            AggregateCounter count = new AggregateCounter( column.getName(), column.getValue() );
            if ( pad && !( resolution == CounterResolution.ALL ) ) {
                while ( count.getTimestamp() != expected_time ) {
                    counters.add( new AggregateCounter( expected_time, 0 ) );
                    expected_time = resolution.next( expected_time );
                }
                expected_time = resolution.next( expected_time );
            }
            counters.add( count );
        }
        if ( pad && !( resolution == CounterResolution.ALL ) ) {
            while ( expected_time <= finish ) {
                counters.add( new AggregateCounter( expected_time, 0 ) );
                expected_time = resolution.next( expected_time );
            }
        }
        return Results.fromCounters( new AggregateCounterSet( counterName, userId, groupId, category, counters ) );
    }

    @Override
    public Results getAggregateCounters(Query query) throws Exception {
        CounterResolution resolution = query.getResolution();
        if ( resolution == null ) {
            resolution = CounterResolution.ALL;
        }
        long start = query.getStartTime() != null ? query.getStartTime() : 0;
        long finish = query.getFinishTime() != null ? query.getFinishTime() : 0;
        boolean pad = query.isPad();
        if ( start <= 0 ) {
            start = 0;
        }
        if ( ( finish <= 0 ) || ( finish < start ) ) {
            finish = System.currentTimeMillis();
        }
        start = resolution.round( start );
        finish = resolution.round( finish );
        long expected_time = start;

        if ( pad && ( resolution != CounterResolution.ALL ) ) {
            long max_counters = ( finish - start ) / resolution.interval();
            if ( max_counters > 1000 ) {
                finish = resolution.round( start + ( resolution.interval() * 1000 ) );
            }
        }

        List<Query.CounterFilterPredicate> filters = query.getCounterFilters();
        if ( filters == null ) {
            return null;
        }
        Map<String, CounterUtils.AggregateCounterSelection> selections = new HashMap<String, CounterUtils.AggregateCounterSelection>();
        Keyspace ko = cass.getApplicationKeyspace( applicationId );

        for ( Query.CounterFilterPredicate filter : filters ) {
            CounterUtils.AggregateCounterSelection selection =
                    new CounterUtils.AggregateCounterSelection( filter.getName(), getUuid( getUserByIdentifier( filter.getUser() ) ),
                            getUuid( getGroupByIdentifier( filter.getGroup() ) ),
                            org.apache.usergrid.mq.Queue.getQueueId( filter.getQueue() ), filter.getCategory() );
            selections.put( selection.getRow( resolution ), selection );
        }

        MultigetSliceCounterQuery<String, Long> q = HFactory.createMultigetSliceCounterQuery( ko, se, le );
        q.setColumnFamily( APPLICATION_AGGREGATE_COUNTERS.toString() );
        q.setRange( start, finish, false, ALL_COUNT );
        QueryResult<CounterRows<String, Long>> rows = q.setKeys( selections.keySet() ).execute();

        List<AggregateCounterSet> countSets = new ArrayList<AggregateCounterSet>();
        for ( CounterRow<String, Long> r : rows.get() ) {
            expected_time = start;
            List<AggregateCounter> counters = new ArrayList<AggregateCounter>();
            for ( HCounterColumn<Long> column : r.getColumnSlice().getColumns() ) {
                AggregateCounter count = new AggregateCounter( column.getName(), column.getValue() );
                if ( pad && ( resolution != CounterResolution.ALL ) ) {
                    while ( count.getTimestamp() != expected_time ) {
                        counters.add( new AggregateCounter( expected_time, 0 ) );
                        expected_time = resolution.next( expected_time );
                    }
                    expected_time = resolution.next( expected_time );
                }
                counters.add( count );
            }
            if ( pad && ( resolution != CounterResolution.ALL ) ) {
                while ( expected_time <= finish ) {
                    counters.add( new AggregateCounter( expected_time, 0 ) );
                    expected_time = resolution.next( expected_time );
                }
            }
            CounterUtils.AggregateCounterSelection selection = selections.get( r.getKey() );
            countSets.add( new AggregateCounterSet( selection.getName(), selection.getUserId(), selection.getGroupId(),
                    selection.getCategory(), counters ) );
        }

        Collections.sort( countSets, new Comparator<AggregateCounterSet>() {
            @Override
            public int compare( AggregateCounterSet o1, AggregateCounterSet o2 ) {
                String s1 = o1.getName();
                String s2 = o2.getName();
                return s1.compareTo( s2 );
            }
        } );
        return Results.fromCounters( countSets );
    }

    @Override
    public EntityRef getUserByIdentifier(Identifier identifier) throws Exception {
        if ( identifier == null ) {
            return null;
        }
        if ( identifier.isUUID() ) {
            return new SimpleEntityRef( "user", identifier.getUUID() );
        }
        if ( identifier.isName() ) {
            return this.getAlias(
                    new SimpleEntityRef("applicaion", applicationId),
                    "user", identifier.getName() );
        }
        if ( identifier.isEmail() ) {

            Query query = new Query();
            query.setEntityType( "user" );
            query.addEqualityFilter( "email", identifier.getEmail() );
            query.setLimit( 1 );
            query.setResultsLevel( REFS );

            Results r = getRelationManager( ref( applicationId ) ).searchCollection( "users", query );
            if ( r != null && r.getRef() != null ) {
                return r.getRef();
            }
            else {
                // look-aside as it might be an email in the name field
                return this.getAlias(
                        new SimpleEntityRef("application", applicationId),
                        "user", identifier.getEmail() );
            }
        }
        return null;
    }

    @Override
    public EntityRef getGroupByIdentifier(Identifier identifier) throws Exception {
        if ( identifier == null ) {
            return null;
        }
        if ( identifier.isUUID() ) {
            return new SimpleEntityRef( "group", identifier.getUUID() );
        }
        if ( identifier.isName() ) {
            return this.getAlias(
                    new SimpleEntityRef("application", applicationId),
                    "group", identifier.getName() );
        }
        return null;
    }

    @Override
    public Set<String> getCounterNames() throws Exception {
        Set<String> names = new TreeSet<String>( CASE_INSENSITIVE_ORDER );
        Set<String> nameSet = cast( getDictionaryAsSet( getApplicationRef(), Schema.DICTIONARY_COUNTERS ) );
        names.addAll( nameSet );
        return names;
    }

    @Override
    public Map<String, Long> getEntityCounters(UUID entityId) throws Exception {
        Map<String, Long> counters = new HashMap<String, Long>();
        Keyspace ko = cass.getApplicationKeyspace( applicationId );
        SliceCounterQuery<UUID, String> q = createCounterSliceQuery( ko, ue, se );
        q.setColumnFamily( ENTITY_COUNTERS.toString() );
        q.setRange( null, null, false, ALL_COUNT );
        QueryResult<CounterSlice<String>> r = q.setKey( entityId ).execute();
        for ( HCounterColumn<String> column : r.get().getColumns() ) {
            counters.put( column.getName(), column.getValue() );
        }
        return counters;
    }

    @Override
    public Map<String, Long> getApplicationCounters() throws Exception {
        return getEntityCounters( applicationId );
    }

    @Override
    public void incrementAggregateCounters(
            UUID userId, UUID groupId, String category, Map<String, Long> counters) {
        throw new UnsupportedOperationException("Not supported yet."); 
    }

    @Override
    public boolean isPropertyValueUniqueForEntity(
            String entityType, String propertyName, Object propertyValue) throws Exception {
        throw new UnsupportedOperationException("Not supported yet."); 
    }

    @Override
    public <A extends Entity> A get(EntityRef entityRef, Class<A> entityClass) throws Exception {

        Entity entity = get( entityRef );

        if ( entity == null ) {
            logger.warn( "Entity {}/{} not found ", entityRef.getUuid(), entityRef.getType() );
            return null;
        }

        A ret = EntityFactory.newEntity( entityRef.getUuid(), entityRef.getType(), entityClass );
        ret.setProperties( entity.getProperties() );

        return ret;
    }

    
    @Override
    public Results getEntities(List<UUID> ids, String type) {

        ArrayList<Entity> entities = new ArrayList<Entity>();

        for ( UUID uuid : ids ) {
            EntityRef ref = new SimpleEntityRef( type, uuid );
            Entity entity = null; 
            try {
                entity = get( ref );
            } catch (Exception ex) {
                logger.warn("Entity {}/{} not found", uuid, type);
            }

            if ( entity != null) {
                entities.add( entity );
            }
        }

        return Results.fromEntities( entities );
    }


    @Override
    public Map<String, Role> getRolesWithTitles(Set<String> roleNames) throws Exception {
        throw new UnsupportedOperationException("Not supported yet."); 
    }

    @Override
    public String getRoleTitle(String roleName) throws Exception {
        throw new UnsupportedOperationException("Not supported yet."); 
    }

    @Override
    public Map<String, Role> getUserRolesWithTitles(UUID userId) throws Exception {
        throw new UnsupportedOperationException("Not supported yet."); 
    }

    @Override
    public Map<String, Role> getGroupRolesWithTitles(UUID userId) throws Exception {
        throw new UnsupportedOperationException("Not supported yet."); 
    }

    @Override
    public void addGroupToRole(UUID userId, String roleName) throws Exception {
        throw new UnsupportedOperationException("Not supported yet."); 
    }

    @Override
    public void removeGroupFromRole(UUID userId, String roleName) throws Exception {
        throw new UnsupportedOperationException("Not supported yet."); 
    }

    @Override
    public Set<String> getGroupPermissions(UUID groupId) throws Exception {
        throw new UnsupportedOperationException("Not supported yet."); 
    }

    @Override
    public void grantGroupPermission(UUID groupId, String permission) throws Exception {
        throw new UnsupportedOperationException("Not supported yet."); 
    }

    @Override
    public void revokeGroupPermission(UUID groupId, String permission) throws Exception {
        throw new UnsupportedOperationException("Not supported yet."); 
    }

    @Override
    public <A extends Entity> A batchCreate(
            Mutator<ByteBuffer> ignored, 
            String entityType, 
            Class<A> entityClass, 
            Map<String, Object> properties, 
            UUID importId, 
            UUID timestampUuid) throws Exception {

        String eType = Schema.normalizeEntityType( entityType );

        Schema schema = getDefaultSchema();

        boolean is_application = TYPE_APPLICATION.equals( eType );

        if ( ( ( applicationId == null ) 
                || applicationId.equals( UUIDUtils.ZERO_UUID ) ) && !is_application ) {
            return null;
        }

        long timestamp = getTimestampInMicros( timestampUuid );

        UUID itemId = UUIDUtils.newTimeUUID();

        if ( is_application ) {
            itemId = applicationId;
        }
        if ( importId != null ) {
            itemId = importId;
        }
        boolean emptyPropertyMap = false;
        if ( properties == null ) {
            properties = new TreeMap<String, Object>( CASE_INSENSITIVE_ORDER );
        }
        if ( properties.isEmpty() ) {
            emptyPropertyMap = true;
        }

        if ( importId != null ) {
            if ( isTimeBased( importId ) ) {
                timestamp = UUIDUtils.getTimestampInMicros( importId );
            }
            else if ( properties.get( PROPERTY_CREATED ) != null ) {
                timestamp = getLong( properties.get( PROPERTY_CREATED ) ) * 1000;
            }
        }

        if ( entityClass == null ) {
            entityClass = ( Class<A> ) Schema.getDefaultSchema().getEntityClass( entityType );
        }

        Set<String> required = schema.getRequiredProperties( entityType );

        if ( required != null ) {
            for ( String p : required ) {
                if ( !PROPERTY_UUID.equals( p ) 
                        && !PROPERTY_TYPE.equals( p ) && !PROPERTY_CREATED.equals( p )
                        && !PROPERTY_MODIFIED.equals( p ) ) {
                    Object v = properties.get( p );
                    if ( schema.isPropertyTimestamp( entityType, p ) ) {
                        if ( v == null ) {
                            properties.put( p, timestamp / 1000 );
                        }
                        else {
                            long ts = getLong( v );
                            if ( ts <= 0 ) {
                                properties.put( p, timestamp / 1000 );
                            }
                        }
                        continue;
                    }
                    if ( v == null ) {
                        throw new RequiredPropertyNotFoundException( entityType, p );
                    }
                    else if ( ( v instanceof String ) && isBlank( ( String ) v ) ) {
                        throw new RequiredPropertyNotFoundException( entityType, p );
                    }
                }
            }
        }

        // Create collection name based on entity: i.e. "users"
<<<<<<< HEAD
        String collectionName = Schema.defaultCollectionName( eType );

       // emf.getApplicationContext().
       // Create collection key based collection name
        String bucketId = indexBucketLocator.getBucket(
            applicationId, IndexBucketLocator.IndexType.COLLECTION, itemId, collectionName );

        Object collection_key = key( applicationId,
            Schema.DICTIONARY_COLLECTIONS, collectionName, bucketId );
=======
//        // Create collection key based collection name
//        String bucketId = indexBucketLocator.getBucket( 
//            applicationId, IndexBucketLocator.IndexType.COLLECTION, itemId, collection_name );
//
//        Object collection_key = key( applicationId, 
//            Schema.DICTIONARY_COLLECTIONS, collection_name, bucketId );
>>>>>>> 3a8a0254

        CollectionInfo collection = null;

        if ( !is_application ) {
            // Add entity to collection


            if ( !emptyPropertyMap ) {
                addInsertToMutator( ignored, ENTITY_ID_SETS, collection_key, itemId, null, timestamp );
            }

            // Add name of collection to dictionary property
            // Application.collections
            addInsertToMutator( ignored, ENTITY_DICTIONARIES, key( applicationId, Schema.DICTIONARY_COLLECTIONS ),
                    collectionName, null, timestamp );

            addInsertToMutator( ignored, ENTITY_COMPOSITE_DICTIONARIES, key( itemId, Schema.DICTIONARY_CONTAINER_ENTITIES ),
                    asList( TYPE_APPLICATION, collectionName, applicationId ), null, timestamp );
        }

        if ( emptyPropertyMap ) {
            return null;
        }
        properties.put( PROPERTY_UUID, itemId );
        properties.put( PROPERTY_TYPE, Schema.normalizeEntityType( entityType, false ) );

        if ( importId != null ) {
            if ( properties.get( PROPERTY_CREATED ) == null ) {
                properties.put( PROPERTY_CREATED, (long)(timestamp / 1000) );
            }

            if ( properties.get( PROPERTY_MODIFIED ) == null ) {
                properties.put( PROPERTY_MODIFIED, (long)(timestamp / 1000) );
            }
        }
        else {
            properties.put( PROPERTY_CREATED, (long)(timestamp / 1000) );
            properties.put( PROPERTY_MODIFIED, (long)(timestamp / 1000) );
        }

        // special case timestamp and published properties
        // and dictionary their timestamp values if not set
        // this is sure to break something for someone someday

        if ( properties.containsKey( PROPERTY_TIMESTAMP ) ) {
            long ts = getLong( properties.get( PROPERTY_TIMESTAMP ) );
            if ( ts <= 0 ) {
                properties.put( PROPERTY_TIMESTAMP, (long)(timestamp / 1000) );
            }
        }

        A entity = EntityFactory.newEntity( itemId, eType, entityClass );
        entity.addProperties(properties);
        
//        logger.info( "Entity created of type {}", entity.getClass().getName() );

        if ( Event.ENTITY_TYPE.equals( eType ) ) {
            Event event = ( Event ) entity.toTypedEntity();
            for ( String prop_name : properties.keySet() ) {
                Object propertyValue = properties.get( prop_name );
                if ( propertyValue != null ) {
                    event.setProperty( prop_name, propertyValue );
                }
            }
//            Message message = storeEventAsMessage( m, event, timestamp );
//            incrementEntityCollection( "events", timestamp );
//            entity.setUuid( message.getUuid() );
            return entity;
        }

        org.apache.usergrid.persistence.model.entity.Entity cpEntity = entityToCpEntity( entity ); 

        // prepare to write and index Core Persistence Entity into default scope
        CollectionScope collectionScope = new CollectionScopeImpl( 
            appScope.getApplication(), 
            appScope.getApplication(), 
            getCollectionScopeNameFromEntityType( eType ));

        if ( logger.isDebugEnabled() ) {
            logger.debug("Writing entity {}:{} into scope\n   app {}\n   owner {}\n   name {}", 
                new Object[] {
                    entity.getType(), 
                    entity.getUuid(), 
                    collectionScope.getApplication(), 
                    collectionScope.getOwner(), 
                    collectionScope.getName() 
            });
        }

        IndexScope defaultIndexScope = new IndexScopeImpl(
            appScope.getApplication(), appScope.getApplication(), entity.getType());

        EntityCollectionManager ecm = managerCache.getEntityCollectionManager(collectionScope);
        EntityIndex ei = managerCache.getEntityIndex(defaultIndexScope);

        try {
            cpEntity = ecm.write( cpEntity ).toBlockingObservable().last();

        } catch ( WriteUniqueVerifyException wuve ) {
                handleWriteUniqueVerifyException( entity, wuve );

        } catch ( HystrixRuntimeException hre ) {

            if ( hre.getCause() instanceof WriteUniqueVerifyException ) {
                WriteUniqueVerifyException wuve = (WriteUniqueVerifyException)hre.getCause();
                handleWriteUniqueVerifyException( entity, wuve );
            }

        }

        ei.index( cpEntity );

        // reflect changes in the legacy Entity
        entity.setUuid( cpEntity.getId().getUuid() );
        Map<String, Object> entityMap = CpEntityMapUtils.toMap( cpEntity );
        entity.addProperties( entityMap );

        // add to and index in collection of the application
        if ( !is_application ) {
            String collectionName = Schema.defaultCollectionName( eType );  
            getRelationManager( getApplication() ).addToCollection( collectionName, entity );
        }

        return entity;
    }


    private void handleWriteUniqueVerifyException( Entity entity, WriteUniqueVerifyException wuve) 
            throws DuplicateUniquePropertyExistsException {

        // we may have multiple conflicts, but caller expects only one 
        Map<String, Field> violiations = wuve.getVioliations();
        Field conflict = violiations.get( violiations.keySet().iterator().next() );

        throw new DuplicateUniquePropertyExistsException( 
            entity.getType(), conflict.getName(), conflict.getValue()); 
    }
    

    @Override
    public void batchCreateRole(
            Mutator<ByteBuffer> batch, UUID groupId, String roleName, String roleTitle, 
            long inactivity, RoleRef roleRef, UUID timestampUuid) throws Exception {
        
        throw new UnsupportedOperationException("Not supported yet."); 
    }

    @Override
    public Mutator<ByteBuffer> batchSetProperty(
            Mutator<ByteBuffer> batch, EntityRef entity, String propertyName, Object propertyValue, 
            UUID timestampUuid) throws Exception {

        throw new UnsupportedOperationException("Not supported yet."); 
    }

    @Override
    public Mutator<ByteBuffer> batchSetProperty(
            Mutator<ByteBuffer> batch, EntityRef entity, String propertyName, Object propertyValue, 
            boolean force, boolean noRead, UUID timestampUuid) throws Exception {
        
        throw new UnsupportedOperationException("Not supported yet."); 
    }

    @Override
    public Mutator<ByteBuffer> batchUpdateDictionary(
            Mutator<ByteBuffer> batch, EntityRef entity, String dictionaryName, Object elementValue, 
            Object elementCoValue, boolean removeFromDictionary, UUID timestampUuid) 
            throws Exception {

        long timestamp = getTimestampInMicros( timestampUuid );

        // dictionaryName = dictionaryName.toLowerCase();
        if ( elementCoValue == null ) {
            elementCoValue = ByteBuffer.allocate( 0 );
        }

        boolean entityHasDictionary = 
            getDefaultSchema().hasDictionary( entity.getType(), dictionaryName );

        // Don't index dynamic dictionaries not defined by the schema
        if ( entityHasDictionary ) {
            getRelationManager( entity )
                .batchUpdateSetIndexes( 
                    batch, dictionaryName, elementValue, removeFromDictionary, timestampUuid );

        }

        ApplicationCF dictionary_cf = entityHasDictionary ? 
            ENTITY_DICTIONARIES : ENTITY_COMPOSITE_DICTIONARIES;

        if ( elementValue != null ) {
            if ( !removeFromDictionary ) {
                // Set the new value

                elementCoValue = toStorableBinaryValue( elementCoValue, !entityHasDictionary );

                addInsertToMutator( batch, dictionary_cf, key( entity.getUuid(), dictionaryName ),
                    entityHasDictionary ? 
                        elementValue : asList( elementValue ), elementCoValue, timestamp );

                if ( !entityHasDictionary ) {
                    addInsertToMutator( batch, ENTITY_DICTIONARIES, key( entity.getUuid(), 
                        DICTIONARY_SETS ), dictionaryName, null, timestamp );
                }
            }
            else {
                addDeleteToMutator( batch, dictionary_cf, key( entity.getUuid(), dictionaryName ),
                        entityHasDictionary ? elementValue : asList( elementValue ), timestamp );
            }
        }

        return batch;
    }

    @Override
    public Mutator<ByteBuffer> batchUpdateDictionary(
            Mutator<ByteBuffer> batch, EntityRef entity, String dictionaryName, Object elementValue, 
            boolean removeFromDictionary, UUID timestampUuid) throws Exception {

        return batchUpdateDictionary( batch, entity, dictionaryName, elementValue, null, 
                removeFromDictionary, timestampUuid );
    }

    @Override
    public Mutator<ByteBuffer> batchUpdateProperties(
            Mutator<ByteBuffer> batch, EntityRef entity, Map<String, Object> properties, 
            UUID timestampUuid) throws Exception {
        
        throw new UnsupportedOperationException("Not supported yet.");
    }

    //TODO: ask what the difference is.
    @Override
    public Set<String> getDictionaryNames(EntityRef entity) throws Exception {

        Set<String> dictionaryNames = new TreeSet<String>( CASE_INSENSITIVE_ORDER );

        List<HColumn<String, ByteBuffer>> results =
            cass.getAllColumns( cass.getApplicationKeyspace( applicationId ), ENTITY_DICTIONARIES,
                key( entity.getUuid(), DICTIONARY_SETS ) );

        for ( HColumn<String, ByteBuffer> result : results ) {
            String str = string( result.getName() );
            if ( str != null ) {
                dictionaryNames.add( str );
            }
        }

        Set<String> schemaSets = getDefaultSchema().getDictionaryNames( entity.getType() );
        if ( ( schemaSets != null ) && !schemaSets.isEmpty() ) {
            dictionaryNames.addAll( schemaSets );
        }

        return dictionaryNames;
    }

    @Override
    public void insertEntity( EntityRef ref ) throws Exception {

        throw new UnsupportedOperationException("Not supported yet."); 
    }

    @Override
    public UUID getApplicationId() {

        return applicationId;
    }

    @Override
    public IndexBucketLocator getIndexBucketLocator() {

        throw new UnsupportedOperationException("Not supported yet."); 
    }

    @Override
    public CassandraService getCass() {
        return cass;
    }
  

    @Override
    public void refreshIndex() {

        // refresh system indexes 
        emf.refreshIndex();

        // refresh this Entity Manager's application's index
        IndexScope indexScope = new IndexScopeImpl( 
            appScope.getApplication(), appScope.getApplication(), "dummy" );
        EntityIndex ei = managerCache.getEntityIndex( indexScope );
        ei.refresh();
    }


    private org.apache.usergrid.persistence.model.entity.Entity entityToCpEntity( Entity entity) {

        org.apache.usergrid.persistence.model.entity.Entity cpEntity = 
            new org.apache.usergrid.persistence.model.entity.Entity(
                new SimpleId( entity.getUuid(), entity.getType() ));

        cpEntity  = CpEntityMapUtils.fromMap( 
            cpEntity, entity.getProperties(), entity.getType(), true );

        cpEntity  = CpEntityMapUtils.fromMap( 
            cpEntity, entity.getDynamicProperties(), entity.getType(), true );

        return cpEntity;
    }
}

<|MERGE_RESOLUTION|>--- conflicted
+++ resolved
@@ -209,18 +209,9 @@
 
         indexBucketLocator = ( IndexBucketLocator ) emf.getApplicationContext().getBean( "indexBucketLocator" );
 
-<<<<<<< HEAD
-
-        try {
-                    application = getApplication();
-                }
-                catch ( Exception ex ) {
-                    logger.error("Getting application", ex);
-                }
+        appScope = this.emf.getApplicationScope(applicationId);
+
         return this;
-=======
-        appScope = this.emf.getApplicationScope(applicationId);
->>>>>>> 3a8a0254
     }
 
 
@@ -1825,7 +1816,6 @@
         }
 
         // Create collection name based on entity: i.e. "users"
-<<<<<<< HEAD
         String collectionName = Schema.defaultCollectionName( eType );
 
        // emf.getApplicationContext().
@@ -1835,14 +1825,8 @@
 
         Object collection_key = key( applicationId,
             Schema.DICTIONARY_COLLECTIONS, collectionName, bucketId );
-=======
-//        // Create collection key based collection name
-//        String bucketId = indexBucketLocator.getBucket( 
-//            applicationId, IndexBucketLocator.IndexType.COLLECTION, itemId, collection_name );
-//
-//        Object collection_key = key( applicationId, 
-//            Schema.DICTIONARY_COLLECTIONS, collection_name, bucketId );
->>>>>>> 3a8a0254
+
+
 
         CollectionInfo collection = null;
 
@@ -1962,8 +1946,8 @@
 
         // add to and index in collection of the application
         if ( !is_application ) {
-            String collectionName = Schema.defaultCollectionName( eType );  
-            getRelationManager( getApplication() ).addToCollection( collectionName, entity );
+            String collectionName2 = Schema.defaultCollectionName( eType );
+            getRelationManager( getApplication() ).addToCollection( collectionName2, entity );
         }
 
         return entity;
