--- conflicted
+++ resolved
@@ -181,7 +181,7 @@
 
     private final AsyncEventService indexService;
 
-    private final PipelineBuilderFactory filterFactory;
+    private final PipelineBuilderFactory pipelineBuilderFactory;
 
     private final GraphManagerFactory graphManagerFactory;
 
@@ -225,12 +225,9 @@
      */
     public CpEntityManager( final CassandraService cass, final CounterUtils counterUtils, final AsyncEventService indexService, final ManagerCache managerCache,
                             final MetricsFactory metricsFactory, final EntityManagerFig entityManagerFig,
-<<<<<<< HEAD
                             final PipelineBuilderFactory pipelineBuilderFactory ,
                             final GraphManagerFactory graphManagerFactory,final UUID applicationId ) {
-=======
-                            final PipelineBuilderFactory pipelineBuilderFactory,  final UUID applicationId ) {
->>>>>>> 1396ebe1
+
         this.entityManagerFig = entityManagerFig;
 
 
@@ -239,15 +236,11 @@
         Preconditions.checkNotNull( managerCache, "managerCache must not be null" );
         Preconditions.checkNotNull( applicationId, "applicationId must not be null" );
         Preconditions.checkNotNull( indexService, "indexService must not be null" );
-<<<<<<< HEAD
         Preconditions.checkNotNull( pipelineBuilderFactory, "pipelineBuilderFactory must not be null" );
         Preconditions.checkNotNull( graphManagerFactory, "graphManagerFactory must not be null" );
         this.pipelineBuilderFactory = pipelineBuilderFactory;
         this.graphManagerFactory = graphManagerFactory;
-=======
-        Preconditions.checkNotNull( pipelineBuilderFactory, "filterFactory must not be null" );
-        this.filterFactory = pipelineBuilderFactory;
->>>>>>> 1396ebe1
+
 
 
         this.managerCache = managerCache;
