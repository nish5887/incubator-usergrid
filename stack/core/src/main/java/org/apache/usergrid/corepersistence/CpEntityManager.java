/*
 * Copyright 2014 The Apache Software Foundation.
 *
 * Licensed under the Apache License, Version 2.0 (the "License");
 * you may not use this file except in compliance with the License.
 * You may obtain a copy of the License at
 *
 *      http://www.apache.org/licenses/LICENSE-2.0
 *
 * Unless required by applicable law or agreed to in writing, software
 * distributed under the License is distributed on an "AS IS" BASIS,
 * WITHOUT WARRANTIES OR CONDITIONS OF ANY KIND, either express or implied.
 * See the License for the specific language governing permissions and
 * limitations under the License.
 */
package org.apache.usergrid.corepersistence;


import com.netflix.hystrix.exception.HystrixRuntimeException;
import com.yammer.metrics.annotation.Metered;
import static java.lang.String.CASE_INSENSITIVE_ORDER;
import java.nio.ByteBuffer;
import java.util.ArrayList;
import java.util.Arrays;
import static java.util.Arrays.asList;
import java.util.Collection;
import java.util.Collections;
import java.util.Comparator;
import java.util.HashMap;
import java.util.Iterator;
import java.util.LinkedHashMap;
import java.util.LinkedHashSet;
import java.util.List;
import java.util.Map;
import java.util.Set;
import java.util.TreeMap;
import java.util.TreeSet;
import java.util.UUID;
import me.prettyprint.hector.api.Keyspace;
import me.prettyprint.hector.api.beans.ColumnSlice;
import me.prettyprint.hector.api.beans.CounterRow;
import me.prettyprint.hector.api.beans.CounterRows;
import me.prettyprint.hector.api.beans.CounterSlice;
import me.prettyprint.hector.api.beans.DynamicComposite;
import me.prettyprint.hector.api.beans.HColumn;
import me.prettyprint.hector.api.beans.HCounterColumn;
import me.prettyprint.hector.api.factory.HFactory;
import static me.prettyprint.hector.api.factory.HFactory.createCounterSliceQuery;
import static me.prettyprint.hector.api.factory.HFactory.createMutator;
import me.prettyprint.hector.api.mutation.Mutator;
import me.prettyprint.hector.api.query.MultigetSliceCounterQuery;
import me.prettyprint.hector.api.query.QueryResult;
import me.prettyprint.hector.api.query.SliceCounterQuery;
import static org.apache.commons.lang.StringUtils.capitalize;
import static org.apache.commons.lang.StringUtils.isBlank;

import org.apache.usergrid.corepersistence.util.CpEntityMapUtils;
import org.apache.usergrid.corepersistence.util.CpNamingUtils;
import org.apache.usergrid.persistence.AggregateCounter;
import org.apache.usergrid.persistence.AggregateCounterSet;
import org.apache.usergrid.persistence.CollectionRef;
import org.apache.usergrid.persistence.ConnectedEntityRef;
import org.apache.usergrid.persistence.ConnectionRef;
import org.apache.usergrid.persistence.Entity;
import org.apache.usergrid.persistence.EntityFactory;
import org.apache.usergrid.persistence.EntityManager;
import org.apache.usergrid.persistence.EntityManagerFactory;
import org.apache.usergrid.persistence.EntityRef;
import org.apache.usergrid.persistence.IndexBucketLocator;
import org.apache.usergrid.persistence.RelationManager;
import org.apache.usergrid.persistence.Results;
import org.apache.usergrid.persistence.Schema;
import static org.apache.usergrid.persistence.Schema.COLLECTION_ROLES;
import static org.apache.usergrid.persistence.Schema.COLLECTION_USERS;
import static org.apache.usergrid.persistence.Schema.DICTIONARY_PERMISSIONS;
import static org.apache.usergrid.persistence.Schema.DICTIONARY_ROLENAMES;
import static org.apache.usergrid.persistence.Schema.DICTIONARY_ROLETIMES;
import static org.apache.usergrid.persistence.Schema.DICTIONARY_SETS;
import static org.apache.usergrid.persistence.Schema.PROPERTY_CREATED;
import static org.apache.usergrid.persistence.Schema.PROPERTY_INACTIVITY;
import static org.apache.usergrid.persistence.Schema.PROPERTY_MODIFIED;
import static org.apache.usergrid.persistence.Schema.PROPERTY_NAME;
import static org.apache.usergrid.persistence.Schema.PROPERTY_TIMESTAMP;
import static org.apache.usergrid.persistence.Schema.PROPERTY_TYPE;
import static org.apache.usergrid.persistence.Schema.PROPERTY_UUID;
import static org.apache.usergrid.persistence.Schema.TYPE_APPLICATION;
import static org.apache.usergrid.persistence.Schema.TYPE_ENTITY;
import static org.apache.usergrid.persistence.Schema.getDefaultSchema;
import org.apache.usergrid.persistence.SimpleEntityRef;
import static org.apache.usergrid.persistence.SimpleEntityRef.getUuid;
import static org.apache.usergrid.persistence.SimpleEntityRef.ref;
import org.apache.usergrid.persistence.SimpleRoleRef;
import org.apache.usergrid.persistence.TypedEntity;
import org.apache.usergrid.persistence.cassandra.ApplicationCF;
import static org.apache.usergrid.persistence.cassandra.ApplicationCF.APPLICATION_AGGREGATE_COUNTERS;
import static org.apache.usergrid.persistence.cassandra.ApplicationCF.ENTITY_COMPOSITE_DICTIONARIES;
import static org.apache.usergrid.persistence.cassandra.ApplicationCF.ENTITY_COUNTERS;
import static org.apache.usergrid.persistence.cassandra.ApplicationCF.ENTITY_DICTIONARIES;
import org.apache.usergrid.persistence.cassandra.CassandraPersistenceUtils;
import org.apache.usergrid.persistence.cassandra.CassandraService;
import static org.apache.usergrid.persistence.cassandra.CassandraService.ALL_COUNT;
import org.apache.usergrid.persistence.cassandra.ConnectionRefImpl;
import org.apache.usergrid.persistence.cassandra.CounterUtils;
import org.apache.usergrid.persistence.cassandra.GeoIndexManager;
import static org.apache.usergrid.persistence.cassandra.Serializers.be;
import static org.apache.usergrid.persistence.cassandra.Serializers.le;
import static org.apache.usergrid.persistence.cassandra.Serializers.se;
import static org.apache.usergrid.persistence.cassandra.Serializers.ue;
import org.apache.usergrid.persistence.cassandra.util.TraceParticipant;
import org.apache.usergrid.persistence.collection.CollectionScope;
import org.apache.usergrid.persistence.collection.EntityCollectionManager;
import org.apache.usergrid.persistence.collection.exception.WriteUniqueVerifyException;
import org.apache.usergrid.persistence.collection.impl.CollectionScopeImpl;
import org.apache.usergrid.persistence.core.scope.ApplicationScope;
import org.apache.usergrid.persistence.entities.Application;
import org.apache.usergrid.persistence.entities.Event;
import org.apache.usergrid.persistence.entities.Group;
import org.apache.usergrid.persistence.entities.Role;
import org.apache.usergrid.persistence.entities.User;
import org.apache.usergrid.persistence.exceptions.DuplicateUniquePropertyExistsException;
import org.apache.usergrid.persistence.exceptions.EntityNotFoundException;
import org.apache.usergrid.persistence.exceptions.RequiredPropertyNotFoundException;
import org.apache.usergrid.persistence.exceptions.UnexpectedEntityTypeException;
import org.apache.usergrid.persistence.index.EntityIndex;
import org.apache.usergrid.persistence.index.EntityIndexBatch;
import org.apache.usergrid.persistence.index.IndexScope;
import org.apache.usergrid.persistence.index.impl.IndexScopeImpl;
import org.apache.usergrid.persistence.index.query.CounterResolution;
import org.apache.usergrid.persistence.index.query.Identifier;
import org.apache.usergrid.persistence.index.query.Query;
import org.apache.usergrid.persistence.index.query.Query.Level;
import static org.apache.usergrid.persistence.index.query.Query.Level.REFS;
import org.apache.usergrid.persistence.map.MapManager;
import org.apache.usergrid.persistence.map.MapScope;
import org.apache.usergrid.persistence.map.impl.MapScopeImpl;
import org.apache.usergrid.persistence.model.entity.Id;
import org.apache.usergrid.persistence.model.entity.SimpleId;
import org.apache.usergrid.persistence.model.field.Field;
import org.apache.usergrid.persistence.model.field.StringField;
import org.apache.usergrid.persistence.model.util.UUIDGenerator;
import org.apache.usergrid.persistence.schema.CollectionInfo;
import org.apache.usergrid.utils.ClassUtils;
import static org.apache.usergrid.utils.ClassUtils.cast;
import org.apache.usergrid.utils.CompositeUtils;
import static org.apache.usergrid.utils.ConversionUtils.bytebuffer;
import static org.apache.usergrid.utils.ConversionUtils.getLong;
import static org.apache.usergrid.utils.ConversionUtils.object;
import static org.apache.usergrid.utils.ConversionUtils.string;
import static org.apache.usergrid.utils.InflectionUtils.singularize;
import org.apache.usergrid.utils.StringUtils;
import org.apache.usergrid.utils.UUIDUtils;
import org.slf4j.Logger;
import org.slf4j.LoggerFactory;
import org.springframework.util.Assert;
import rx.Observable;



/**
 * Implement good-old Usergrid EntityManager with the new-fangled Core Persistence API.
 */
public class CpEntityManager implements EntityManager {
    private static final Logger logger = LoggerFactory.getLogger( CpEntityManager.class );

    public static final String APPLICATION_COLLECTION = "application.collection.";
    public static final String APPLICATION_ENTITIES = "application.entities";
    public static final long ONE_COUNT = 1L;

    private UUID applicationId;
    private Application application;

    private CpEntityManagerFactory emf;

    private CpManagerCache managerCache;

    private ApplicationScope applicationScope;

    private CassandraService cass;

    private CounterUtils counterUtils;

    private boolean skipAggregateCounters;

    private String TYPES_BY_UUID_MAP = "zzz_typesbyuuid_zzz";


    public CpEntityManager() {}


    @Override
    public void init( EntityManagerFactory emf, UUID applicationId ) {

        this.emf = ( CpEntityManagerFactory ) emf;
        this.managerCache = this.emf.getManagerCache();
        this.applicationId = applicationId;

        applicationScope = this.emf.getApplicationScope( applicationId );

        this.cass = this.emf.cass;
        this.counterUtils = this.emf.counterUtils;

        // set to false for now
        this.skipAggregateCounters = false;


        applicationScope = this.emf.getApplicationScope( applicationId );
    }


    public CpManagerCache getManagerCache() {
        return managerCache;
    }


    public ApplicationScope getApplicationScope() {
        return applicationScope;
    }


    @Override
    public Entity create( String entityType, Map<String, Object> properties ) throws Exception {
        return create( entityType, null, properties );
    }


    @Override
    public <A extends Entity> A create( 
        String entityType, Class<A> entityClass, Map<String, Object> properties ) throws Exception {

        if ( ( entityType != null ) && ( entityType.startsWith( TYPE_ENTITY ) || entityType
                .startsWith( "entities" ) ) ) {
            throw new IllegalArgumentException( "Invalid entity type" );
        }
        A e = null;
        try {
            e = ( A ) create( entityType, ( Class<Entity> ) entityClass, properties, null );
        }
        catch ( ClassCastException e1 ) {
            logger.error( "Unable to create typed entity", e1 );
        }
        return e;
    }


    @Override
    public <A extends TypedEntity> A create( A entity ) throws Exception {
        return ( A ) create( entity.getType(), entity.getClass(), entity.getProperties() );
    }


    @Override
    public Entity create( 
        UUID importId, String entityType, Map<String, Object> properties ) throws Exception {

        UUID timestampUuid = importId != null ? importId : UUIDUtils.newTimeUUID();

        Keyspace ko = cass.getApplicationKeyspace( applicationId );
        Mutator<ByteBuffer> m = createMutator( ko, be );

        Entity entity = batchCreate( m, entityType, null, properties, importId, timestampUuid );

        m.execute();

        return entity;
    }


    /**
     * Creates a new entity.
     *
     * @param entityType the entity type
     * @param entityClass the entity class
     * @param properties the properties
     * @param importId an existing external UUID to use as the id for the new entity
     *
     * @return new entity
     *
     * @throws Exception the exception
     */
    @Metered( group = "core", name = "EntityManager_create" )
    @TraceParticipant
    public <A extends Entity> A create( 
        String entityType, Class<A> entityClass, Map<String, Object> properties, UUID importId ) 
        throws Exception {

        UUID timestampUuid = importId != null ? importId : UUIDUtils.newTimeUUID();

        Keyspace ko = cass.getApplicationKeyspace( applicationId );
        Mutator<ByteBuffer> m = createMutator( ko, be );


        A entity = batchCreate( m, entityType, entityClass, properties, importId, timestampUuid );

        m.execute();

        return entity;
    }


    @Override
    public Entity get( EntityRef entityRef ) throws Exception {

        if ( entityRef == null ) {
            return null;
        }

        Id id = new SimpleId( entityRef.getUuid(), entityRef.getType() );
        String collectionName = CpNamingUtils.getCollectionScopeNameFromEntityType( entityRef.getType() );

        CollectionScope collectionScope = new CollectionScopeImpl( 
                getApplicationScope().getApplication(), getApplicationScope().getApplication(), collectionName );

        EntityCollectionManager ecm = managerCache.getEntityCollectionManager( collectionScope );

//        if ( !UUIDUtils.isTimeBased( id.getUuid() ) ) {
//            throw new IllegalArgumentException(
//                "Entity Id " + id.getType() + ":"+ id.getUuid() +" uuid not time based");
//        }

       org.apache.usergrid.persistence.model.entity.Entity cpEntity = 
                ecm.load( id ).toBlockingObservable().last();

        if ( cpEntity == null ) {
            if ( logger.isDebugEnabled() ) {
                logger.debug( "FAILED to load entity {}:{} from scope\n   app {}\n   owner {}\n   name {}", 
                    new Object[] {
                        id.getType(), id.getUuid(), 
                        collectionScope.getApplication(),
                        collectionScope.getOwner(),
                        collectionScope.getName()
                } );
            }
            return null;
        } 

//        if ( entityRef.getType().equals("group") ) {
//            logger.debug("Reading Group");
//            for ( Field field : cpEntity.getFields() ) {
//                logger.debug("   Reading prop name={} value={}", field.getName(), field.getValue() );
//            }
//        }

        Class clazz = Schema.getDefaultSchema().getEntityClass( entityRef.getType() );

        Entity entity = EntityFactory.newEntity( entityRef.getUuid(), entityRef.getType(), clazz );
        entity.setProperties( CpEntityMapUtils.toMap( cpEntity ) );

//        if ( entityRef.getType().equals("group") ) {
//            logger.debug("Reading Group " + entity.getProperties());
//        }

//        if ( logger.isDebugEnabled() ) {
//            logger.debug( "Loaded entity {}:{} from scope\n   app {}\n   owner {}\n   name {}", 
//                new Object[] {
//                    id.getType(), id.getUuid(), 
//                    collectionScope.getApplication(), 
//                    collectionScope.getOwner(),
//                    collectionScope.getName()
//            } );
//        }

        return entity;
    }


    @Override
    public <A extends Entity> A get( UUID entityId, Class<A> entityClass ) throws Exception {
        A e = null;
        try {
            e = ( A ) getEntity( entityId, ( Class<Entity> ) entityClass );
        }
        catch ( ClassCastException e1 ) {
            logger.error( "Unable to get typed entity: {} of class {}",
                    new Object[] { entityId, entityClass.getCanonicalName(), e1 } );
        }
        return e;
    }


    /**
     * Gets the specified entity.
     *
     * @param entityId the entity id
     * @param entityClass the entity class
     *
     * @return entity
     *
     * @throws Exception the exception
     */
    public <A extends Entity> A getEntity( UUID entityId, Class<A> entityClass ) throws Exception {

        String type = Schema.getDefaultSchema().getEntityType( entityClass );

        Id id = new SimpleId( entityId, type );
        String collectionName = CpNamingUtils.getCollectionScopeNameFromEntityType( type );

        CollectionScope collectionScope = new CollectionScopeImpl( 
                getApplicationScope().getApplication(), getApplicationScope().getApplication(), collectionName );

        EntityCollectionManager ecm = managerCache.getEntityCollectionManager( collectionScope );

//        if ( !UUIDUtils.isTimeBased( id.getUuid() ) ) {
//            throw new IllegalArgumentException(
//                "Entity Id " + id.getType() + ":"+ id.getUuid() +" uuid not time based");
//        }

        org.apache.usergrid.persistence.model.entity.Entity cpEntity = 
                ecm.load( id ).toBlocking().last();

        if ( cpEntity == null ) {
            if ( logger.isDebugEnabled() ) {
                logger.debug( "FAILED to load entity {}:{} from scope\n   app {}\n   owner {}\n   name {}", 
                    new Object[] {
                        id.getType(), id.getUuid(), 
                        collectionScope.getApplication(), 
                        collectionScope.getOwner(),
                        collectionScope.getName()
                } );
            }
            return null;
        }

        A entity = EntityFactory.newEntity( entityId, type, entityClass );
        entity.setProperties( CpEntityMapUtils.toMap( cpEntity ) );

        return entity;
    }


    @Override
    public Results get( 
        Collection<UUID> entityIds, Class<? extends Entity> entityClass, Level resultsLevel )
         throws Exception {

        String type = Schema.getDefaultSchema().getEntityType( entityClass );

        ArrayList<Entity> entities = new ArrayList<Entity>();

        for ( UUID uuid : entityIds ) {
            EntityRef ref = new SimpleEntityRef( type, uuid );
            Entity entity = get( ref, entityClass );

            if ( entity != null ) {
                entities.add( entity );
            }
        }

        return Results.fromEntities( entities );
    }


    @Override
    public Results get( Collection<UUID> entityIds, String entityType, Class<? extends Entity> entityClass,
            Level resultsLevel ) throws Exception {
        throw new UnsupportedOperationException( "Not supported yet." );
    }


    @Override
    public void update( Entity entity ) throws Exception {

        // first, update entity index in its own collection scope
        CollectionScope collectionScope = new CollectionScopeImpl( 
            getApplicationScope().getApplication(), 
            getApplicationScope().getApplication(),
                CpNamingUtils.getCollectionScopeNameFromEntityType( entity.getType() ) );
        EntityCollectionManager ecm = managerCache.getEntityCollectionManager( collectionScope );

        Id entityId = new SimpleId( entity.getUuid(), entity.getType() );

        if ( logger.isDebugEnabled() ) {
            logger.debug( "Updating entity {}:{} from scope\n   app {}\n   owner {}\n   name {}", 
                new Object[] {
                    entityId.getType(), entityId.getUuid(), 
                    collectionScope.getApplication(), 
                    collectionScope.getOwner(),
                    collectionScope.getName()
            } );
        }

//        if ( !UUIDUtils.isTimeBased( entityId.getUuid() ) ) {
//            throw new IllegalArgumentException(
//                "Entity Id " + entityId.getType() + ":"+ entityId.getUuid() +" uuid not time based");
//        }

//        org.apache.usergrid.persistence.model.entity.Entity cpEntity =
//                ecm.load( entityId ).toBlockingObservable().last();


        org.apache.usergrid.persistence.model.entity.Entity cpEntity = 
                new org.apache.usergrid.persistence.model.entity.Entity( entityId );

        cpEntity = CpEntityMapUtils.fromMap(
                cpEntity, entity.getProperties(), entity.getType(), true );

        try {
            cpEntity = ecm.update( cpEntity ).toBlockingObservable().last();
            cpEntity = ecm.load( entityId ).toBlockingObservable().last();

            logger.debug("Wrote {}:{} version {}", new Object[] { 
                cpEntity.getId().getType(), cpEntity.getId().getUuid(), cpEntity.getVersion() });
        }
        catch ( WriteUniqueVerifyException wuve ) {
            handleWriteUniqueVerifyException( entity, wuve );
        }
        catch ( HystrixRuntimeException hre ) {

            if ( hre.getCause() instanceof WriteUniqueVerifyException ) {
                WriteUniqueVerifyException wuve = ( WriteUniqueVerifyException ) hre.getCause();
                handleWriteUniqueVerifyException( entity, wuve );
            }
        }

        // update in all containing collections and connection indexes
        CpRelationManager rm = (CpRelationManager)getRelationManager( entity );
        rm.updateContainingCollectionAndCollectionIndexes( entity, cpEntity );
    }


    @Override
    public void delete( EntityRef entityRef ) throws Exception {
        deleteAsync( entityRef ).toBlocking().lastOrDefault(null);
        //delete from our UUID index
        MapManager mm = getMapManagerForTypes();
        mm.delete(entityRef.getUuid().toString() );
    }


    private Observable deleteAsync( EntityRef entityRef ) throws Exception {

        CollectionScope collectionScope = new CollectionScopeImpl( 
            getApplicationScope().getApplication(), 
            getApplicationScope().getApplication(),
                CpNamingUtils.getCollectionScopeNameFromEntityType( entityRef.getType() ) );

        EntityCollectionManager ecm = managerCache.getEntityCollectionManager( collectionScope );

        Id entityId = new SimpleId( entityRef.getUuid(), entityRef.getType() );

//        if ( !UUIDUtils.isTimeBased( entityId.getUuid() ) ) {
//            throw new IllegalArgumentException(
//                "Entity Id " + entityId.getType() + ":"+ entityId.getUuid() +" uuid not time based");
//        }

        org.apache.usergrid.persistence.model.entity.Entity entity = 
                ecm.load( entityId ).toBlockingObservable().last();

        if ( entity != null ) {

            // first, delete entity in every collection and connection scope in which it is indexed 

            RelationManager rm = getRelationManager( entityRef );
            Map<String, Map<UUID, Set<String>>> owners = rm.getOwners();

            logger.debug( "Deleting indexes of all {} collections owning the entity", 
                    owners.keySet().size() );

            final  EntityIndex ei = managerCache.getEntityIndex(getApplicationScope());

            final EntityIndexBatch batch = ei.createBatch();



            for ( String ownerType : owners.keySet() ) {
                Map<UUID, Set<String>> collectionsByUuid = owners.get( ownerType );

                for ( UUID uuid : collectionsByUuid.keySet() ) {
                    Set<String> collectionNames = collectionsByUuid.get( uuid );
                    for ( String coll : collectionNames ) {

                        IndexScope indexScope = new IndexScopeImpl(
                                new SimpleId( uuid, ownerType ), 
                                CpNamingUtils.getCollectionScopeNameFromCollectionName( coll ) );


                        batch.index( indexScope, entity );
                    }
                }
            }



            // deindex from default index scope
            IndexScope defaultIndexScope = new IndexScopeImpl(
                    getApplicationScope().getApplication(),
                    CpNamingUtils.getCollectionScopeNameFromEntityType( entityRef.getType() ) );

            batch.deindex(defaultIndexScope,  entity );

            IndexScope allTypesIndexScope = new IndexScopeImpl(
                getApplicationScope().getApplication(), 
                    CpNamingUtils.ALL_TYPES);

            batch.deindex( allTypesIndexScope,  entity );

            batch.execute();

            decrementEntityCollection( Schema.defaultCollectionName( entityId.getType() ) );

            // and finally...
            return ecm.delete( entityId );
        }
        else {
            return Observable.empty();
        }
    }


    public void decrementEntityCollection( String collection_name ) {

        long cassandraTimestamp = cass.createTimestamp();
        decrementEntityCollection( collection_name, cassandraTimestamp );
    }


    public void decrementEntityCollection( String collection_name, long cassandraTimestamp ) {
        try {
            incrementAggregateCounters( null, null, null, 
                    APPLICATION_COLLECTION + collection_name, -ONE_COUNT,
                    cassandraTimestamp );
        }
        catch ( Exception e ) {
            logger.error( "Unable to decrement counter application.collection: {}.",
                    new Object[] { collection_name, e } );
        }
        try {
            incrementAggregateCounters( null, null, null, APPLICATION_ENTITIES, -ONE_COUNT, 
                    cassandraTimestamp );
        }
        catch ( Exception e ) {
            logger.error( "Unable to decrement counter application.entities for collection: {} "
                    + "with timestamp: {}",
                    new Object[] { collection_name, cassandraTimestamp, e } );
        }
    }


    @Override
    public Results searchCollection( EntityRef entityRef, String collectionName, Query query ) 
            throws Exception {

        return getRelationManager( entityRef ).searchCollection( collectionName, query );
    }


    @Override
    public void setApplicationId( UUID applicationId ) {
        this.applicationId = applicationId;
    }


    @Override
    public GeoIndexManager getGeoIndexManager() {

        throw new UnsupportedOperationException( "GeoIndexManager no longer supported." );
    }


    @Override
    public EntityRef getApplicationRef() {
        return new SimpleEntityRef( TYPE_APPLICATION, applicationId );
    }


    @Override
    public Application getApplication() throws Exception {
        if ( application == null ) {
            application = get( applicationId, Application.class );
        }
        return application;
    }


    @Override
    public void updateApplication( Application app ) throws Exception {
        update( app );
        this.application = app;
    }


    @Override
    public void updateApplication( Map<String, Object> properties ) throws Exception {
        this.updateProperties( 
                new SimpleEntityRef( Application.ENTITY_TYPE, applicationId ), properties );
        this.application = get( applicationId, Application.class );
    }


    @Override
    public RelationManager getRelationManager( EntityRef entityRef ) {
        CpRelationManager rmi = new CpRelationManager();
        rmi.init( this, emf, applicationId, entityRef, null );
        return rmi;
    }


    @Override
    public Set<String> getApplicationCollections() throws Exception {

        return getRelationManager( getApplication() ).getCollections();

    }


    @Override
    public Map<String, Object> getApplicationCollectionMetadata() throws Exception {
        Set<String> collections = getApplicationCollections();
        Map<String, Long> counts = getApplicationCounters();
        Map<String, Object> metadata = new HashMap<String, Object>();
        if ( collections != null ) {
            for ( String collectionCode : collections ) {

                String collectionName = collectionCode.split("\\|")[0];

                if ( !Schema.isAssociatedEntityType( collectionName ) ) {
                    Long count = counts.get( APPLICATION_COLLECTION + collectionName );
                    Map<String, Object> entry = new HashMap<String, Object>();
                    entry.put( "count", count != null ? count : 0 );
                    entry.put( "type", singularize( collectionName ) );
                    entry.put( "name", collectionName );
                    entry.put( "title", capitalize( collectionName ) );
                    metadata.put( collectionName, entry );
                }
            }
        }
		/*
		 * if ((counts != null) && !counts.isEmpty()) { metadata.put("counters",
		 * counts); }
		 */
        return metadata;
    }


    @Override
    public long getApplicationCollectionSize( String collectionName ) throws Exception {
        throw new UnsupportedOperationException( "Not supported yet." );
    }


    @Override
    public void createApplicationCollection( String entityType ) throws Exception {
        create(entityType,null);
    }


    @Override
    public EntityRef getAlias( String aliasType, String alias ) throws Exception {

        return getAlias( new SimpleEntityRef( 
                Application.ENTITY_TYPE, applicationId ), aliasType, alias );
    }


    @Override
    public EntityRef getAlias( EntityRef ownerRef, String collectionType, String aliasValue ) 
            throws Exception {

        Assert.notNull( ownerRef, "ownerRef is required" );
        Assert.notNull( collectionType, "collectionType is required" );
        Assert.notNull( aliasValue, "aliasValue is required" );

        logger.debug("getAlias() for collection type {} alias {}", collectionType, aliasValue );

        String collName = Schema.defaultCollectionName( collectionType );

        Map<String, EntityRef> results = getAlias( 
                ownerRef, collName, Collections.singletonList( aliasValue ) );

        if ( results == null || results.size() == 0 ) {
            return null;
        }

        // add a warn statement so we can see if we have data migration issues.
        // TODO When we get an event system, trigger a repair if this is detected
        if ( results.size() > 1 ) {
            logger.warn( "More than 1 entity with Owner id '{}' of type '{}' "
                    + "and alias '{}' exists. This is a duplicate alias, and needs audited",
                    new Object[] { ownerRef, collectionType, aliasValue } );
        }

        return results.get( aliasValue );
    }


    @Override
    public Map<String, EntityRef> getAlias( String aliasType, List<String> aliases ) 
            throws Exception {

        String collName = Schema.defaultCollectionName( aliasType );

        return getAlias( 
                new SimpleEntityRef( Application.ENTITY_TYPE, applicationId ), collName, aliases );
    }


    @Override
    public Map<String, EntityRef> getAlias( 
            EntityRef ownerRef, String collName, List<String> aliases )
            throws Exception {

        logger.debug("getAliases() for collection {} aliases {}", collName, aliases );

        Assert.notNull( ownerRef, "ownerRef is required" );
        Assert.notNull( collName, "collectionName is required" );
        Assert.notEmpty( aliases, "aliases are required" );

        String propertyName = Schema.getDefaultSchema().aliasProperty( collName );

        Map<String, EntityRef> results = new HashMap<>();

        for ( String alias : aliases ) {

            Iterable<EntityRef> refs = 
                    getEntityRefsForUniqueProperty( collName, propertyName, alias );

            for ( EntityRef ref : refs ) {
                results.put( alias, ref );
            }
        }

        return results;
    }


    private Iterable<EntityRef> getEntityRefsForUniqueProperty( String collName, String propName,
                                                                String alias ) throws Exception {


        final Id id = getIdForUniqueEntityField( collName, propName, alias );

        if ( id == null ) {
            return Collections.emptyList();
        }


        return Collections.<EntityRef>singleton( new SimpleEntityRef( id.getType(), id.getUuid() ) );
    }


    @Override
    public EntityRef validate( EntityRef entityRef ) throws Exception {
        return validate( entityRef, true );
    }

    public EntityRef validate( EntityRef entityRef, boolean verify ) throws Exception {

        if ( ( entityRef == null ) || ( entityRef.getUuid() == null ) ) {
            return null;
        }

        if ( ( entityRef.getType() == null ) || verify ) {
            UUID entityId = entityRef.getUuid();
            String entityType = entityRef.getType();
            try {
                get( entityRef ).getType(); 
            }
            catch ( Exception e ) {
                logger.error( "Unable to load entity " 
                        + entityRef.getType() + ":" + entityRef.getUuid(), e ); 
            }
            if ( entityRef == null ) {
                throw new EntityNotFoundException( 
                        "Entity " + entityId.toString() + " cannot be verified" );
            }
            if ( ( entityType != null ) && !entityType.equalsIgnoreCase( entityRef.getType() ) ) {
                throw new UnexpectedEntityTypeException( "Entity " + entityId 
                    + " is not the expected type, expected " + entityType 
                    + ", found " + entityRef.getType() );
            }
        }
        return entityRef;
    }


    @Override
    public Object getProperty( EntityRef entityRef, String propertyName ) throws Exception {

        Entity entity = get( entityRef );
        return entity.getProperty( propertyName );
    }


    @Override
    public List<Entity> getPartialEntities( 
            Collection<UUID> ids, Collection<String> properties ) throws Exception {
        throw new UnsupportedOperationException( "Not supported yet." );
    }


    @Override
    public Map<String, Object> getProperties( EntityRef entityRef ) throws Exception {

        Entity entity = get( entityRef );
        return entity.getProperties();
    }


    @Override
    public void setProperty( 
            EntityRef entityRef, String propertyName, Object propertyValue ) throws Exception {

        setProperty( entityRef, propertyName, propertyValue, false );
    }


    @Override
    public void setProperty( 
            EntityRef entityRef, String propertyName, Object propertyValue, boolean override )
            throws Exception {

        if ( ( propertyValue instanceof String ) && ( ( String ) propertyValue ).equals( "" ) ) {
            propertyValue = null;
        }

        Entity entity = get( entityRef );

        propertyValue = Schema.getDefaultSchema().validateEntityPropertyValue( 
                entity.getType(), propertyName, propertyValue );

        entity.setProperty( propertyName, propertyValue );
        entity.setProperty( PROPERTY_MODIFIED, UUIDUtils.getTimestampInMillis( UUIDUtils.newTimeUUID() ) );

        update( entity );
    }


    @Override
    public void updateProperties( EntityRef ref, Map<String, Object> properties ) throws Exception {

        ref = validate( ref );
        properties = Schema.getDefaultSchema().cleanUpdatedProperties( ref.getType(), properties, false );

        EntityRef entityRef = ref;
        if ( entityRef instanceof CollectionRef ) {
            CollectionRef cref = ( CollectionRef ) ref;
            entityRef = cref.getItemRef();
        }

        Entity entity = get( entityRef );

        properties.put( PROPERTY_MODIFIED, UUIDUtils.getTimestampInMillis( UUIDUtils.newTimeUUID() ) );

        for ( String propertyName : properties.keySet() ) {
            Object propertyValue = properties.get( propertyName );

            Schema defaultSchema = Schema.getDefaultSchema();

            boolean entitySchemaHasProperty = defaultSchema.hasProperty( entity.getType(), propertyName );

            propertyValue = Schema.getDefaultSchema().validateEntityPropertyValue( 
                    entity.getType(), propertyName, propertyValue );

            if ( entitySchemaHasProperty ) {

                if ( !defaultSchema.isPropertyMutable( entity.getType(), propertyName ) ) {
                    continue;
                }

                if ( ( propertyValue == null ) 
                        && defaultSchema.isRequiredProperty( entity.getType(), propertyName ) ) {
                    continue;
                }
            }

            entity.setProperty( propertyName, propertyValue );
        }

        update( entity );
    }


    @Override
    public void deleteProperty( EntityRef entityRef, String propertyName ) throws Exception {

        String collectionName = CpNamingUtils.getCollectionScopeNameFromEntityType( entityRef.getType() );

        CollectionScope collectionScope = new CollectionScopeImpl( 
                getApplicationScope().getApplication(), 
                getApplicationScope().getApplication(), 
                collectionName );

        IndexScope defaultIndexScope = new IndexScopeImpl(
                getApplicationScope().getApplication(), 
                CpNamingUtils.getCollectionScopeNameFromEntityType( entityRef.getType() ) );

        EntityCollectionManager ecm = managerCache.getEntityCollectionManager( collectionScope );
        EntityIndex ei = managerCache.getEntityIndex(getApplicationScope());

        Id entityId = new SimpleId( entityRef.getUuid(), entityRef.getType() );

//        if ( !UUIDUtils.isTimeBased( entityId.getUuid() ) ) {
//            throw new IllegalArgumentException(
//                "Entity Id " + entityId.getType() + ":"+entityId.getUuid() +" uuid not time based");
//        }

        org.apache.usergrid.persistence.model.entity.Entity cpEntity =
                ecm.load( entityId ).toBlockingObservable().last();

        cpEntity.removeField( propertyName );

        logger.debug("About to Write {}:{} version {}", new Object[] { 
            cpEntity.getId().getType(), cpEntity.getId().getUuid(), cpEntity.getVersion() });

        cpEntity = ecm.write( cpEntity ).toBlockingObservable().last();

        logger.debug("Wrote {}:{} version {}", new Object[] { 
            cpEntity.getId().getType(), cpEntity.getId().getUuid(), cpEntity.getVersion() });


        ei.createBatch().index(defaultIndexScope, cpEntity ).execute();

        // update in all containing collections and connection indexes
        CpRelationManager rm = (CpRelationManager)getRelationManager( entityRef );
        rm.updateContainingCollectionAndCollectionIndexes( get( entityRef ), cpEntity );
    }


    @Override
    public Set<Object> getDictionaryAsSet( EntityRef entityRef, String dictionaryName ) 
            throws Exception {

        return new LinkedHashSet<>( getDictionaryAsMap( entityRef, dictionaryName ).keySet() );
    }


    @Override
    public void addToDictionary( EntityRef entityRef, String dictionaryName, Object elementValue ) 
            throws Exception {

        addToDictionary( entityRef, dictionaryName, elementValue, null );
    }


    @Override
    public void addToDictionary( 
            EntityRef entityRef, String dictionaryName, Object elementName, Object elementValue )
            throws Exception {

        if ( elementName == null ) {
            return;
        }

        EntityRef entity = get( entityRef );

        UUID timestampUuid = UUIDUtils.newTimeUUID();
        Mutator<ByteBuffer> batch = createMutator( 
                cass.getApplicationKeyspace( applicationId ), be );

        batch = batchUpdateDictionary( 
                batch, entity, dictionaryName, elementName, elementValue, false, timestampUuid );

        CassandraPersistenceUtils.batchExecute( batch, CassandraService.RETRY_COUNT );
    }


    @Override
    public void addSetToDictionary( EntityRef entityRef, String dictionaryName, Set<?> elementValues )
            throws Exception {

        if ( ( elementValues == null ) || elementValues.isEmpty() ) {
            return;
        }

        EntityRef entity = get( entityRef );

        UUID timestampUuid = UUIDUtils.newTimeUUID();
        Mutator<ByteBuffer> batch = createMutator( 
                cass.getApplicationKeyspace( applicationId ), be );

        for ( Object elementValue : elementValues ) {
            batch = batchUpdateDictionary( 
                    batch, entity, dictionaryName, elementValue, null, false, timestampUuid );
        }

        CassandraPersistenceUtils.batchExecute( batch, CassandraService.RETRY_COUNT );
    }


    @Override
    public void addMapToDictionary( 
            EntityRef entityRef, String dictionaryName, Map<?, ?> elementValues ) throws Exception {

        if ( ( elementValues == null ) || elementValues.isEmpty() || entityRef == null ) {
            return;
        }

        EntityRef entity = get( entityRef );

        UUID timestampUuid = UUIDUtils.newTimeUUID();
        Mutator<ByteBuffer> batch = 
                createMutator( cass.getApplicationKeyspace( applicationId ), be );

        for ( Map.Entry<?, ?> elementValue : elementValues.entrySet() ) {
            batch = batchUpdateDictionary( batch, entity, dictionaryName, elementValue.getKey(),
                    elementValue.getValue(), false, timestampUuid );
        }

        CassandraPersistenceUtils.batchExecute( batch, CassandraService.RETRY_COUNT );
    }


    @Override
    public Map<Object, Object> getDictionaryAsMap( 
            EntityRef entity, String dictionaryName ) throws Exception {

        entity = validate( entity );

        Map<Object, Object> dictionary = new LinkedHashMap<Object, Object>();

        ApplicationCF dictionaryCf = null;

        boolean entityHasDictionary = 
                Schema.getDefaultSchema().hasDictionary( entity.getType(), dictionaryName );

        if ( entityHasDictionary ) {
            dictionaryCf = ENTITY_DICTIONARIES;
        }
        else {
            dictionaryCf = ENTITY_COMPOSITE_DICTIONARIES;
        }

        Class<?> setType = Schema.getDefaultSchema().getDictionaryKeyType( 
                entity.getType(), dictionaryName );
        Class<?> setCoType = Schema.getDefaultSchema().getDictionaryValueType( 
                entity.getType(), dictionaryName );
        boolean coTypeIsBasic = ClassUtils.isBasicType( setCoType );

        List<HColumn<ByteBuffer, ByteBuffer>> results =
                cass.getAllColumns( cass.getApplicationKeyspace( applicationId ), dictionaryCf,
                        CassandraPersistenceUtils.key( entity.getUuid(), dictionaryName ), be, be );
        for ( HColumn<ByteBuffer, ByteBuffer> result : results ) {
            Object name = null;
            if ( entityHasDictionary ) {
                name = object( setType, result.getName() );
            }
            else {
                name = CompositeUtils.deserialize( result.getName() );
            }
            Object value = null;
            if ( entityHasDictionary && coTypeIsBasic ) {
                value = object( setCoType, result.getValue() );
            }
            else if ( result.getValue().remaining() > 0 ) {
                value = Schema.deserializePropertyValueFromJsonBinary( 
                        result.getValue().slice(), setCoType );
            }
            if ( name != null ) {
                dictionary.put( name, value );
            }
        }

        return dictionary;
    }


    @Override
    public Object getDictionaryElementValue( 
            EntityRef entity, String dictionaryName, String elementName ) throws Exception {

        if ( entity == null) {
            throw new RuntimeException("Entity is null");
        }

        if ( dictionaryName == null) {
            throw new RuntimeException("dictionaryName is null");
        }

        if ( elementName == null) {
            throw new RuntimeException("elementName is null");
        }

        if ( Schema.getDefaultSchema() == null) {
            throw new RuntimeException("Schema.getDefaultSchema() is null");
        }

        Object value = null;

        ApplicationCF dictionaryCf = null;

        boolean entityHasDictionary = 
                Schema.getDefaultSchema().hasDictionary( entity.getType(), dictionaryName );

        if ( entityHasDictionary ) {
            dictionaryCf = ENTITY_DICTIONARIES;
        }
        else {
            dictionaryCf = ENTITY_COMPOSITE_DICTIONARIES;
        }

        Class<?> dictionaryCoType = Schema.getDefaultSchema().getDictionaryValueType( 
                entity.getType(), dictionaryName );
        boolean coTypeIsBasic = ClassUtils.isBasicType( dictionaryCoType );

        HColumn<ByteBuffer, ByteBuffer> result = cass.getColumn( 
                cass.getApplicationKeyspace( applicationId ), dictionaryCf, 
                CassandraPersistenceUtils.key( entity.getUuid(), dictionaryName ), 
                entityHasDictionary ? bytebuffer( elementName ) 
                        : DynamicComposite.toByteBuffer( elementName ), be, be );

        if ( result != null ) {
            if ( entityHasDictionary && coTypeIsBasic ) {
                value = object( dictionaryCoType, result.getValue() );
            }
            else if ( result.getValue().remaining() > 0 ) {
                value = Schema.deserializePropertyValueFromJsonBinary( 
                        result.getValue().slice(), dictionaryCoType );
            }
        }
        else {
            logger.info( "Results of CpEntityManagerImpl.getDictionaryElementValue is null" );
        }

        return value;
    }


    @Metered( group = "core", name = "EntityManager_getDictionaryElementValues" )
    public Map<String, Object> getDictionaryElementValues( 
            EntityRef entity, String dictionaryName, String... elementNames ) throws Exception {

        Map<String, Object> values = null;

        ApplicationCF dictionaryCf = null;

        boolean entityHasDictionary = 
                Schema.getDefaultSchema().hasDictionary( entity.getType(), dictionaryName );

        if ( entityHasDictionary ) {
            dictionaryCf = ENTITY_DICTIONARIES;
        }
        else {
            dictionaryCf = ENTITY_COMPOSITE_DICTIONARIES;
        }

        Class<?> dictionaryCoType = Schema.getDefaultSchema().getDictionaryValueType( 
                entity.getType(), dictionaryName );
        boolean coTypeIsBasic = ClassUtils.isBasicType( dictionaryCoType );

        ByteBuffer[] columnNames = new ByteBuffer[elementNames.length];
        for ( int i = 0; i < elementNames.length; i++ ) {
            columnNames[i] = entityHasDictionary ? bytebuffer( elementNames[i] ) :
                             DynamicComposite.toByteBuffer( elementNames[i] );
        }

        ColumnSlice<ByteBuffer, ByteBuffer> results =
                cass.getColumns( cass.getApplicationKeyspace( applicationId ), dictionaryCf,
                        CassandraPersistenceUtils.key( entity.getUuid(), dictionaryName ), 
                        columnNames, be, be );
        if ( results != null ) {
            values = new HashMap<String, Object>();
            for ( HColumn<ByteBuffer, ByteBuffer> result : results.getColumns() ) {
                String name = entityHasDictionary ? string( result.getName() ) :
                              DynamicComposite.fromByteBuffer( result.getName() ).get( 0, se );
                if ( entityHasDictionary && coTypeIsBasic ) {
                    values.put( name, object( dictionaryCoType, result.getValue() ) );
                }
                else if ( result.getValue().remaining() > 0 ) {
                    values.put( name, Schema.deserializePropertyValueFromJsonBinary( 
                            result.getValue().slice(), dictionaryCoType ) );
                }
            }
        }
        else {
            logger.error( "Results of CpEntityManagerImpl.getDictionaryElementValues is null" );
        }

        return values;
    }


    @Override
    public void removeFromDictionary( 
            EntityRef entityRef, String dictionaryName, Object elementName ) throws Exception {
        if ( elementName == null ) {
            return;
        }

        EntityRef entity = get( entityRef );

        UUID timestampUuid = UUIDUtils.newTimeUUID();
        Mutator<ByteBuffer> batch = 
                createMutator( cass.getApplicationKeyspace( applicationId ), be );

        batch = batchUpdateDictionary( 
                batch, entity, dictionaryName, elementName, true, timestampUuid );

        CassandraPersistenceUtils.batchExecute( batch, CassandraService.RETRY_COUNT );
    }


    @Override
    public Set<String> getDictionaries( EntityRef entity ) throws Exception {
        return getDictionaryNames( entity );
    }


    @Override
    public Map<String, Map<UUID, Set<String>>> getOwners( EntityRef entityRef ) throws Exception {

        return getRelationManager( entityRef ).getOwners();
    }


    @Override
    public boolean isCollectionMember( 
            EntityRef owner, String collectionName, EntityRef entity ) throws Exception {

        return getRelationManager( owner ).isCollectionMember( collectionName, entity );
    }


    @Override
    public boolean isConnectionMember( 
            EntityRef owner, String connectionName, EntityRef entity ) throws Exception {

        return getRelationManager( owner ).isConnectionMember( connectionName, entity );
    }


    @Override
    public Set<String> getCollections( EntityRef entityRef ) throws Exception {

        return getRelationManager( entityRef ).getCollections();
    }


    @Override
    public Results getCollection( 
            EntityRef entityRef, String collectionName, UUID startResult, int count,
            Level resultsLevel, boolean reversed ) throws Exception {

        return getRelationManager( entityRef )
                .getCollection( collectionName, startResult, count, resultsLevel, reversed );
    }


    @Override
    public Results getCollection( 
        UUID entityId, String collectionName, Query query, Level resultsLevel ) throws Exception {

        throw new UnsupportedOperationException( "Cannot get entity by UUID alone" );
    }


    @Override
    public Entity addToCollection( 
            EntityRef entityRef, String collectionName, EntityRef itemRef ) throws Exception {

        return getRelationManager( entityRef ).addToCollection( collectionName, itemRef );
    }


    @Override
    public Entity addToCollections( 
        List<EntityRef> ownerEntities, String collectionName, EntityRef itemRef ) throws Exception {

        // don't fetch entity if we've already got one
        final Entity entity;
        if ( itemRef instanceof Entity ) {
            entity = (Entity)itemRef;
        } else {
            entity = get( itemRef );
        }

        for ( EntityRef eref : ownerEntities ) {
            addToCollection( eref, collectionName, entity );
        }

        return entity;
    }


    @Override
    public Entity createItemInCollection( 
            EntityRef entityRef, String collectionName, String itemType,
            Map<String, Object> props ) throws Exception {

        return getRelationManager( entityRef )
                .createItemInCollection( collectionName, itemType, props );
    }


    @Override
    public void removeFromCollection( 
            EntityRef entityRef, String collectionName, EntityRef itemRef ) throws Exception {

        getRelationManager( entityRef ).removeFromCollection(collectionName, itemRef);
    }


    @Override
    public Set<String> getCollectionIndexes( 
            EntityRef entity, String collectionName ) throws Exception {

        return getRelationManager( entity ).getCollectionIndexes( collectionName );
    }


    @Override
    public void copyRelationships( EntityRef srcEntityRef, String srcRelationName, 
            EntityRef dstEntityRef, String dstRelationName ) throws Exception {

        getRelationManager( srcEntityRef )
                .copyRelationships( srcRelationName, dstEntityRef, dstRelationName );
    }


    @Override
    public ConnectionRef createConnection( ConnectionRef connection ) throws Exception {

        return createConnection( connection.getConnectingEntity(), connection.getConnectionType(),
                connection.getConnectedEntity() );
    }


    @Override
    public ConnectionRef createConnection( EntityRef connectingEntity, String connectionType, 
            EntityRef connectedEntityRef ) throws Exception {

        return getRelationManager( connectingEntity )
                .createConnection( connectionType, connectedEntityRef );
    }


    @Override
    public ConnectionRef createConnection( EntityRef connectingEntity, String pairedConnectionType, 
            EntityRef pairedEntity, String connectionType, EntityRef connectedEntityRef )
            throws Exception {

        return getRelationManager( connectingEntity ).createConnection( 
                pairedConnectionType, pairedEntity, connectionType, connectedEntityRef );
    }


    @Override
    public ConnectionRef createConnection( 
            EntityRef connectingEntity, ConnectedEntityRef... connections ) throws Exception {

        return getRelationManager( connectingEntity ).connectionRef( connections );
    }


    @Override
    public ConnectionRef connectionRef( EntityRef connectingEntity, String connectionType, 
            EntityRef connectedEntityRef ) throws Exception {

        return new ConnectionRefImpl( connectingEntity.getType(), connectingEntity.getUuid(), 
                connectionType, connectedEntityRef.getType(), connectedEntityRef.getUuid() );
    }


    @Override
    public ConnectionRef connectionRef( EntityRef connectingEntity, String pairedConnectionType, 
            EntityRef pairedEntity, String connectionType, EntityRef connectedEntityRef ) 
            throws Exception {

        return getRelationManager( connectingEntity ).connectionRef( 
                pairedConnectionType, pairedEntity, connectionType, connectedEntityRef );
    }


    @Override
    public ConnectionRef connectionRef( 
            EntityRef connectingEntity, ConnectedEntityRef... connections ) {

        return getRelationManager( connectingEntity ).connectionRef( connections );
    }


    @Override
    public void deleteConnection( ConnectionRef connectionRef ) throws Exception {

        EntityRef sourceEntity = connectionRef.getConnectedEntity();
        
        getRelationManager( sourceEntity ).deleteConnection( connectionRef );
    }


    @Override
    public Set<String> getConnectionTypes( EntityRef ref ) throws Exception {

        return getRelationManager( ref ).getConnectionTypes();
    }


    @Override
    public Results getConnectedEntities( EntityRef entityRef, String connectionType, 
            String connectedEntityType, Level resultsLevel ) throws Exception {

        return getRelationManager( entityRef )
                .getConnectedEntities( connectionType, connectedEntityType, resultsLevel );
    }


    @Override
    public Results getConnectingEntities( EntityRef entityRef, String connectionType, 
            String connectedEntityType, Level resultsLevel ) throws Exception {

        return getRelationManager( entityRef )
                .getConnectingEntities( connectionType, connectedEntityType, resultsLevel );
    }


    @Override
    public Results getConnectingEntities( EntityRef entityRef, String connectionType, 
            String entityType, Level level, int count ) throws Exception {

        return getRelationManager( entityRef )
                .getConnectingEntities( connectionType, entityType, level, count );
    }


    @Override
    public Results searchConnectedEntities( 
            EntityRef connectingEntity, Query query ) throws Exception {

        return getRelationManager( connectingEntity ).searchConnectedEntities( query );
    }


    @Override
    public Set<String> getConnectionIndexes( 
            EntityRef entity, String connectionType ) throws Exception {

        return getRelationManager( entity ).getConnectionIndexes( connectionType );
    }


    @Override
    public Map<String, String> getRoles() throws Exception {
        return cast( getDictionaryAsMap( getApplicationRef(), DICTIONARY_ROLENAMES ) );
    }


    @Override
    public void resetRoles() throws Exception {
        try {
            createRole( "admin", "Administrator", 0 );
        }
        catch ( DuplicateUniquePropertyExistsException dupe ) {
            logger.warn("Role admin already exists ");
        }
        catch ( Exception e ) {
            logger.error( "Could not create admin role, may already exist", e );
        }

        try {
            createRole( "default", "Default", 0 );
        }
        catch ( DuplicateUniquePropertyExistsException dupe ) {
            logger.warn("Role default already exists ");
        }
        catch ( Exception e ) {
            logger.error( "Could not create default role, may already exist", e );
        }

        try {
            createRole( "guest", "Guest", 0 );
        }
        catch ( DuplicateUniquePropertyExistsException dupe ) {
            logger.warn("Role guest already exists ");
        }
        catch ( Exception e ) {
            logger.error( "Could not create guest role, may already exist", e );
        }

        try {
            grantRolePermissions( "default", Arrays.asList( "get,put,post,delete:/**" ) );
        }
        catch ( DuplicateUniquePropertyExistsException dupe ) {
            logger.warn("Role default already has permission");
        }
        catch ( Exception e ) {
            logger.error( "Could not populate default role", e );
        }

        try {
            grantRolePermissions( "guest", 
                    Arrays.asList( "post:/users", "post:/devices", "put:/devices/*" ) );
        }
        catch ( DuplicateUniquePropertyExistsException dupe ) {
            logger.warn("Role guest already has permission");
        }
        catch ( Exception e ) {
            logger.error( "Could not populate guest role", e );
        }
    }


    @Override
    public Entity createRole( String roleName, String roleTitle, long inactivity) throws Exception {

        if ( roleName == null || roleName.isEmpty() ) {
            throw new RequiredPropertyNotFoundException( "role",roleTitle );
        }

        String propertyName = roleName;
        UUID ownerId = applicationId;
        String batchRoleName = StringUtils.stringOrSubstringAfterLast( roleName.toLowerCase(), ':');
        return batchCreateRole( batchRoleName, roleTitle, inactivity, propertyName, ownerId, null );
    }


    private Entity batchCreateRole( String roleName, String roleTitle, long inactivity, 
            String propertyName, UUID ownerId, Map<String, Object> additionalProperties ) 
            throws Exception {

        UUID timestampUuid = UUIDUtils.newTimeUUID();
        long timestamp = UUIDUtils.getUUIDLong(timestampUuid);

        Map<String, Object> properties = new TreeMap<>( CASE_INSENSITIVE_ORDER );
        properties.put( PROPERTY_TYPE, Role.ENTITY_TYPE );
        properties.put( PROPERTY_NAME, propertyName );
        properties.put( "roleName", roleName );
        properties.put( "title", roleTitle );
        properties.put( PROPERTY_INACTIVITY, inactivity );
        if ( additionalProperties != null ) {
            for ( String key : additionalProperties.keySet() ) {
                properties.put( key, additionalProperties.get( key ) );
            }
        }

        UUID id = UUIDGenerator.newTimeUUID();
        batchCreate( null, Role.ENTITY_TYPE, null, properties, id, timestampUuid );

        Mutator<ByteBuffer> batch = createMutator( cass.getApplicationKeyspace( applicationId ), be );
        CassandraPersistenceUtils.addInsertToMutator( batch, ENTITY_DICTIONARIES, 
                CassandraPersistenceUtils.key( ownerId, Schema.DICTIONARY_ROLENAMES ), 
                roleName, roleTitle, timestamp );
        CassandraPersistenceUtils.addInsertToMutator( batch, ENTITY_DICTIONARIES, 
                CassandraPersistenceUtils.key( ownerId, Schema.DICTIONARY_ROLETIMES ), 
                roleName, inactivity, timestamp );
        CassandraPersistenceUtils.addInsertToMutator( batch, ENTITY_DICTIONARIES, 
                CassandraPersistenceUtils.key( ownerId, DICTIONARY_SETS ), 
                Schema.DICTIONARY_ROLENAMES, null, timestamp );

        CassandraPersistenceUtils.batchExecute( batch, CassandraService.RETRY_COUNT );

        return get( id, Role.class );
    }


    @Override
    public void grantRolePermission( String roleName, String permission ) throws Exception {
        roleName = roleName.toLowerCase();
        permission = permission.toLowerCase();
        long timestamp = cass.createTimestamp();
        Mutator<ByteBuffer> batch = createMutator( 
            cass.getApplicationKeyspace( applicationId ), be );
        CassandraPersistenceUtils.addInsertToMutator( batch, ApplicationCF.ENTITY_DICTIONARIES, 
            getRolePermissionsKey( roleName ), permission, ByteBuffer.allocate( 0 ), timestamp );
        CassandraPersistenceUtils.batchExecute( batch, CassandraService.RETRY_COUNT );
    }


    @Override
    public void grantRolePermissions( String roleName, Collection<String> permissions ) 
            throws Exception {

        roleName = roleName.toLowerCase();
        long timestamp = cass.createTimestamp();
        Mutator<ByteBuffer> batch = createMutator( 
                cass.getApplicationKeyspace( applicationId ), be );
        for ( String permission : permissions ) {
            permission = permission.toLowerCase();
            CassandraPersistenceUtils.addInsertToMutator( batch, ApplicationCF.ENTITY_DICTIONARIES, 
                    getRolePermissionsKey( roleName ), permission,
                    ByteBuffer.allocate( 0 ), timestamp );
        }
        CassandraPersistenceUtils.batchExecute( batch, CassandraService.RETRY_COUNT );
    }


    private Object getRolePermissionsKey( String roleName ) {
        return CassandraPersistenceUtils.key( SimpleRoleRef.getIdForRoleName( roleName ), 
                DICTIONARY_PERMISSIONS );
    }


    private Object getRolePermissionsKey( UUID groupId, String roleName ) {
        try {
            return CassandraPersistenceUtils.key( getGroupRoleRef( groupId, roleName ).getUuid(), 
                    DICTIONARY_PERMISSIONS );
        } catch ( Exception e ) {
            logger.error("Error creating role key for uuid {} and role {}", groupId, roleName );
            return null;
        }
    }


    @Override
    public void revokeRolePermission( String roleName, String permission ) throws Exception {
        roleName = roleName.toLowerCase();
        permission = permission.toLowerCase();
        long timestamp = cass.createTimestamp();
        Mutator<ByteBuffer> batch = createMutator( cass.getApplicationKeyspace( applicationId ), be );
        CassandraPersistenceUtils.addDeleteToMutator( 
                batch, ApplicationCF.ENTITY_DICTIONARIES, 
                getRolePermissionsKey( roleName ), permission, timestamp );
        CassandraPersistenceUtils.batchExecute( batch, CassandraService.RETRY_COUNT );
    }


    @Override
    public Set<String> getRolePermissions( String roleName ) throws Exception {
        roleName = roleName.toLowerCase();
        return cass.getAllColumnNames( cass.getApplicationKeyspace( applicationId ), 
                ApplicationCF.ENTITY_DICTIONARIES, getRolePermissionsKey( roleName ) );
    }


    @Override
    public void deleteRole( String roleName ) throws Exception {
        roleName = roleName.toLowerCase();
        Set<String> permissions = getRolePermissions( roleName );
        Iterator<String> itrPermissions = permissions.iterator();

        while ( itrPermissions.hasNext())
            revokeRolePermission( roleName, itrPermissions.next() );

        removeFromDictionary( getApplicationRef(), DICTIONARY_ROLENAMES, roleName );
        removeFromDictionary( getApplicationRef(), DICTIONARY_ROLETIMES, roleName );
        EntityRef entity = getRoleRef( roleName );
        if ( entity != null ) {
            delete( entity );
        }
    }


    @Override
    public Map<String, String> getGroupRoles( UUID groupId ) throws Exception {
        return cast( getDictionaryAsMap( new SimpleEntityRef( Group.ENTITY_TYPE, groupId ), 
                DICTIONARY_ROLENAMES ) );
    }


    @Override
    public Entity createGroupRole( UUID groupId, String roleName, long inactivity ) 
            throws Exception {
        String batchRoleName = StringUtils.stringOrSubstringAfterLast( roleName.toLowerCase(), ':' );
        String roleTitle = batchRoleName;
        String propertyName = groupId + ":" + batchRoleName;
        Map<String, Object> properties = new TreeMap<String, Object>( CASE_INSENSITIVE_ORDER );
        properties.put( "group", groupId );

        Entity entity = batchCreateRole( roleName, roleTitle, inactivity, propertyName, groupId, 
                properties );
        getRelationManager( new SimpleEntityRef( Group.ENTITY_TYPE, groupId ) )
                .addToCollection( COLLECTION_ROLES, entity );

        logger.info("Created role {} with id {} in group {}", 
            new String[] { roleName, entity.getUuid().toString(), groupId.toString() } );

        return entity;
    }


    @Override
    public void grantGroupRolePermission( UUID groupId, String roleName, String permission ) 
            throws Exception {
        roleName = roleName.toLowerCase();
        permission = permission.toLowerCase();
        long timestamp = cass.createTimestamp();
        Mutator<ByteBuffer> batch = createMutator( cass.getApplicationKeyspace( applicationId ), be );
        CassandraPersistenceUtils.addInsertToMutator( batch, ApplicationCF.ENTITY_DICTIONARIES, 
                getRolePermissionsKey( groupId, roleName ),
                permission, ByteBuffer.allocate( 0 ), timestamp );
        CassandraPersistenceUtils.batchExecute( batch, CassandraService.RETRY_COUNT );
    }


    @Override
    public void revokeGroupRolePermission( UUID groupId, String roleName, String permission ) 
            throws Exception {
        roleName = roleName.toLowerCase();
        permission = permission.toLowerCase();
        long timestamp = cass.createTimestamp();
        Mutator<ByteBuffer> batch = createMutator( cass.getApplicationKeyspace( applicationId ), be );
        CassandraPersistenceUtils.addDeleteToMutator( batch, ApplicationCF.ENTITY_DICTIONARIES,
                getRolePermissionsKey( groupId, roleName ), permission, timestamp );
        CassandraPersistenceUtils.batchExecute( batch, CassandraService.RETRY_COUNT );
    }


    @Override
    public Set<String> getGroupRolePermissions( UUID groupId, String roleName ) throws Exception {
        roleName = roleName.toLowerCase();
        return cass.getAllColumnNames( cass.getApplicationKeyspace( applicationId ), 
                ApplicationCF.ENTITY_DICTIONARIES, getRolePermissionsKey( groupId, roleName ) );
    }


    @Override
    public void deleteGroupRole( UUID groupId, String roleName ) throws Exception {
        roleName = roleName.toLowerCase();
        removeFromDictionary( new SimpleEntityRef( Group.ENTITY_TYPE, groupId ), 
                DICTIONARY_ROLENAMES, roleName );
        cass.deleteRow( cass.getApplicationKeyspace( applicationId ), 
                ApplicationCF.ENTITY_DICTIONARIES,
                SimpleRoleRef.getIdForGroupIdAndRoleName( groupId, roleName ) );
    }


    @Override
    public Set<String> getUserRoles( UUID userId ) throws Exception {
        return cast( getDictionaryAsSet( userRef( userId ), DICTIONARY_ROLENAMES ) );
    }


    @Override
    public void addUserToRole( UUID userId, String roleName ) throws Exception {
        roleName = roleName.toLowerCase();
        addToDictionary( userRef( userId ), DICTIONARY_ROLENAMES, roleName, roleName );
        addToCollection( userRef( userId ), COLLECTION_ROLES, getRoleRef( roleName ) );
    }


    private EntityRef userRef( UUID userId ) {
        return new SimpleEntityRef( User.ENTITY_TYPE, userId );
    }


    @Override
    public void removeUserFromRole( UUID userId, String roleName ) throws Exception {
        roleName = roleName.toLowerCase();
        removeFromDictionary( userRef( userId ), DICTIONARY_ROLENAMES, roleName );
        removeFromCollection( userRef( userId ), COLLECTION_ROLES, getRoleRef( roleName ) );
    }


    @Override
    public Set<String> getUserPermissions( UUID userId ) throws Exception {
        return cast(
                getDictionaryAsSet( new SimpleEntityRef( User.ENTITY_TYPE, userId ), 
                        Schema.DICTIONARY_PERMISSIONS ) );
    }


    @Override
    public void grantUserPermission( UUID userId, String permission ) throws Exception {
        permission = permission.toLowerCase();
        addToDictionary( userRef( userId ), DICTIONARY_PERMISSIONS, permission );
    }


    @Override
    public void revokeUserPermission( UUID userId, String permission ) throws Exception {
        permission = permission.toLowerCase();
        removeFromDictionary( userRef( userId ), DICTIONARY_PERMISSIONS, permission );
    }


    @Override
    public Map<String, String> getUserGroupRoles( UUID userId, UUID groupId ) throws Exception {
        // TODO this never returns anything - write path not invoked
        EntityRef userRef = userRef( userId );
        return cast( getDictionaryAsMap( userRef, DICTIONARY_ROLENAMES ) );
    }


    @Override
    public void addUserToGroupRole( UUID userId, UUID groupId, String roleName ) throws Exception {
        roleName = roleName.toLowerCase();
        EntityRef userRef = userRef( userId );
        EntityRef roleRef = getRoleRef( roleName );
        addToDictionary( userRef, DICTIONARY_ROLENAMES, roleName, roleName );
        addToCollection( userRef, COLLECTION_ROLES, roleRef );
        addToCollection( roleRef, COLLECTION_USERS, userRef );
    }


    @Override
    public void removeUserFromGroupRole( UUID userId, UUID groupId, String roleName ) 
            throws Exception {
        roleName = roleName.toLowerCase();
        EntityRef memberRef = userRef( userId );
        EntityRef roleRef = getRoleRef( roleName );
        removeFromDictionary( memberRef, DICTIONARY_ROLENAMES, roleName );
        removeFromCollection( memberRef, COLLECTION_ROLES, roleRef );
        removeFromCollection( roleRef, COLLECTION_USERS, userRef( userId ) );
    }


    @Override
    public Results getUsersInGroupRole( UUID groupId, String roleName, Level level ) throws Exception {
        return this.getCollection( getRoleRef( roleName ), COLLECTION_USERS, null, 10000, level, false );
    }


    @Override
    public EntityRef getGroupRoleRef( UUID groupId, String roleName ) throws Exception {
        Results results = this.searchCollection( 
                new SimpleEntityRef( Group.ENTITY_TYPE, groupId ),
                Schema.defaultCollectionName( Role.ENTITY_TYPE ), 
                Query.findForProperty( "roleName", roleName ) );
        Iterator<Entity> iterator = results.iterator();
        EntityRef roleRef = null;
        while ( iterator.hasNext() ) {
            roleRef = iterator.next();
        }
        return roleRef;
    }


    private EntityRef getRoleRef( String roleName ) throws Exception {
        Results results = this.searchCollection( 
                new SimpleEntityRef( Application.ENTITY_TYPE, applicationId ),
                Schema.defaultCollectionName( Role.ENTITY_TYPE ), 
                Query.findForProperty( "roleName", roleName ) );
        Iterator<Entity> iterator = results.iterator();
        EntityRef roleRef = null;
        while ( iterator.hasNext() ) {
            roleRef = iterator.next();
        }
        return roleRef;
    }


    @Override
    public void incrementAggregateCounters( 
            UUID userId, UUID groupId, String category, String counterName, long value ) {

        long cassandraTimestamp = cass.createTimestamp();
        incrementAggregateCounters( 
                userId, groupId, category, counterName, value, cassandraTimestamp );
    }


    private void incrementAggregateCounters( UUID userId, UUID groupId, String category, 
            String counterName, long value, long cassandraTimestamp ) {
        // TODO short circuit
        if ( !skipAggregateCounters ) {
            Mutator<ByteBuffer> m = 
                    createMutator( cass.getApplicationKeyspace( applicationId ), be );

            counterUtils.batchIncrementAggregateCounters( 
                    m, applicationId, userId, groupId, null, category, counterName,
                    value, cassandraTimestamp / 1000, cassandraTimestamp );

            CassandraPersistenceUtils.batchExecute( m, CassandraService.RETRY_COUNT );
        }
    }


    @Override
    public Results getAggregateCounters( UUID userId, UUID groupId, String category, 
            String counterName, CounterResolution resolution, long start, long finish, boolean pad ) {
        return this.getAggregateCounters( 
                userId, groupId, null, category, counterName, resolution, start, finish, pad );
    }


    @Override
    public Results getAggregateCounters( UUID userId, UUID groupId, UUID queueId, String category, 
        String counterName, CounterResolution resolution, long start, long finish, boolean pad ) {

        start = resolution.round( start );
        finish = resolution.round( finish );
        long expected_time = start;
        Keyspace ko = cass.getApplicationKeyspace( applicationId );
        SliceCounterQuery<String, Long> q = createCounterSliceQuery( ko, se, le );
        q.setColumnFamily( APPLICATION_AGGREGATE_COUNTERS.toString() );
        q.setRange( start, finish, false, ALL_COUNT );

        QueryResult<CounterSlice<Long>> r = q.setKey( 
            counterUtils.getAggregateCounterRow( 
                    counterName, userId, groupId, queueId, category, resolution ) ).execute();

        List<AggregateCounter> counters = new ArrayList<AggregateCounter>();
        for ( HCounterColumn<Long> column : r.get().getColumns() ) {
            AggregateCounter count = new AggregateCounter( column.getName(), column.getValue() );
            if ( pad && !( resolution == CounterResolution.ALL ) ) {
                while ( count.getTimestamp() != expected_time ) {
                    counters.add( new AggregateCounter( expected_time, 0 ) );
                    expected_time = resolution.next( expected_time );
                }
                expected_time = resolution.next( expected_time );
            }
            counters.add( count );
        }
        if ( pad && !( resolution == CounterResolution.ALL ) ) {
            while ( expected_time <= finish ) {
                counters.add( new AggregateCounter( expected_time, 0 ) );
                expected_time = resolution.next( expected_time );
            }
        }
        return Results.fromCounters( new AggregateCounterSet( 
                counterName, userId, groupId, category, counters ) );
    }


    @Override
    public Results getAggregateCounters( Query query ) throws Exception {
        CounterResolution resolution = query.getResolution();
        if ( resolution == null ) {
            resolution = CounterResolution.ALL;
        }
        long start = query.getStartTime() != null ? query.getStartTime() : 0;
        long finish = query.getFinishTime() != null ? query.getFinishTime() : 0;
        boolean pad = query.isPad();
        if ( start <= 0 ) {
            start = 0;
        }
        if ( ( finish <= 0 ) || ( finish < start ) ) {
            finish = System.currentTimeMillis();
        }
        start = resolution.round( start );
        finish = resolution.round( finish );
        long expected_time = start;

        if ( pad && ( resolution != CounterResolution.ALL ) ) {
            long max_counters = ( finish - start ) / resolution.interval();
            if ( max_counters > 1000 ) {
                finish = resolution.round( start + ( resolution.interval() * 1000 ) );
            }
        }

        List<Query.CounterFilterPredicate> filters = query.getCounterFilters();
        if ( filters == null ) {
            return null;
        }
        Map<String, CounterUtils.AggregateCounterSelection> selections =
                new HashMap<String, CounterUtils.AggregateCounterSelection>();
        Keyspace ko = cass.getApplicationKeyspace( applicationId );

        for ( Query.CounterFilterPredicate filter : filters ) {
            CounterUtils.AggregateCounterSelection selection =
                new CounterUtils.AggregateCounterSelection( filter.getName(),
                        getUuid( getUserByIdentifier( filter.getUser() ) ),
                        getUuid( getGroupByIdentifier( filter.getGroup() ) ),
                        org.apache.usergrid.mq.Queue.getQueueId( filter.getQueue() ), 
                        filter.getCategory() );
            selections.put( selection.getRow( resolution ), selection );
        }

        MultigetSliceCounterQuery<String, Long> q = 
                HFactory.createMultigetSliceCounterQuery( ko, se, le );
        q.setColumnFamily( APPLICATION_AGGREGATE_COUNTERS.toString() );
        q.setRange( start, finish, false, ALL_COUNT );
        QueryResult<CounterRows<String, Long>> rows = q.setKeys( selections.keySet() ).execute();

        List<AggregateCounterSet> countSets = new ArrayList<AggregateCounterSet>();
        for ( CounterRow<String, Long> r : rows.get() ) {
            expected_time = start;
            List<AggregateCounter> counters = new ArrayList<AggregateCounter>();
            for ( HCounterColumn<Long> column : r.getColumnSlice().getColumns() ) {
                AggregateCounter count = new AggregateCounter( column.getName(), column.getValue() );
                if ( pad && ( resolution != CounterResolution.ALL ) ) {
                    while ( count.getTimestamp() != expected_time ) {
                        counters.add( new AggregateCounter( expected_time, 0 ) );
                        expected_time = resolution.next( expected_time );
                    }
                    expected_time = resolution.next( expected_time );
                }
                counters.add( count );
            }
            if ( pad && ( resolution != CounterResolution.ALL ) ) {
                while ( expected_time <= finish ) {
                    counters.add( new AggregateCounter( expected_time, 0 ) );
                    expected_time = resolution.next( expected_time );
                }
            }
            CounterUtils.AggregateCounterSelection selection = selections.get( r.getKey() );
            countSets.add( new AggregateCounterSet( selection.getName(), selection.getUserId(), 
                    selection.getGroupId(), selection.getCategory(), counters ) );
        }

        Collections.sort( countSets, new Comparator<AggregateCounterSet>() {
            @Override
            public int compare( AggregateCounterSet o1, AggregateCounterSet o2 ) {
                String s1 = o1.getName();
                String s2 = o2.getName();
                return s1.compareTo( s2 );
            }
        } );
        return Results.fromCounters( countSets );
    }


    @Override
    public EntityRef getUserByIdentifier( Identifier identifier ) throws Exception {

        if ( identifier == null ) {
            logger.debug("getUserByIdentifier: returning null for null identifier");
            return null;
        }
        logger.debug("getUserByIdentifier {}:{}", identifier.getType(), identifier.toString() );

        if ( identifier.isUUID() ) {
            return new SimpleEntityRef( "user", identifier.getUUID() );
        }
        if ( identifier.isName() ) {
            return this.getAlias( new SimpleEntityRef( 
                    Application.ENTITY_TYPE, applicationId ), "user", identifier.getName() );
        }
        if ( identifier.isEmail() ) {

            Query query = new Query();
            query.setEntityType( "user" );
            query.addEqualityFilter( "email", identifier.getEmail() );
            query.setLimit( 1 );
            query.setResultsLevel( REFS );

            Results r = getRelationManager( 
                ref( Application.ENTITY_TYPE, applicationId ) ).searchCollection( "users", query );

            if ( r != null && r.getRef() != null ) {
                logger.debug("Got entity ref!");
                return r.getRef();
            }
            else {
                // look-aside as it might be an email in the name field
                logger.debug("return alias");
                return this.getAlias( new SimpleEntityRef( 
                        Application.ENTITY_TYPE, applicationId ), "user", identifier.getEmail() );
            }
        }
        return null;
    }


    @Override
    public EntityRef getGroupByIdentifier( Identifier identifier ) throws Exception {
        if ( identifier == null ) {
            return null;
        }
        if ( identifier.isUUID() ) {
            return new SimpleEntityRef( "group", identifier.getUUID() );
        }
        if ( identifier.isName() ) {
            return this.getAlias( new SimpleEntityRef( Application.ENTITY_TYPE, applicationId ), 
                    "group", identifier.getName() );
        }
        return null;
    }


    @Override
    public Set<String> getCounterNames() throws Exception {
        Set<String> names = new TreeSet<String>( CASE_INSENSITIVE_ORDER );
        Set<String> nameSet = cast( 
                getDictionaryAsSet( getApplicationRef(), Schema.DICTIONARY_COUNTERS ) );
        names.addAll( nameSet );
        return names;
    }


    @Override
    public Map<String, Long> getEntityCounters( UUID entityId ) throws Exception {
        Map<String, Long> counters = new HashMap<String, Long>();
        Keyspace ko = cass.getApplicationKeyspace( applicationId );
        SliceCounterQuery<UUID, String> q = createCounterSliceQuery( ko, ue, se );
        q.setColumnFamily( ENTITY_COUNTERS.toString() );
        q.setRange( null, null, false, ALL_COUNT );
        QueryResult<CounterSlice<String>> r = q.setKey( entityId ).execute();
        for ( HCounterColumn<String> column : r.get().getColumns() ) {
            counters.put( column.getName(), column.getValue() );
        }
        return counters;
    }


    @Override
    public Map<String, Long> getApplicationCounters() throws Exception {
        return getEntityCounters( applicationId );
    }


    @Override
    public void incrementAggregateCounters( 
            UUID userId, UUID groupId, String category, Map<String, Long> counters ) {

        // TODO shortcircuit
        if ( !skipAggregateCounters ) {
            long timestamp = cass.createTimestamp();
            Mutator<ByteBuffer> m = createMutator( cass.getApplicationKeyspace( applicationId ), be );
            counterUtils.batchIncrementAggregateCounters( 
                    m, applicationId, userId, groupId, null, category, counters, timestamp );

            CassandraPersistenceUtils.batchExecute( m, CassandraService.RETRY_COUNT );
        }
    }


    @Override
    public boolean isPropertyValueUniqueForEntity( 
            String entityType, String propertyName, Object propertyValue )
            throws Exception {



        return getIdForUniqueEntityField( entityType, propertyName, propertyValue ) == null;
    }


    /**
     * Load the unique property for the field
     */
    private Id getIdForUniqueEntityField( final String collectionName, final String propertyName,
                                          final Object propertyValue ) {
        CollectionScope collectionScope =
                new CollectionScopeImpl( applicationScope.getApplication(), applicationScope.getApplication(),
                        CpNamingUtils.getCollectionScopeNameFromEntityType( collectionName ) );


        final EntityCollectionManager ecm = managerCache.getEntityCollectionManager( collectionScope );

        //convert to a string, that's what we store
        final Id results = ecm.getIdField( new StringField( propertyName, propertyValue.toString() ) ).toBlocking()
                              .lastOrDefault( null );

        return results;
    }


    @Override
    public Entity get( UUID uuid ) throws Exception {

        MapManager mm = getMapManagerForTypes();
        String entityType = mm.getString(uuid.toString() );

        final Entity entity;

      //this is the fall back, why isn't this writt
        if ( entityType == null ) {

            Query q = Query.fromQL(
                "select * where " + PROPERTY_UUID + " = '" + uuid.toString() + "'");
            q.setResultsLevel( Level.ALL_PROPERTIES );
            Results r = getRelationManager( getApplication() ).searchConnectedEntities( q );
            entity = r.getEntity();

            mm.putString(uuid.toString(), entity.getType() );
        
        } else { 
            entity = get(new SimpleEntityRef( entityType, uuid ));
        }

        return entity;
    }


    /**
     * Get the map manager for uuid mapping
     */
    private MapManager getMapManagerForTypes() {
        Id mapOwner = new SimpleId( applicationId, TYPE_APPLICATION );
        MapScope ms = new MapScopeImpl( mapOwner, TYPES_BY_UUID_MAP );
        MapManager mm = managerCache.getMapManager( ms );

        return mm;
    }


    @Override
    public <A extends Entity> A get( EntityRef entityRef, Class<A> entityClass ) throws Exception {

        if ( entityRef == null ) {
            return null;
        }

        Entity entity = get( entityRef );

        if ( entity == null ) {
            logger.warn( "Entity {}/{} not found ", entityRef.getUuid(), entityRef.getType() );
            return null;
        }

        A ret = EntityFactory.newEntity( entityRef.getUuid(), entityRef.getType(), entityClass );
        ret.setProperties( entity.getProperties() );

        return ret;
    }


    @Override
    public Results getEntities( List<UUID> ids, String type ) {

        ArrayList<Entity> entities = new ArrayList<Entity>();

        for ( UUID uuid : ids ) {
            EntityRef ref = new SimpleEntityRef( type, uuid );
            Entity entity = null;
            try {
                entity = get( ref );
            }
            catch ( Exception ex ) {
                logger.warn( "Entity {}/{} not found", uuid, type );
            }

            if ( entity != null ) {
                entities.add( entity );
            }
        }

        return Results.fromEntities( entities );
    }


    @Override
    public Map<String, Role> getRolesWithTitles( Set<String> roleNames ) throws Exception {
        Map<String, Role> rolesWithTitles = new HashMap<String, Role>();

        Map<String, Object> nameResults = null;

        if ( roleNames != null ) {
            nameResults = getDictionaryElementValues( getApplicationRef(), DICTIONARY_ROLENAMES,
                    roleNames.toArray( new String[roleNames.size()] ) );
        }
        else {
            nameResults = cast( getDictionaryAsMap( getApplicationRef(), DICTIONARY_ROLENAMES ) );
            roleNames = nameResults.keySet();
        }
        Map<String, Object> timeResults = 
                getDictionaryElementValues( getApplicationRef(), DICTIONARY_ROLETIMES,
                roleNames.toArray( new String[roleNames.size()] ) );

        for ( String roleName : roleNames ) {

            String savedTitle = string( nameResults.get( roleName ) );

            // no title, skip the role
            if ( savedTitle == null ) {
                continue;
            }

            Role newRole = new Role();
            newRole.setName( roleName );
            newRole.setTitle( savedTitle );
            newRole.setInactivity( getLong( timeResults.get( roleName ) ) );

            rolesWithTitles.put( roleName, newRole );
        }

        return rolesWithTitles;
    }


    @Override
    public String getRoleTitle( String roleName ) throws Exception {
        String title = string( getDictionaryElementValue( getApplicationRef(), 
                DICTIONARY_ROLENAMES, roleName ) );
        if ( title == null ) {
            title = roleName;
        }
        return title;
    }


    @SuppressWarnings( "unchecked" )
    @Override
    public Map<String, Role> getUserRolesWithTitles( UUID userId ) throws Exception {
        return getRolesWithTitles( ( Set<String> ) cast( getDictionaryAsSet( userRef( userId ), 
                DICTIONARY_ROLENAMES ) ) );
    }


    @SuppressWarnings( "unchecked" )
    @Override
    public Map<String, Role> getGroupRolesWithTitles( UUID groupId ) throws Exception {
        return getRolesWithTitles( ( Set<String> ) cast( getDictionaryAsSet( groupRef( groupId ), 
                DICTIONARY_ROLENAMES ) ) );
    }


    @Override
    public void addGroupToRole( UUID groupId, String roleName ) throws Exception {
        roleName = roleName.toLowerCase();
        addToDictionary( groupRef( groupId ), DICTIONARY_ROLENAMES, roleName, roleName );
        addToCollection( groupRef( groupId ), COLLECTION_ROLES, getRoleRef( roleName ) );
    }


    @Override
    public void removeGroupFromRole( UUID groupId, String roleName ) throws Exception {
        roleName = roleName.toLowerCase();
        removeFromDictionary( groupRef( groupId ), DICTIONARY_ROLENAMES, roleName );
        removeFromCollection( groupRef( groupId ), COLLECTION_ROLES, getRoleRef( roleName ) );
    }


    @Override
    public Set<String> getGroupPermissions( UUID groupId ) throws Exception {
        return cast( getDictionaryAsSet( groupRef( groupId ), Schema.DICTIONARY_PERMISSIONS ) );
    }


    @Override
    public void grantGroupPermission( UUID groupId, String permission ) throws Exception {
        permission = permission.toLowerCase();
        addToDictionary( groupRef( groupId ), DICTIONARY_PERMISSIONS, permission );
    }


    @Override
    public void revokeGroupPermission( UUID groupId, String permission ) throws Exception {
        permission = permission.toLowerCase();
        removeFromDictionary( groupRef( groupId ), DICTIONARY_PERMISSIONS, permission );
    }


    private EntityRef groupRef( UUID groupId ) {
        return new SimpleEntityRef( Group.ENTITY_TYPE, groupId );
    }


    @Override
    public <A extends Entity> A batchCreate( 
            Mutator<ByteBuffer> ignored, 
            String entityType, 
            Class<A> entityClass, 
            Map<String, Object> properties, 
            UUID importId, 
            UUID timestampUuid )
            throws Exception {

        String eType = Schema.normalizeEntityType( entityType );

        Schema schema = Schema.getDefaultSchema();

        boolean is_application = TYPE_APPLICATION.equals( eType );

        if ( ( ( applicationId == null ) || applicationId.equals( UUIDUtils.ZERO_UUID ) ) 
                && !is_application ) {
            return null;
        }

        long timestamp = UUIDUtils.getUUIDLong(timestampUuid);

        UUID itemId = UUIDUtils.newTimeUUID();

        if ( is_application ) {
            itemId = applicationId;
        }
        if ( importId != null ) {
            itemId = importId;
        }
        if ( properties == null ) {
            properties = new TreeMap<String, Object>( CASE_INSENSITIVE_ORDER );
        }

        if ( importId != null ) {
            if ( UUIDUtils.isTimeBased( importId ) ) {
                timestamp = UUIDUtils.getTimestampInMicros( importId );
            }
            else if ( properties.get( PROPERTY_CREATED ) != null ) {
                timestamp = getLong( properties.get( PROPERTY_CREATED ) ) * 1000;
            }
        }

        if ( entityClass == null ) {
            entityClass = ( Class<A> ) Schema.getDefaultSchema().getEntityClass( entityType );
        }

        Set<String> required = schema.getRequiredProperties( entityType );

        if ( required != null ) {
            for ( String p : required ) {
                if ( !PROPERTY_UUID.equals( p ) 
                        && !PROPERTY_TYPE.equals( p ) 
                        && !PROPERTY_CREATED.equals( p )
                        && !PROPERTY_MODIFIED.equals( p ) ) {
                    Object v = properties.get( p );
                    if ( schema.isPropertyTimestamp( entityType, p ) ) {
                        if ( v == null ) {
                            properties.put( p, timestamp / 1000 );
                        }
                        else {
                            long ts = getLong( v );
                            if ( ts <= 0 ) {
                                properties.put( p, timestamp / 1000 );
                            }
                        }
                        continue;
                    }
                    if ( v == null ) {
                        throw new RequiredPropertyNotFoundException( entityType, p );
                    }
                    else if ( ( v instanceof String ) && isBlank( ( String ) v ) ) {
                        throw new RequiredPropertyNotFoundException( entityType, p );
                    }
                }
            }
        }

        if ( properties.isEmpty() ) {
            return null;
        }
        
        properties.put( PROPERTY_UUID, itemId );
        properties.put( PROPERTY_TYPE, Schema.normalizeEntityType( entityType, false ) );

        if ( importId != null ) {
            if ( properties.get( PROPERTY_CREATED ) == null ) {
                properties.put( PROPERTY_CREATED, ( long ) ( timestamp / 1000 ) );
            }

            if ( properties.get( PROPERTY_MODIFIED ) == null ) {
                properties.put( PROPERTY_MODIFIED, ( long ) ( timestamp / 1000 ) );
            }
        }
        else {
            properties.put( PROPERTY_CREATED, ( long ) ( timestamp / 1000 ) );
            properties.put( PROPERTY_MODIFIED, ( long ) ( timestamp / 1000 ) );
        }

        // special case timestamp and published properties
        // and dictionary their timestamp values if not set
        // this is sure to break something for someone someday

        if ( properties.containsKey( PROPERTY_TIMESTAMP ) ) {
            long ts = getLong( properties.get( PROPERTY_TIMESTAMP ) );
            if ( ts <= 0 ) {
                properties.put( PROPERTY_TIMESTAMP, ( long ) ( timestamp / 1000 ) );
            }
        }

        A entity = EntityFactory.newEntity( itemId, eType, entityClass );
        entity.addProperties( properties );

        //        logger.info( "Entity created of type {}", entity.getClass().getName() );

        if ( Event.ENTITY_TYPE.equals( eType ) ) {
            Event event = ( Event ) entity.toTypedEntity();
            for ( String prop_name : properties.keySet() ) {
                Object propertyValue = properties.get( prop_name );
                if ( propertyValue != null ) {
                    event.setProperty( prop_name, propertyValue );
                }
            }

            //doesn't allow the mutator to be ignored.
            counterUtils.addEventCounterMutations( ignored, applicationId, event, timestamp );

            incrementEntityCollection( "events", timestamp );

            return entity;
        }

        org.apache.usergrid.persistence.model.entity.Entity cpEntity = 
                entityToCpEntity( entity, importId );

        // prepare to write and index Core Persistence Entity into default scope
<<<<<<< HEAD
        CollectionScope collectionScope = new CollectionScopeImpl( 
                getApplicationScope().getApplication(), 
                getApplicationScope().getApplication(),
=======
        CollectionScope collectionScope = new CollectionScopeImpl(
                applicationScope.getApplication(), 
                applicationScope.getApplication(),
>>>>>>> 62da6cf0
                CpNamingUtils.getCollectionScopeNameFromEntityType( eType ) );
        EntityCollectionManager ecm = managerCache.getEntityCollectionManager( collectionScope );

        if ( logger.isDebugEnabled() ) {
            logger.debug( "Writing entity {}:{} into scope\n   app {}\n   owner {}\n   name {} data {}", 
                new Object[] {
                    entity.getType(), entity.getUuid(), 
                    collectionScope.getApplication(), 
                    collectionScope.getOwner(),
                    collectionScope.getName(),
                    CpEntityMapUtils.toMap(cpEntity)
            } );
//
//            if ( entity.getType().equals("group")) {
//                logger.debug("Writing Group");
//                for ( Field field : cpEntity.getFields() ) {
//                    logger.debug(
//                        "   Writing Group name={} value={}", field.getName(), field.getValue() );
//                }
//            }
        }

        try {
            logger.debug("About to Write {}:{} version {}", new Object[] { 
                cpEntity.getId().getType(), cpEntity.getId().getUuid(), cpEntity.getVersion() });

             cpEntity = ecm .write( cpEntity ).toBlocking().last();

            logger.debug("Wrote {}:{} version {}", new Object[] { 
                cpEntity.getId().getType(), cpEntity.getId().getUuid(), cpEntity.getVersion() });
        }
        catch ( WriteUniqueVerifyException wuve ) {
            handleWriteUniqueVerifyException( entity, wuve );
        }
        catch ( HystrixRuntimeException hre ) {

            if ( hre.getCause() instanceof WriteUniqueVerifyException ) {
                WriteUniqueVerifyException wuve = ( WriteUniqueVerifyException ) hre.getCause();
                handleWriteUniqueVerifyException( entity, wuve );
            }
        }

        // Index CP entity into default collection scope
//        IndexScope defaultIndexScope = new IndexScopeImpl(
//            applicationScope.getApplication(),
//            applicationScope.getApplication(),
//            CpEntityManager.getCollectionScopeNameFromEntityType( entity.getType() ) );
//        EntityIndex ei = managerCache.getEntityIndex( applicationScope );
//        ei.createBatch().index( defaultIndexScope, cpEntity ).execute();

        // reflect changes in the legacy Entity
        entity.setUuid( cpEntity.getId().getUuid() );
        Map<String, Object> entityMap = CpEntityMapUtils.toMap( cpEntity );
        entity.addProperties( entityMap );

        // add to and index in collection of the application
        if ( !is_application ) {

            String collectionName = Schema.defaultCollectionName( eType );
            getRelationManager( getApplication() ).addToCollection( collectionName, entity );

            // Invoke counters
            incrementEntityCollection( collectionName, timestamp );
        }

        //write to our types map
        MapManager mm = getMapManagerForTypes();
        mm.putString( itemId.toString(), entity.getType() );


        return entity;
    }


    private void incrementEntityCollection( String collection_name, long cassandraTimestamp ) {
        try {
            incrementAggregateCounters( null, null, null, 
                    APPLICATION_COLLECTION + collection_name, ONE_COUNT, cassandraTimestamp );
        }
        catch ( Exception e ) {
            logger.error( "Unable to increment counter application.collection: {}.",
                    new Object[] { collection_name, e } );
        }
        try {
            incrementAggregateCounters( null, null, null, APPLICATION_ENTITIES, ONE_COUNT, 
                    cassandraTimestamp );
        }
        catch ( Exception e ) {
            logger.error( "Unable to increment counter application.entities for collection: "
                    + "{} with timestamp: {}", 
                    new Object[] { collection_name, cassandraTimestamp, e } );
        }
    }


    private void handleWriteUniqueVerifyException( Entity entity, WriteUniqueVerifyException wuve )
            throws DuplicateUniquePropertyExistsException {

        // we may have multiple conflicts, but caller expects only one 
        Map<String, Field> violiations = wuve.getVioliations();

        if ( violiations != null ) {
            Field conflict = violiations.get( violiations.keySet().iterator().next() );

            throw new DuplicateUniquePropertyExistsException( 
                    entity.getType(), conflict.getName(), conflict.getValue() );
        } else {
            throw new DuplicateUniquePropertyExistsException( 
                    entity.getType(), "Unknown property name", "Unknown property value" );
        }

    }


    @Override
    public Mutator<ByteBuffer> batchSetProperty( 
            Mutator<ByteBuffer> batch, EntityRef entity, String propertyName,
            Object propertyValue, UUID timestampUuid ) throws Exception {

        throw new UnsupportedOperationException( "Not supported yet." );
    }


    @Override
    public Mutator<ByteBuffer> batchSetProperty( 
            Mutator<ByteBuffer> batch, EntityRef entity, String propertyName,
            Object propertyValue, boolean force, boolean noRead,
            UUID timestampUuid ) throws Exception {

        throw new UnsupportedOperationException( "Not supported yet." );
    }


    @Override
    public Mutator<ByteBuffer> batchUpdateDictionary( Mutator<ByteBuffer> batch, EntityRef entity,
            String dictionaryName, Object elementValue, Object elementCoValue,
            boolean removeFromDictionary, UUID timestampUuid )
            throws Exception {

        long timestamp = UUIDUtils.getUUIDLong(timestampUuid);

        // dictionaryName = dictionaryName.toLowerCase();
        if ( elementCoValue == null ) {
            elementCoValue = ByteBuffer.allocate( 0 );
        }

        boolean entityHasDictionary = 
                Schema.getDefaultSchema().hasDictionary( entity.getType(), dictionaryName );

        // Don't index dynamic dictionaries not defined by the schema
        if ( entityHasDictionary ) {
            getRelationManager( entity ).batchUpdateSetIndexes( 
                    batch, dictionaryName, elementValue, removeFromDictionary, timestampUuid );
        }

        ApplicationCF dictionary_cf = entityHasDictionary 
                ? ENTITY_DICTIONARIES : ENTITY_COMPOSITE_DICTIONARIES;

        if ( elementValue != null ) {
            if ( !removeFromDictionary ) {
                // Set the new value

                elementCoValue = CassandraPersistenceUtils.toStorableBinaryValue( 
                        elementCoValue, !entityHasDictionary );

                CassandraPersistenceUtils.addInsertToMutator( batch, dictionary_cf, 
                        CassandraPersistenceUtils.key( entity.getUuid(), dictionaryName ),
                    entityHasDictionary 
                        ? elementValue : asList( elementValue ), elementCoValue, timestamp );

                if ( !entityHasDictionary ) {
                    CassandraPersistenceUtils.addInsertToMutator( batch, ENTITY_DICTIONARIES, 
                        CassandraPersistenceUtils.key( entity.getUuid(), DICTIONARY_SETS ), 
                        dictionaryName, null, timestamp );
                }
            }
            else {
                CassandraPersistenceUtils.addDeleteToMutator( batch, dictionary_cf, 
                        CassandraPersistenceUtils.key( entity.getUuid(), dictionaryName ),
                        entityHasDictionary ? elementValue : asList( elementValue ), timestamp );
            }
        }

        return batch;
    }


    @Override
    public Mutator<ByteBuffer> batchUpdateDictionary( Mutator<ByteBuffer> batch, EntityRef entity, 
            String dictionaryName, Object elementValue, boolean removeFromDictionary, 
            UUID timestampUuid )
            throws Exception {

        return batchUpdateDictionary( 
                batch, entity, dictionaryName, elementValue, null, removeFromDictionary,
                timestampUuid );
    }


    @Override
    public Mutator<ByteBuffer> batchUpdateProperties( Mutator<ByteBuffer> batch, EntityRef entity, 
            Map<String, Object> properties, UUID timestampUuid )
            throws Exception {

        throw new UnsupportedOperationException( "Not supported yet." );
    }


    //TODO: ask what the difference is.
    @Override
    public Set<String> getDictionaryNames( EntityRef entity ) throws Exception {

        Set<String> dictionaryNames = new TreeSet<String>( CASE_INSENSITIVE_ORDER );

        List<HColumn<String, ByteBuffer>> results =
            cass.getAllColumns( cass.getApplicationKeyspace( applicationId ), ENTITY_DICTIONARIES,
                CassandraPersistenceUtils.key( entity.getUuid(), DICTIONARY_SETS ) );

        for ( HColumn<String, ByteBuffer> result : results ) {
            String str = string( result.getName() );
            if ( str != null ) {
                dictionaryNames.add( str );
            }
        }

        Set<String> schemaSets = Schema.getDefaultSchema().getDictionaryNames( entity.getType() );
        if ( ( schemaSets != null ) && !schemaSets.isEmpty() ) {
            dictionaryNames.addAll( schemaSets );
        }

        return dictionaryNames;
    }


    @Override
    public void insertEntity( EntityRef ref ) throws Exception {

        throw new UnsupportedOperationException( "Not supported yet." );
    }


    @Override
    public UUID getApplicationId() {

        return applicationId;
    }


    @Override
    public IndexBucketLocator getIndexBucketLocator() {

        throw new UnsupportedOperationException( "Not supported yet." );
    }


    @Override
    public CassandraService getCass() {
        return cass;
    }


    @Override
    public void refreshIndex() {

        // refresh factory indexes
        emf.refreshIndex();

        // refresh this Entity Manager's application's index
        EntityIndex ei = managerCache.getEntityIndex(getApplicationScope());
        ei.refresh();
    }


    @Override
    public void createIndex() {
        EntityIndex ei = managerCache.getEntityIndex( applicationScope );
        ei.initializeIndex();
    }


    public static org.apache.usergrid.persistence.model.entity.Entity 
        entityToCpEntity( Entity entity, UUID importId ) {

        UUID uuid = importId != null ? importId : entity.getUuid();

        org.apache.usergrid.persistence.model.entity.Entity cpEntity =
                new org.apache.usergrid.persistence.model.entity.Entity(
                        new SimpleId( uuid, entity.getType() ) );

        cpEntity = CpEntityMapUtils.fromMap( 
                cpEntity, entity.getProperties(), entity.getType(), true );

        cpEntity = CpEntityMapUtils.fromMap( 
                cpEntity, entity.getDynamicProperties(), entity.getType(), true );

        return cpEntity;
    }


    @Override
    public void flushManagerCaches() {
        managerCache.flush();
    }


    /** 
     * Completely reindex the application associated with this EntityManager.
     */
    public void reindex( final EntityManagerFactory.ProgressObserver po ) throws Exception {

        CpWalker walker = new CpWalker();

        walker.walkCollections( this, application, new CpVisitor() {

            @Override
            public void visitCollectionEntry(
                EntityCollectionManager ecm,
                String collectionName, 
                org.apache.usergrid.persistence.model.entity.Entity collectionEntity, 
                org.apache.usergrid.persistence.model.entity.Entity memberEntity) {

                EntityRef source = new SimpleEntityRef( 
                        collectionEntity.getId().getType(), collectionEntity.getId().getUuid() );
                EntityRef target = new SimpleEntityRef( 
                        memberEntity.getId().getType(), memberEntity.getId().getUuid() );
                po.onProgress(source, target, "dummy");

                indexEntityIntoCollection( 
                    collectionEntity, memberEntity, collectionName );
            }

            @Override
            public void visitConnectionEntry(
                EntityCollectionManager ecm,
                String connectionType, 
                org.apache.usergrid.persistence.model.entity.Entity sourceEntity, 
                org.apache.usergrid.persistence.model.entity.Entity targetEntity) {

                EntityRef source = new SimpleEntityRef( 
                        sourceEntity.getId().getType(), sourceEntity.getId().getUuid() );
                EntityRef target = new SimpleEntityRef( 
                        targetEntity.getId().getType(), targetEntity.getId().getUuid() );
                po.onProgress(source, target, "dummy");

                indexEntityIntoConnection( 
                    sourceEntity, targetEntity, connectionType );
            }
        });
    }


    /** 
     * Completely repersist the application associated with this EntityManager.
     */
    public void repersistApplication( 
            final UUID appId, final EntityManagerFactory.ProgressObserver po ) throws Exception {

        CpWalker walker = new CpWalker();

        walker.walkCollections( this, application, new CpVisitor() {

            @Override
            public void visitCollectionEntry(
                EntityCollectionManager ecm,
                String collectionName, 
                org.apache.usergrid.persistence.model.entity.Entity collectionEntity, 
                org.apache.usergrid.persistence.model.entity.Entity memberEntity) {

                EntityRef source = new SimpleEntityRef( 
                        collectionEntity.getId().getType(), collectionEntity.getId().getUuid() );
                EntityRef target = new SimpleEntityRef( 
                        memberEntity.getId().getType(), memberEntity.getId().getUuid() );
                po.onProgress(source, target, "dummy");

                ecm.write( memberEntity).toBlocking().last();

                indexEntityIntoCollection( 
                    collectionEntity, memberEntity, collectionName );
            }

            @Override
            public void visitConnectionEntry(
                EntityCollectionManager ecm,
                String connectionType, 
                org.apache.usergrid.persistence.model.entity.Entity sourceEntity, 
                org.apache.usergrid.persistence.model.entity.Entity targetEntity) {

                EntityRef source = new SimpleEntityRef( 
                        sourceEntity.getId().getType(), sourceEntity.getId().getUuid() );
                EntityRef target = new SimpleEntityRef( 
                        targetEntity.getId().getType(), targetEntity.getId().getUuid() );
                po.onProgress(source, target, "dummy");

                ecm.write( targetEntity).toBlocking().last();
            }
        });
    }


    private void indexEntityIntoCollections( 
            org.apache.usergrid.persistence.model.entity.Entity collectionEntity, 
            org.apache.usergrid.persistence.model.entity.Entity memberEntity, 
            String collName, 
            boolean connectBack ) {

        logger.debug("Indexing into collections {} {}:{} member {}:{}", new Object[] { 
            collName, collectionEntity.getId().getType(), collectionEntity.getId().getUuid(),
            memberEntity.getId().getType(), memberEntity.getId().getUuid() });

        indexEntityIntoCollection( collectionEntity, memberEntity, collName);

        CollectionInfo collection = getDefaultSchema()
                .getCollection( memberEntity.getId().getType(), collName);

        if (connectBack && collection != null && collection.getLinkedCollection() != null) {

            logger.debug("Linking back from entity in collection {} to collection {}", 
                collection.getName(), collection.getLinkedCollection());

            indexEntityIntoCollections( 
                memberEntity, collectionEntity, collection.getLinkedCollection(), false );
        }
    }


    void indexEntityIntoConnection(
            org.apache.usergrid.persistence.model.entity.Entity sourceEntity,
            org.apache.usergrid.persistence.model.entity.Entity targetEntity,
            String connType) {

        logger.debug("Indexing into connection {} source {}:{} target {}:{}", new Object[] { 
            connType, sourceEntity.getId().getType(), sourceEntity.getId().getUuid(),
            targetEntity.getId().getType(), targetEntity.getId().getUuid() });


        final EntityIndex ei = getManagerCache().getEntityIndex(getApplicationScope());
        final EntityIndexBatch batch = ei.createBatch();

        // Index the new connection in app|source|type context
        IndexScope indexScope = new IndexScopeImpl(
                sourceEntity.getId(),
                CpNamingUtils.getConnectionScopeName( targetEntity.getId().getType(), connType ));
        batch.index(indexScope, targetEntity);
        
        // Index the new connection in app|scope|all-types context
        IndexScope allTypesIndexScope = new IndexScopeImpl(
                sourceEntity.getId(),
                CpNamingUtils.ALL_TYPES);

        batch.index(allTypesIndexScope, targetEntity);

        batch.execute();
    }


    void indexEntityIntoCollection(
            org.apache.usergrid.persistence.model.entity.Entity collectionEntity, 
            org.apache.usergrid.persistence.model.entity.Entity memberEntity, 
            String collName) {

        final EntityIndex ei = getManagerCache().getEntityIndex(getApplicationScope());
        final EntityIndexBatch batch = ei.createBatch();

        // index member into entity collection | type scope
        IndexScope collectionIndexScope = new IndexScopeImpl(
                collectionEntity.getId(),
                CpNamingUtils.getCollectionScopeNameFromCollectionName( collName ));

        batch.index(collectionIndexScope, memberEntity);
        
        // index member into entity | all-types scope
        IndexScope entityAllTypesScope = new IndexScopeImpl(
                collectionEntity.getId(),
                CpNamingUtils.ALL_TYPES);

        batch.index(entityAllTypesScope, memberEntity);
        
        // index member into application | all-types scope
        IndexScope appAllTypesScope = new IndexScopeImpl(
                getApplicationScope().getApplication(),
                CpNamingUtils.ALL_TYPES);

        batch.index(appAllTypesScope, memberEntity);

        batch.execute();
    }

}

<|MERGE_RESOLUTION|>--- conflicted
+++ resolved
@@ -2198,16 +2198,18 @@
      */
     private Id getIdForUniqueEntityField( final String collectionName, final String propertyName,
                                           final Object propertyValue ) {
-        CollectionScope collectionScope =
-                new CollectionScopeImpl( applicationScope.getApplication(), applicationScope.getApplication(),
-                        CpNamingUtils.getCollectionScopeNameFromEntityType( collectionName ) );
+
+        CollectionScope collectionScope = new CollectionScopeImpl( 
+            applicationScope.getApplication(), 
+            applicationScope.getApplication(),
+            CpNamingUtils.getCollectionScopeNameFromEntityType( collectionName ) );
 
 
         final EntityCollectionManager ecm = managerCache.getEntityCollectionManager( collectionScope );
 
         //convert to a string, that's what we store
-        final Id results = ecm.getIdField( new StringField( propertyName, propertyValue.toString() ) ).toBlocking()
-                              .lastOrDefault( null );
+        final Id results = ecm.getIdField( 
+            new StringField( propertyName, propertyValue.toString() ) ).toBlocking() .lastOrDefault( null );
 
         return results;
     }
@@ -2541,15 +2543,9 @@
                 entityToCpEntity( entity, importId );
 
         // prepare to write and index Core Persistence Entity into default scope
-<<<<<<< HEAD
-        CollectionScope collectionScope = new CollectionScopeImpl( 
-                getApplicationScope().getApplication(), 
-                getApplicationScope().getApplication(),
-=======
         CollectionScope collectionScope = new CollectionScopeImpl(
                 applicationScope.getApplication(), 
                 applicationScope.getApplication(),
->>>>>>> 62da6cf0
                 CpNamingUtils.getCollectionScopeNameFromEntityType( eType ) );
         EntityCollectionManager ecm = managerCache.getEntityCollectionManager( collectionScope );
 
