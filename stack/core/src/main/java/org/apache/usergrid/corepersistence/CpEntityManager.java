/*
 * Copyright 2014 The Apache Software Foundation.
 *
 * Licensed under the Apache License, Version 2.0 (the "License");
 * you may not use this file except in compliance with the License.
 * You may obtain a copy of the License at
 *
 *      http://www.apache.org/licenses/LICENSE-2.0
 *
 * Unless required by applicable law or agreed to in writing, software
 * distributed under the License is distributed on an "AS IS" BASIS,
 * WITHOUT WARRANTIES OR CONDITIONS OF ANY KIND, either express or implied.
 * See the License for the specific language governing permissions and
 * limitations under the License.
 */
package org.apache.usergrid.corepersistence;


import java.nio.ByteBuffer;
import java.util.ArrayList;
import java.util.Arrays;
import java.util.Collection;
import java.util.Collections;
import java.util.Comparator;
import java.util.HashMap;
import java.util.Iterator;
import java.util.LinkedHashMap;
import java.util.LinkedHashSet;
import java.util.List;
import java.util.Map;
import java.util.Set;
import java.util.TreeMap;
import java.util.TreeSet;
import java.util.UUID;

import org.slf4j.Logger;
import org.slf4j.LoggerFactory;
import org.springframework.util.Assert;

import org.apache.usergrid.persistence.AggregateCounter;
import org.apache.usergrid.persistence.AggregateCounterSet;
import org.apache.usergrid.persistence.CollectionRef;
import org.apache.usergrid.persistence.ConnectedEntityRef;
import org.apache.usergrid.persistence.ConnectionRef;
import org.apache.usergrid.persistence.Entity;
import org.apache.usergrid.persistence.EntityFactory;
import org.apache.usergrid.persistence.EntityManager;
import org.apache.usergrid.persistence.EntityManagerFactory;
import org.apache.usergrid.persistence.EntityRef;
import org.apache.usergrid.persistence.IndexBucketLocator;
import org.apache.usergrid.persistence.RelationManager;
import org.apache.usergrid.persistence.Results;
import org.apache.usergrid.persistence.Schema;
import org.apache.usergrid.persistence.SimpleEntityRef;
import org.apache.usergrid.persistence.TypedEntity;
import org.apache.usergrid.persistence.cassandra.ApplicationCF;
import org.apache.usergrid.persistence.cassandra.CassandraPersistenceUtils;
import org.apache.usergrid.persistence.cassandra.CassandraService;
import org.apache.usergrid.persistence.cassandra.ConnectionRefImpl;
import org.apache.usergrid.persistence.cassandra.CounterUtils;
import org.apache.usergrid.persistence.cassandra.GeoIndexManager;
import org.apache.usergrid.persistence.cassandra.util.TraceParticipant;
import org.apache.usergrid.persistence.collection.CollectionScope;
import org.apache.usergrid.persistence.collection.EntityCollectionManager;
import org.apache.usergrid.persistence.collection.exception.WriteUniqueVerifyException;
import org.apache.usergrid.persistence.collection.impl.CollectionScopeImpl;
import org.apache.usergrid.persistence.core.scope.ApplicationScope;
import org.apache.usergrid.persistence.entities.Application;
import org.apache.usergrid.persistence.entities.Event;
import org.apache.usergrid.persistence.entities.Group;
import org.apache.usergrid.persistence.entities.Role;
import org.apache.usergrid.persistence.entities.User;
import org.apache.usergrid.persistence.exceptions.DuplicateUniquePropertyExistsException;
import org.apache.usergrid.persistence.exceptions.EntityNotFoundException;
import org.apache.usergrid.persistence.exceptions.RequiredPropertyNotFoundException;
import org.apache.usergrid.persistence.exceptions.UnexpectedEntityTypeException;
import org.apache.usergrid.persistence.index.EntityIndex;
import org.apache.usergrid.persistence.index.IndexScope;
import org.apache.usergrid.persistence.index.impl.IndexScopeImpl;
import org.apache.usergrid.persistence.index.query.CounterResolution;
import org.apache.usergrid.persistence.index.query.Identifier;
import org.apache.usergrid.persistence.index.query.Query;
import org.apache.usergrid.persistence.index.query.Query.Level;
import org.apache.usergrid.persistence.model.entity.Id;
import org.apache.usergrid.persistence.model.entity.SimpleId;
import org.apache.usergrid.persistence.model.field.Field;
import org.apache.usergrid.persistence.model.util.UUIDGenerator;
import org.apache.usergrid.utils.ClassUtils;
import org.apache.usergrid.utils.CompositeUtils;
import org.apache.usergrid.utils.StringUtils;
import org.apache.usergrid.utils.UUIDUtils;

import com.netflix.hystrix.exception.HystrixRuntimeException;
import com.yammer.metrics.annotation.Metered;

import me.prettyprint.hector.api.Keyspace;
import me.prettyprint.hector.api.beans.ColumnSlice;
import me.prettyprint.hector.api.beans.CounterRow;
import me.prettyprint.hector.api.beans.CounterRows;
import me.prettyprint.hector.api.beans.CounterSlice;
import me.prettyprint.hector.api.beans.DynamicComposite;
import me.prettyprint.hector.api.beans.HColumn;
import me.prettyprint.hector.api.beans.HCounterColumn;
import me.prettyprint.hector.api.factory.HFactory;
import me.prettyprint.hector.api.mutation.Mutator;
import me.prettyprint.hector.api.query.MultigetSliceCounterQuery;
import me.prettyprint.hector.api.query.QueryResult;
import me.prettyprint.hector.api.query.SliceCounterQuery;
import rx.Observable;

import static java.lang.String.CASE_INSENSITIVE_ORDER;
import static java.util.Arrays.asList;

import static me.prettyprint.hector.api.factory.HFactory.createCounterSliceQuery;
import static me.prettyprint.hector.api.factory.HFactory.createMutator;
import static org.apache.commons.lang.StringUtils.capitalize;
import static org.apache.commons.lang.StringUtils.isBlank;
import static org.apache.usergrid.corepersistence.CpRelationManager.ALL_TYPES;
import static org.apache.usergrid.persistence.Schema.COLLECTION_ROLES;
import static org.apache.usergrid.persistence.Schema.COLLECTION_USERS;
import static org.apache.usergrid.persistence.Schema.DICTIONARY_PERMISSIONS;
import static org.apache.usergrid.persistence.Schema.DICTIONARY_ROLENAMES;
import static org.apache.usergrid.persistence.Schema.DICTIONARY_ROLETIMES;
import static org.apache.usergrid.persistence.Schema.DICTIONARY_SETS;
import static org.apache.usergrid.persistence.Schema.PROPERTY_CREATED;
import static org.apache.usergrid.persistence.Schema.PROPERTY_INACTIVITY;
import static org.apache.usergrid.persistence.Schema.PROPERTY_MODIFIED;
import static org.apache.usergrid.persistence.Schema.PROPERTY_NAME;
import static org.apache.usergrid.persistence.Schema.PROPERTY_TIMESTAMP;
import static org.apache.usergrid.persistence.Schema.PROPERTY_TYPE;
import static org.apache.usergrid.persistence.Schema.PROPERTY_UUID;
import static org.apache.usergrid.persistence.Schema.TYPE_APPLICATION;
import static org.apache.usergrid.persistence.Schema.TYPE_ENTITY;
import static org.apache.usergrid.persistence.Schema.getDefaultSchema;
import static org.apache.usergrid.persistence.SimpleEntityRef.getUuid;
import static org.apache.usergrid.persistence.SimpleEntityRef.ref;
import static org.apache.usergrid.persistence.SimpleRoleRef.getIdForGroupIdAndRoleName;
import static org.apache.usergrid.persistence.SimpleRoleRef.getIdForRoleName;
import static org.apache.usergrid.persistence.cassandra.ApplicationCF.APPLICATION_AGGREGATE_COUNTERS;
import static org.apache.usergrid.persistence.cassandra.ApplicationCF.ENTITY_COMPOSITE_DICTIONARIES;
import static org.apache.usergrid.persistence.cassandra.ApplicationCF.ENTITY_COUNTERS;
import static org.apache.usergrid.persistence.cassandra.ApplicationCF.ENTITY_DICTIONARIES;
import static org.apache.usergrid.persistence.cassandra.CassandraPersistenceUtils.addDeleteToMutator;
import static org.apache.usergrid.persistence.cassandra.CassandraPersistenceUtils.addInsertToMutator;
import static org.apache.usergrid.persistence.cassandra.CassandraPersistenceUtils.batchExecute;
import static org.apache.usergrid.persistence.cassandra.CassandraPersistenceUtils.key;
import static org.apache.usergrid.persistence.cassandra.CassandraPersistenceUtils.toStorableBinaryValue;
import static org.apache.usergrid.persistence.cassandra.CassandraService.ALL_COUNT;
import static org.apache.usergrid.persistence.cassandra.Serializers.be;
import static org.apache.usergrid.persistence.cassandra.Serializers.le;
import static org.apache.usergrid.persistence.cassandra.Serializers.se;
import static org.apache.usergrid.persistence.cassandra.Serializers.ue;
import static org.apache.usergrid.persistence.index.query.Query.Level.REFS;
import static org.apache.usergrid.utils.ClassUtils.cast;
import static org.apache.usergrid.utils.ConversionUtils.bytebuffer;
import static org.apache.usergrid.utils.ConversionUtils.getLong;
import static org.apache.usergrid.utils.ConversionUtils.object;
import static org.apache.usergrid.utils.ConversionUtils.string;
import static org.apache.usergrid.utils.InflectionUtils.singularize;
import static org.apache.usergrid.utils.UUIDUtils.getTimestampInMicros;
import static org.apache.usergrid.utils.UUIDUtils.getTimestampInMillis;
import static org.apache.usergrid.utils.UUIDUtils.isTimeBased;
import static org.apache.usergrid.utils.UUIDUtils.newTimeUUID;


/**
 * Implement good-old Usergrid EntityManager with the new-fangled Core Persistence API.
 */
public class CpEntityManager implements EntityManager {
    private static final Logger logger = LoggerFactory.getLogger( CpEntityManager.class );

    public static final String APPLICATION_COLLECTION = "application.collection.";
    public static final String APPLICATION_ENTITIES = "application.entities";
    public static final long ONE_COUNT = 1L;
    private static final String COLL_SUFFIX = "zzzcollzzz";
    private static final String CONN_SUFFIX = "zzzconnzzz";

    private UUID applicationId;
    private Application application;

    private CpEntityManagerFactory emf;

    private CpManagerCache managerCache;

    private ApplicationScope appScope;

    private CassandraService cass;

    private CounterUtils counterUtils;

    private boolean skipAggregateCounters;


    public CpEntityManager() {}


    @Override
    public void init( EntityManagerFactory emf, UUID applicationId ) {

        this.emf = ( CpEntityManagerFactory ) emf;
        this.managerCache = this.emf.getManagerCache();
        this.applicationId = applicationId;

        appScope = this.emf.getApplicationScope( applicationId );

        this.cass = this.emf.cass;
        this.counterUtils = this.emf.counterUtils;

        // set to false for now
        this.skipAggregateCounters = false;


        appScope = this.emf.getApplicationScope( applicationId );
    }


    public CpManagerCache getManagerCache() {
        return managerCache;
    }


    static String getCollectionScopeNameFromEntityType( String type ) {
        String csn = Schema.defaultCollectionName( type ) + COLL_SUFFIX;
        return csn;
    }


    static String getCollectionScopeNameFromCollectionName( String name ) {
        String csn = name + COLL_SUFFIX;
        return csn;
    }


    static String getConnectionScopeName( String entityType, String connectionType ) {
        String csn = connectionType + entityType + CONN_SUFFIX;
        return csn;
    }


    @Override
    public Entity create( String entityType, Map<String, Object> properties ) throws Exception {
        return create( entityType, null, properties );
    }


    @Override
    public <A extends Entity> A create( 
        String entityType, Class<A> entityClass, Map<String, Object> properties ) throws Exception {

        if ( ( entityType != null ) && ( entityType.startsWith( TYPE_ENTITY ) || entityType
                .startsWith( "entities" ) ) ) {
            throw new IllegalArgumentException( "Invalid entity type" );
        }
        A e = null;
        try {
            e = ( A ) create( entityType, ( Class<Entity> ) entityClass, properties, null );
        }
        catch ( ClassCastException e1 ) {
            logger.error( "Unable to create typed entity", e1 );
        }
        return e;
    }


    @Override
    public <A extends TypedEntity> A create( A entity ) throws Exception {
        return ( A ) create( entity.getType(), entity.getClass(), entity.getProperties() );
    }


    @Override
    public Entity create( 
        UUID importId, String entityType, Map<String, Object> properties ) throws Exception {

        UUID timestampUuid = importId != null ? importId : newTimeUUID();

        Keyspace ko = cass.getApplicationKeyspace( applicationId );
        Mutator<ByteBuffer> m = createMutator( ko, be );

        Entity entity = batchCreate( m, entityType, null, properties, importId, timestampUuid );

        m.execute();

        return entity;
    }


    /**
     * Creates a new entity.
     *
     * @param entityType the entity type
     * @param entityClass the entity class
     * @param properties the properties
     * @param importId an existing external UUID to use as the id for the new entity
     *
     * @return new entity
     *
     * @throws Exception the exception
     */
    @Metered( group = "core", name = "EntityManager_create" )
    @TraceParticipant
    public <A extends Entity> A create( 
        String entityType, Class<A> entityClass, Map<String, Object> properties, UUID importId ) 
        throws Exception {

        UUID timestampUuid = importId != null ? importId : newTimeUUID();

        Keyspace ko = cass.getApplicationKeyspace( applicationId );
        Mutator<ByteBuffer> m = createMutator( ko, be );


        A entity = batchCreate( m, entityType, entityClass, properties, importId, timestampUuid );

        m.execute();

        return entity;
    }


    @Override
    public Entity get( EntityRef entityRef ) throws Exception {

        if ( entityRef == null ) {
            return null;
        }

        Id id = new SimpleId( entityRef.getUuid(), entityRef.getType() );
        String collectionName = getCollectionScopeNameFromEntityType( entityRef.getType() );

        CollectionScope collectionScope = new CollectionScopeImpl( 
                appScope.getApplication(), appScope.getApplication(), collectionName );

        EntityCollectionManager ecm = managerCache.getEntityCollectionManager( collectionScope );

        if ( !UUIDUtils.isTimeBased( id.getUuid() ) ) {
            throw new IllegalArgumentException(
                "Entity Id " + id.getType() + ":"+ id.getUuid() +" uuid not time based");
        }

       org.apache.usergrid.persistence.model.entity.Entity cpEntity = 
                ecm.load( id ).toBlockingObservable().last();

        if ( cpEntity == null ) {
            if ( logger.isDebugEnabled() ) {
                logger.debug( "FAILED to load entity {}:{} from scope\n   app {}\n   owner {}\n   name {}", 
                    new Object[] {
                        id.getType(), id.getUuid(), 
                        collectionScope.getApplication(),
                        collectionScope.getOwner(),
                        collectionScope.getName()
                } );
            }
            return null;
        } 

//        if ( entityRef.getType().equals("group") ) {
//            logger.debug("Reading Group");
//            for ( Field field : cpEntity.getFields() ) {
//                logger.debug("   Reading prop name={} value={}", field.getName(), field.getValue() );
//            }
//        }

        Class clazz = Schema.getDefaultSchema().getEntityClass( entityRef.getType() );

        Entity entity = EntityFactory.newEntity( entityRef.getUuid(), entityRef.getType(), clazz );
        entity.setProperties( CpEntityMapUtils.toMap( cpEntity ) );

//        if ( entityRef.getType().equals("group") ) {
//            logger.debug("Reading Group " + entity.getProperties());
//        }

//        if ( logger.isDebugEnabled() ) {
//            logger.debug( "Loaded entity {}:{} from scope\n   app {}\n   owner {}\n   name {}", 
//                new Object[] {
//                    id.getType(), id.getUuid(), 
//                    collectionScope.getApplication(), 
//                    collectionScope.getOwner(),
//                    collectionScope.getName()
//            } );
//        }

        return entity;
    }


    @Override
    public <A extends Entity> A get( UUID entityId, Class<A> entityClass ) throws Exception {
        A e = null;
        try {
            e = ( A ) getEntity( entityId, ( Class<Entity> ) entityClass );
        }
        catch ( ClassCastException e1 ) {
            logger.error( "Unable to get typed entity: {} of class {}",
                    new Object[] { entityId, entityClass.getCanonicalName(), e1 } );
        }
        return e;
    }


    /**
     * Gets the specified entity.
     *
     * @param entityId the entity id
     * @param entityClass the entity class
     *
     * @return entity
     *
     * @throws Exception the exception
     */
    public <A extends Entity> A getEntity( UUID entityId, Class<A> entityClass ) throws Exception {

        String type = getDefaultSchema().getEntityType( entityClass );

        Id id = new SimpleId( entityId, type );
        String collectionName = getCollectionScopeNameFromEntityType( type );

        CollectionScope collectionScope = new CollectionScopeImpl( 
                appScope.getApplication(), appScope.getApplication(), collectionName );

        EntityCollectionManager ecm = managerCache.getEntityCollectionManager( collectionScope );

        if ( !UUIDUtils.isTimeBased( id.getUuid() ) ) {
            throw new IllegalArgumentException(
                "Entity Id " + id.getType() + ":"+ id.getUuid() +" uuid not time based");
        }

        org.apache.usergrid.persistence.model.entity.Entity cpEntity = 
                ecm.load( id ).toBlockingObservable().last();

        if ( cpEntity == null ) {
            if ( logger.isDebugEnabled() ) {
                logger.debug( "FAILED to load entity {}:{} from scope\n   app {}\n   owner {}\n   name {}", 
                    new Object[] {
                        id.getType(), id.getUuid(), 
                        collectionScope.getApplication(), 
                        collectionScope.getOwner(),
                        collectionScope.getName()
                } );
            }
            return null;
        }

        A entity = EntityFactory.newEntity( entityId, type, entityClass );
        entity.setProperties( CpEntityMapUtils.toMap( cpEntity ) );

        return entity;
    }


    @Override
    public Results get( 
        Collection<UUID> entityIds, Class<? extends Entity> entityClass, Level resultsLevel )
         throws Exception {

        String type = getDefaultSchema().getEntityType( entityClass );

        ArrayList<Entity> entities = new ArrayList<Entity>();

        for ( UUID uuid : entityIds ) {
            EntityRef ref = new SimpleEntityRef( type, uuid );
            Entity entity = get( ref, entityClass );

            if ( entity != null ) {
                entities.add( entity );
            }
        }

        return Results.fromEntities( entities );
    }


    @Override
    public Results get( Collection<UUID> entityIds, String entityType, Class<? extends Entity> entityClass,
            Level resultsLevel ) throws Exception {
        throw new UnsupportedOperationException( "Not supported yet." );
    }


    @Override
    public void update( Entity entity ) throws Exception {

        // first, update entity index in its own collection scope
        CollectionScope collectionScope = new CollectionScopeImpl( 
            appScope.getApplication(), 
            appScope.getApplication(),
            getCollectionScopeNameFromEntityType( entity.getType() ) );
        EntityCollectionManager ecm = managerCache.getEntityCollectionManager( collectionScope );

        Id entityId = new SimpleId( entity.getUuid(), entity.getType() );

        if ( logger.isDebugEnabled() ) {
            logger.debug( "Updating entity {}:{} from scope\n   app {}\n   owner {}\n   name {}", 
                new Object[] {
                    entityId.getType(), entityId.getUuid(), 
                    collectionScope.getApplication(), 
                    collectionScope.getOwner(),
                    collectionScope.getName()
            } );
        }

        if ( !UUIDUtils.isTimeBased( entityId.getUuid() ) ) {
            throw new IllegalArgumentException(
                "Entity Id " + entityId.getType() + ":"+ entityId.getUuid() +" uuid not time based");
        }

        org.apache.usergrid.persistence.model.entity.Entity cpEntity =
                ecm.load( entityId ).toBlockingObservable().last();

        cpEntity = CpEntityMapUtils.fromMap( 
                cpEntity, entity.getProperties(), entity.getType(), true );

        try {
            cpEntity = ecm.write( cpEntity ).toBlockingObservable().last();
        }
        catch ( WriteUniqueVerifyException wuve ) {
            handleWriteUniqueVerifyException( entity, wuve );
        }
        catch ( HystrixRuntimeException hre ) {

            if ( hre.getCause() instanceof WriteUniqueVerifyException ) {
                WriteUniqueVerifyException wuve = ( WriteUniqueVerifyException ) hre.getCause();
                handleWriteUniqueVerifyException( entity, wuve );
            }
        }
        
        IndexScope indexScope = new IndexScopeImpl( 
            appScope.getApplication(), 
            appScope.getApplication(), 
            entity.getType() );
        EntityIndex ei = managerCache.getEntityIndex( indexScope );
        ei.index( cpEntity );

        IndexScope allTypesIndexScope = new IndexScopeImpl( 
            appScope.getApplication(), 
            appScope.getApplication(), 
            ALL_TYPES);
        EntityIndex aei = managerCache.getEntityIndex( allTypesIndexScope );
        aei.index( cpEntity );

        // next, update entity in every collection and connection scope in which it is indexed 
        updateEntityIndexes( entity, cpEntity );
    }


    private void updateEntityIndexes( 
            Entity entity, org.apache.usergrid.persistence.model.entity.Entity cpEntity )
            throws Exception {

        RelationManager rm = getRelationManager( entity );
        Map<String, Map<UUID, Set<String>>> owners = rm.getOwners();

        logger.debug( "Updating indexes of all {} collections owning the entity", 
                owners.keySet().size() );

        for ( String ownerType : owners.keySet() ) {
            Map<UUID, Set<String>> collectionsByUuid = owners.get( ownerType );

            for ( UUID uuid : collectionsByUuid.keySet() ) {
                Set<String> collections = collectionsByUuid.get( uuid );
                for ( String coll : collections ) {

                    if ( coll == null || coll.trim().isEmpty() ) {
                        logger.warn( "Ignoring empty collection name for owner {}:{}", 
                                uuid, ownerType );
                        break;
                    }

                    IndexScope indexScope = new IndexScopeImpl( 
                        appScope.getApplication(), 
                        new SimpleId( uuid, ownerType ),
                        getCollectionScopeNameFromCollectionName( coll ) );

                    EntityIndex ei = managerCache.getEntityIndex( indexScope );

                    ei.index( cpEntity );
                }
            }
        }
    }


    @Override
    public void delete( EntityRef entityRef ) throws Exception {
        deleteAsync( entityRef ).toBlockingObservable().lastOrDefault(null);
    }


    private Observable deleteAsync( EntityRef entityRef ) throws Exception {

        CollectionScope collectionScope = new CollectionScopeImpl( 
            appScope.getApplication(), 
            appScope.getApplication(),
            getCollectionScopeNameFromEntityType( entityRef.getType() ) );

        EntityCollectionManager ecm = managerCache.getEntityCollectionManager( collectionScope );

        Id entityId = new SimpleId( entityRef.getUuid(), entityRef.getType() );

        if ( !UUIDUtils.isTimeBased( entityId.getUuid() ) ) {
            throw new IllegalArgumentException(
                "Entity Id " + entityId.getType() + ":"+ entityId.getUuid() +" uuid not time based");
        }

        org.apache.usergrid.persistence.model.entity.Entity entity = 
                ecm.load( entityId ).toBlockingObservable().last();

        if ( entity != null ) {

            // first, delete entity in every collection and connection scope in which it is indexed 

            RelationManager rm = getRelationManager( entityRef );
            Map<String, Map<UUID, Set<String>>> owners = rm.getOwners();

            logger.debug( "Deleting indexes of all {} collections owning the entity", 
                    owners.keySet().size() );

            for ( String ownerType : owners.keySet() ) {
                Map<UUID, Set<String>> collectionsByUuid = owners.get( ownerType );

                for ( UUID uuid : collectionsByUuid.keySet() ) {
                    Set<String> collectionNames = collectionsByUuid.get( uuid );
                    for ( String coll : collectionNames ) {

                        IndexScope indexScope = new IndexScopeImpl( 
                                appScope.getApplication(), 
                                new SimpleId( uuid, ownerType ), 
                                CpEntityManager.getCollectionScopeNameFromCollectionName(coll) );

                        EntityIndex ei = managerCache.getEntityIndex( indexScope );

                        ei.deindex( entity );
                    }
                }
            }

            // deindex from default index scope
            IndexScope defaultIndexScope = new IndexScopeImpl( 
                    appScope.getApplication(), 
                    appScope.getApplication(),
                    getCollectionScopeNameFromEntityType( entityRef.getType() ) );
            EntityIndex entityIndex = managerCache.getEntityIndex( defaultIndexScope );
            entityIndex.deindex( entity );

            IndexScope allTypesIndexScope = new IndexScopeImpl( 
                appScope.getApplication(), 
                appScope.getApplication(), 
                ALL_TYPES);
            EntityIndex aei = managerCache.getEntityIndex( allTypesIndexScope );
            aei.deindex( entity );

            decrementEntityCollection( Schema.defaultCollectionName( entityId.getType() ) );

            // and finally...
            return ecm.delete( entityId );
        }
        else {
            return Observable.empty();
        }
    }


    public void decrementEntityCollection( String collection_name ) {

        long cassandraTimestamp = cass.createTimestamp();
        decrementEntityCollection( collection_name, cassandraTimestamp );
    }


    public void decrementEntityCollection( String collection_name, long cassandraTimestamp ) {
        try {
            incrementAggregateCounters( null, null, null, 
                    APPLICATION_COLLECTION + collection_name, -ONE_COUNT,
                    cassandraTimestamp );
        }
        catch ( Exception e ) {
            logger.error( "Unable to decrement counter application.collection: {}.",
                    new Object[] { collection_name, e } );
        }
        try {
            incrementAggregateCounters( null, null, null, APPLICATION_ENTITIES, -ONE_COUNT, 
                    cassandraTimestamp );
        }
        catch ( Exception e ) {
            logger.error( "Unable to decrement counter application.entities for collection: {} "
                    + "with timestamp: {}",
                    new Object[] { collection_name, cassandraTimestamp, e } );
        }
    }


    @Override
    public Results searchCollection( EntityRef entityRef, String collectionName, Query query ) 
            throws Exception {

        return getRelationManager( entityRef ).searchCollection( collectionName, query );
    }


    @Override
    public void setApplicationId( UUID applicationId ) {
        this.applicationId = applicationId;
    }


    @Override
    public GeoIndexManager getGeoIndexManager() {

        throw new UnsupportedOperationException( "GeoIndexManager no longer supported." );
    }


    @Override
    public EntityRef getApplicationRef() {
        return new SimpleEntityRef( TYPE_APPLICATION, applicationId );
    }


    @Override
    public Application getApplication() throws Exception {
        if ( application == null ) {
            application = get( applicationId, Application.class );
        }
        return application;
    }


    @Override
    public void updateApplication( Application app ) throws Exception {
        update( app );
        this.application = app;
    }


    @Override
<<<<<<< HEAD
    public void updateApplication(Map<String, Object> properties) throws Exception {
        this.updateProperties( new SimpleEntityRef( Application.ENTITY_TYPE, applicationId ), properties );
=======
    public void updateApplication( Map<String, Object> properties ) throws Exception {
        this.updateProperties( 
                new SimpleEntityRef( Application.ENTITY_TYPE, applicationId ), properties );
>>>>>>> 71cb9c26
        this.application = get( applicationId, Application.class );
    }


    @Override
    public RelationManager getRelationManager( EntityRef entityRef ) {
        CpRelationManager rmi = new CpRelationManager();
        rmi.init( this, emf, applicationId, entityRef, null );
        return rmi;
    }


    @Override
    public Set<String> getApplicationCollections() throws Exception {

        return getRelationManager( getApplication() ).getCollections();

    }


    @Override
    public Map<String, Object> getApplicationCollectionMetadata() throws Exception {
        Set<String> collections = getApplicationCollections();
        Map<String, Long> counts = getApplicationCounters();
        Map<String, Object> metadata = new HashMap<String, Object>();
        if ( collections != null ) {
            for ( String collectionName : collections ) {
                if ( !Schema.isAssociatedEntityType( collectionName ) ) {
                    Long count = counts.get( APPLICATION_COLLECTION + collectionName );
                    /*
                     * int count = emf .countColumns(
					 * getApplicationKeyspace(applicationId),
					 * ApplicationCF.ENTITY_ID_SETS, key(applicationId,
					 * DICTIONARY_COLLECTIONS, collectionName));
					 */
                    Map<String, Object> entry = new HashMap<String, Object>();
                    entry.put( "count", count != null ? count : 0 );
                    entry.put( "type", singularize( collectionName ) );
                    entry.put( "name", collectionName );
                    entry.put( "title", capitalize( collectionName ) );
                    metadata.put( collectionName, entry );
                }
            }
        }
		/*
		 * if ((counts != null) && !counts.isEmpty()) { metadata.put("counters",
		 * counts); }
		 */
        return metadata;
    }


    @Override
    public long getApplicationCollectionSize( String collectionName ) throws Exception {
        throw new UnsupportedOperationException( "Not supported yet." );
    }


    @Override
    public void createApplicationCollection( String entityType ) throws Exception {
        create(entityType,null);
    }


    @Override
    public EntityRef getAlias( String aliasType, String alias ) throws Exception {

<<<<<<< HEAD
        return getAlias( new SimpleEntityRef(Application.ENTITY_TYPE, applicationId), aliasType, alias );
=======
        return getAlias( new SimpleEntityRef( 
                Application.ENTITY_TYPE, applicationId ), aliasType, alias );
>>>>>>> 71cb9c26
    }


    @Override
    public EntityRef getAlias( EntityRef ownerRef, String collectionType, String aliasValue ) 
            throws Exception {

        Assert.notNull( ownerRef, "ownerRef is required" );
        Assert.notNull( collectionType, "collectionType is required" );
        Assert.notNull( aliasValue, "aliasValue is required" );

        logger.debug("getAlias() for collection type {} alias {}", collectionType, aliasValue );

        String collName = Schema.defaultCollectionName( collectionType );

        Map<String, EntityRef> results = getAlias( 
                ownerRef, collName, Collections.singletonList( aliasValue ) );

        if ( results == null || results.size() == 0 ) {
            return null;
        }

        // add a warn statement so we can see if we have data migration issues.
        // TODO When we get an event system, trigger a repair if this is detected
        if ( results.size() > 1 ) {
            logger.warn( "More than 1 entity with Owner id '{}' of type '{}' "
                    + "and alias '{}' exists. This is a duplicate alias, and needs audited",
                    new Object[] { ownerRef, collectionType, aliasValue } );
        }

        return results.get( aliasValue );
    }


    @Override
    public Map<String, EntityRef> getAlias( String aliasType, List<String> aliases ) 
            throws Exception {

<<<<<<< HEAD
        return getAlias( new SimpleEntityRef(Application.ENTITY_TYPE, applicationId), aliasType, aliases );
=======
        String collName = Schema.defaultCollectionName( aliasType );

        return getAlias( 
                new SimpleEntityRef( Application.ENTITY_TYPE, applicationId ), collName, aliases );
>>>>>>> 71cb9c26
    }


    @Override
    public Map<String, EntityRef> getAlias( 
            EntityRef ownerRef, String collName, List<String> aliases )
            throws Exception {

        logger.debug("getAliases() for collection {} aliases {}", collName, aliases );

        Assert.notNull( ownerRef, "ownerRef is required" );
        Assert.notNull( collName, "collectionName is required" );
        Assert.notEmpty( aliases, "aliases are required" );

        String propertyName = Schema.getDefaultSchema().aliasProperty( collName );

        Map<String, EntityRef> results = new HashMap<String, EntityRef>();

        for ( String alias : aliases ) {

            Iterable<EntityRef> refs = 
                    getEntityRefsForUniqueProperty( ownerRef, collName, propertyName, alias );

            for ( EntityRef ref : refs ) {
                results.put( alias, ref );
            }
        }

        return results;
    }


    private Iterable<EntityRef> getEntityRefsForUniqueProperty( 
            EntityRef ownerRef, String collName, String propName, String alias ) throws Exception {

        Results results = getRelationManager( ownerRef ).searchCollection( 
                collName, Query.fromQL( "select * where " + propName + " = '" + alias + "'" ) );

        return results.getRefs();
    }


    @Override
    public EntityRef validate( EntityRef entityRef ) throws Exception {
        return validate( entityRef, true );
    }

    public EntityRef validate( EntityRef entityRef, boolean verify ) throws Exception {

        if ( ( entityRef == null ) || ( entityRef.getUuid() == null ) ) {
            return null;
        }

        if ( ( entityRef.getType() == null ) || verify ) {
            UUID entityId = entityRef.getUuid();
            String entityType = entityRef.getType();
            try {
                get( entityRef ).getType(); 
            }
            catch ( Exception e ) {
                logger.error( "Unable to load entity " 
                        + entityRef.getType() + ":" + entityRef.getUuid(), e ); 
            }
            if ( entityRef == null ) {
                throw new EntityNotFoundException( 
                        "Entity " + entityId.toString() + " cannot be verified" );
            }
            if ( ( entityType != null ) && !entityType.equalsIgnoreCase( entityRef.getType() ) ) {
                throw new UnexpectedEntityTypeException( "Entity " + entityId 
                    + " is not the expected type, expected " + entityType 
                    + ", found " + entityRef.getType() );
            }
        }
        return entityRef;
    }


    @Override
    public Object getProperty( EntityRef entityRef, String propertyName ) throws Exception {

        Entity entity = get( entityRef );
        return entity.getProperty( propertyName );
    }


    @Override
    public List<Entity> getPartialEntities( 
            Collection<UUID> ids, Collection<String> properties ) throws Exception {
        throw new UnsupportedOperationException( "Not supported yet." );
    }


    @Override
    public Map<String, Object> getProperties( EntityRef entityRef ) throws Exception {

        Entity entity = get( entityRef );
        return entity.getProperties();
    }


    @Override
    public void setProperty( 
            EntityRef entityRef, String propertyName, Object propertyValue ) throws Exception {

        setProperty( entityRef, propertyName, propertyValue, false );
    }


    @Override
    public void setProperty( 
            EntityRef entityRef, String propertyName, Object propertyValue, boolean override )
            throws Exception {

        if ( ( propertyValue instanceof String ) && ( ( String ) propertyValue ).equals( "" ) ) {
            propertyValue = null;
        }

        Entity entity = get( entityRef );

        propertyValue = getDefaultSchema().validateEntityPropertyValue( 
                entity.getType(), propertyName, propertyValue );

        entity.setProperty( propertyName, propertyValue );
        entity.setProperty( PROPERTY_MODIFIED, getTimestampInMillis( newTimeUUID() ) );

        update( entity );
    }


    @Override
    public void updateProperties( EntityRef ref, Map<String, Object> properties ) throws Exception {

        ref = validate( ref );
        properties = getDefaultSchema().cleanUpdatedProperties( ref.getType(), properties, false );

        EntityRef entityRef = ref;
        if ( entityRef instanceof CollectionRef ) {
            CollectionRef cref = ( CollectionRef ) ref;
            entityRef = cref.getItemRef();
        }

        Entity entity = get( entityRef );

        properties.put( PROPERTY_MODIFIED, getTimestampInMillis( newTimeUUID() ) );

        for ( String propertyName : properties.keySet() ) {
            Object propertyValue = properties.get( propertyName );

            Schema defaultSchema = Schema.getDefaultSchema();

            boolean entitySchemaHasProperty = defaultSchema.hasProperty( entity.getType(), propertyName );

            propertyValue = getDefaultSchema().validateEntityPropertyValue( 
                    entity.getType(), propertyName, propertyValue );

            if ( entitySchemaHasProperty ) {

                if ( !defaultSchema.isPropertyMutable( entity.getType(), propertyName ) ) {
                    continue;
                }

                if ( ( propertyValue == null ) 
                        && defaultSchema.isRequiredProperty( entity.getType(), propertyName ) ) {
                    continue;
                }
            }

            entity.setProperty( propertyName, propertyValue );
        }

        update( entity );
    }


    @Override
    public void deleteProperty( EntityRef entityRef, String propertyName ) throws Exception {

        String collectionName = getCollectionScopeNameFromEntityType( entityRef.getType() );

        CollectionScope collectionScope = new CollectionScopeImpl( 
                appScope.getApplication(), 
                appScope.getApplication(), 
                collectionName );

        IndexScope defaultIndexScope = new IndexScopeImpl( 
                appScope.getApplication(), 
                appScope.getApplication(), 
                entityRef.getType() );

        EntityCollectionManager ecm = managerCache.getEntityCollectionManager( collectionScope );
        EntityIndex ei = managerCache.getEntityIndex( defaultIndexScope );

        Id entityId = new SimpleId( entityRef.getUuid(), entityRef.getType() );

        if ( !UUIDUtils.isTimeBased( entityId.getUuid() ) ) {
            throw new IllegalArgumentException(
                "Entity Id " + entityId.getType() + ":"+entityId.getUuid() +" uuid not time based");
        }

        org.apache.usergrid.persistence.model.entity.Entity cpEntity =
                ecm.load( entityId ).toBlockingObservable().last();

        cpEntity.removeField( propertyName );

        cpEntity = ecm.write( cpEntity ).toBlockingObservable().last();
        ei.index( cpEntity );

        // update entity in every collection and connection scope in which it is indexed
        updateEntityIndexes( get( entityRef ), cpEntity );
    }


    @Override
    public Set<Object> getDictionaryAsSet( EntityRef entityRef, String dictionaryName ) 
            throws Exception {

        return new LinkedHashSet<>( getDictionaryAsMap( entityRef, dictionaryName ).keySet() );
    }


    @Override
    public void addToDictionary( EntityRef entityRef, String dictionaryName, Object elementValue ) 
            throws Exception {

        addToDictionary( entityRef, dictionaryName, elementValue, null );
    }


    @Override
    public void addToDictionary( 
            EntityRef entityRef, String dictionaryName, Object elementName, Object elementValue )
            throws Exception {

        if ( elementName == null ) {
            return;
        }

        EntityRef entity = get( entityRef );

        UUID timestampUuid = newTimeUUID();
        Mutator<ByteBuffer> batch = createMutator( 
                cass.getApplicationKeyspace( applicationId ), be );

        batch = batchUpdateDictionary( 
                batch, entity, dictionaryName, elementName, elementValue, false, timestampUuid );

        batchExecute( batch, CassandraService.RETRY_COUNT );
    }


    @Override
    public void addSetToDictionary( EntityRef entityRef, String dictionaryName, Set<?> elementValues )
            throws Exception {

        if ( ( elementValues == null ) || elementValues.isEmpty() ) {
            return;
        }

        EntityRef entity = get( entityRef );

        UUID timestampUuid = newTimeUUID();
        Mutator<ByteBuffer> batch = createMutator( 
                cass.getApplicationKeyspace( applicationId ), be );

        for ( Object elementValue : elementValues ) {
            batch = batchUpdateDictionary( 
                    batch, entity, dictionaryName, elementValue, null, false, timestampUuid );
        }

        batchExecute( batch, CassandraService.RETRY_COUNT );
    }


    @Override
    public void addMapToDictionary( 
            EntityRef entityRef, String dictionaryName, Map<?, ?> elementValues ) throws Exception {

        if ( ( elementValues == null ) || elementValues.isEmpty() || entityRef == null ) {
            return;
        }

        EntityRef entity = get( entityRef );

        UUID timestampUuid = newTimeUUID();
        Mutator<ByteBuffer> batch = 
                createMutator( cass.getApplicationKeyspace( applicationId ), be );

        for ( Map.Entry<?, ?> elementValue : elementValues.entrySet() ) {
            batch = batchUpdateDictionary( batch, entity, dictionaryName, elementValue.getKey(),
                    elementValue.getValue(), false, timestampUuid );
        }

        batchExecute( batch, CassandraService.RETRY_COUNT );
    }


    @Override
    public Map<Object, Object> getDictionaryAsMap( 
            EntityRef entity, String dictionaryName ) throws Exception {

        entity = validate( entity );

        Map<Object, Object> dictionary = new LinkedHashMap<Object, Object>();

        ApplicationCF dictionaryCf = null;

        boolean entityHasDictionary = 
                getDefaultSchema().hasDictionary( entity.getType(), dictionaryName );

        if ( entityHasDictionary ) {
            dictionaryCf = ENTITY_DICTIONARIES;
        }
        else {
            dictionaryCf = ENTITY_COMPOSITE_DICTIONARIES;
        }

        Class<?> setType = getDefaultSchema().getDictionaryKeyType( 
                entity.getType(), dictionaryName );
        Class<?> setCoType = getDefaultSchema().getDictionaryValueType( 
                entity.getType(), dictionaryName );
        boolean coTypeIsBasic = ClassUtils.isBasicType( setCoType );

        List<HColumn<ByteBuffer, ByteBuffer>> results =
                cass.getAllColumns( cass.getApplicationKeyspace( applicationId ), dictionaryCf,
                        key( entity.getUuid(), dictionaryName ), be, be );
        for ( HColumn<ByteBuffer, ByteBuffer> result : results ) {
            Object name = null;
            if ( entityHasDictionary ) {
                name = object( setType, result.getName() );
            }
            else {
                name = CompositeUtils.deserialize( result.getName() );
            }
            Object value = null;
            if ( entityHasDictionary && coTypeIsBasic ) {
                value = object( setCoType, result.getValue() );
            }
            else if ( result.getValue().remaining() > 0 ) {
                value = Schema.deserializePropertyValueFromJsonBinary( 
                        result.getValue().slice(), setCoType );
            }
            if ( name != null ) {
                dictionary.put( name, value );
            }
        }

        return dictionary;
    }


    @Override
    public Object getDictionaryElementValue( 
            EntityRef entity, String dictionaryName, String elementName ) throws Exception {

        Object value = null;

        ApplicationCF dictionaryCf = null;

        boolean entityHasDictionary = 
                getDefaultSchema().hasDictionary( entity.getType(), dictionaryName );

        if ( entityHasDictionary ) {
            dictionaryCf = ENTITY_DICTIONARIES;
        }
        else {
            dictionaryCf = ENTITY_COMPOSITE_DICTIONARIES;
        }

        Class<?> dictionaryCoType = getDefaultSchema().getDictionaryValueType( 
                entity.getType(), dictionaryName );
        boolean coTypeIsBasic = ClassUtils.isBasicType( dictionaryCoType );

        HColumn<ByteBuffer, ByteBuffer> result = cass.getColumn( 
                cass.getApplicationKeyspace( applicationId ), dictionaryCf, 
                key( entity.getUuid(), dictionaryName ), 
                entityHasDictionary ? bytebuffer( elementName ) 
                        : DynamicComposite.toByteBuffer( elementName ), be, be );

        if ( result != null ) {
            if ( entityHasDictionary && coTypeIsBasic ) {
                value = object( dictionaryCoType, result.getValue() );
            }
            else if ( result.getValue().remaining() > 0 ) {
                value = Schema.deserializePropertyValueFromJsonBinary( 
                        result.getValue().slice(), dictionaryCoType );
            }
        }
        else {
            logger.info( "Results of CpEntityManagerImpl.getDictionaryElementValue is null" );
        }

        return value;
    }


    @Metered( group = "core", name = "EntityManager_getDictionaryElementValues" )
    public Map<String, Object> getDictionaryElementValues( 
            EntityRef entity, String dictionaryName, String... elementNames ) throws Exception {

        Map<String, Object> values = null;

        ApplicationCF dictionaryCf = null;

        boolean entityHasDictionary = 
                getDefaultSchema().hasDictionary( entity.getType(), dictionaryName );

        if ( entityHasDictionary ) {
            dictionaryCf = ENTITY_DICTIONARIES;
        }
        else {
            dictionaryCf = ENTITY_COMPOSITE_DICTIONARIES;
        }

        Class<?> dictionaryCoType = getDefaultSchema().getDictionaryValueType( 
                entity.getType(), dictionaryName );
        boolean coTypeIsBasic = ClassUtils.isBasicType( dictionaryCoType );

        ByteBuffer[] columnNames = new ByteBuffer[elementNames.length];
        for ( int i = 0; i < elementNames.length; i++ ) {
            columnNames[i] = entityHasDictionary ? bytebuffer( elementNames[i] ) :
                             DynamicComposite.toByteBuffer( elementNames[i] );
        }

        ColumnSlice<ByteBuffer, ByteBuffer> results =
                cass.getColumns( cass.getApplicationKeyspace( applicationId ), dictionaryCf,
                        key( entity.getUuid(), dictionaryName ), columnNames, be, be );
        if ( results != null ) {
            values = new HashMap<String, Object>();
            for ( HColumn<ByteBuffer, ByteBuffer> result : results.getColumns() ) {
                String name = entityHasDictionary ? string( result.getName() ) :
                              DynamicComposite.fromByteBuffer( result.getName() ).get( 0, se );
                if ( entityHasDictionary && coTypeIsBasic ) {
                    values.put( name, object( dictionaryCoType, result.getValue() ) );
                }
                else if ( result.getValue().remaining() > 0 ) {
                    values.put( name, Schema.deserializePropertyValueFromJsonBinary( 
                            result.getValue().slice(), dictionaryCoType ) );
                }
            }
        }
        else {
            logger.error( "Results of CpEntityManagerImpl.getDictionaryElementValues is null" );
        }

        return values;
    }


    @Override
    public void removeFromDictionary( 
            EntityRef entityRef, String dictionaryName, Object elementName ) throws Exception {
        if ( elementName == null ) {
            return;
        }

        EntityRef entity = get( entityRef );

        UUID timestampUuid = newTimeUUID();
        Mutator<ByteBuffer> batch = 
                createMutator( cass.getApplicationKeyspace( applicationId ), be );

        batch = batchUpdateDictionary( 
                batch, entity, dictionaryName, elementName, true, timestampUuid );

        batchExecute( batch, CassandraService.RETRY_COUNT );
    }


    @Override
    public Set<String> getDictionaries( EntityRef entity ) throws Exception {
        return getDictionaryNames( entity );
    }


    @Override
    public Map<String, Map<UUID, Set<String>>> getOwners( EntityRef entityRef ) throws Exception {

        return getRelationManager( entityRef ).getOwners();
    }


    @Override
    public boolean isCollectionMember( 
            EntityRef owner, String collectionName, EntityRef entity ) throws Exception {

        return getRelationManager( owner ).isCollectionMember( collectionName, entity );
    }


    @Override
    public boolean isConnectionMember( 
            EntityRef owner, String connectionName, EntityRef entity ) throws Exception {

        return getRelationManager( owner ).isConnectionMember( connectionName, entity );
    }


    @Override
    public Set<String> getCollections( EntityRef entityRef ) throws Exception {

        return getRelationManager( entityRef ).getCollections();
    }


    @Override
    public Results getCollection( 
            EntityRef entityRef, String collectionName, UUID startResult, int count,
            Level resultsLevel, boolean reversed ) throws Exception {

        return getRelationManager( entityRef )
                .getCollection( collectionName, startResult, count, resultsLevel, reversed );
    }


    @Override
    public Results getCollection( 
        UUID entityId, String collectionName, Query query, Level resultsLevel ) throws Exception {

        throw new UnsupportedOperationException( "Cannot get entity by UUID alone" );
    }


    @Override
    public Entity addToCollection( 
            EntityRef entityRef, String collectionName, EntityRef itemRef ) throws Exception {

        return getRelationManager( entityRef ).addToCollection( collectionName, itemRef );
    }


    @Override
    public Entity addToCollections( 
        List<EntityRef> ownerEntities, String collectionName, EntityRef itemRef ) throws Exception {

        Entity entity = get( itemRef );

        for ( EntityRef eref : ownerEntities ) {
            addToCollection( eref, collectionName, entity );
        }

        return entity;
    }


    @Override
    public Entity createItemInCollection( 
            EntityRef entityRef, String collectionName, String itemType,
            Map<String, Object> props ) throws Exception {

        return getRelationManager( entityRef )
                .createItemInCollection( collectionName, itemType, props );
    }


    @Override
    public void removeFromCollection( 
            EntityRef entityRef, String collectionName, EntityRef itemRef ) throws Exception {

        getRelationManager( entityRef ).removeFromCollection(collectionName, itemRef);
    }


    @Override
    public Set<String> getCollectionIndexes( 
            EntityRef entity, String collectionName ) throws Exception {

        return getRelationManager( entity ).getCollectionIndexes( collectionName );
    }


    @Override
    public void copyRelationships( EntityRef srcEntityRef, String srcRelationName, 
            EntityRef dstEntityRef, String dstRelationName ) throws Exception {

        getRelationManager( srcEntityRef )
                .copyRelationships( srcRelationName, dstEntityRef, dstRelationName );
    }


    @Override
    public ConnectionRef createConnection( ConnectionRef connection ) throws Exception {

        return createConnection( connection.getConnectingEntity(), connection.getConnectionType(),
                connection.getConnectedEntity() );
    }


    @Override
    public ConnectionRef createConnection( EntityRef connectingEntity, String connectionType, 
            EntityRef connectedEntityRef ) throws Exception {

        return getRelationManager( connectingEntity )
                .createConnection( connectionType, connectedEntityRef );
    }


    @Override
    public ConnectionRef createConnection( EntityRef connectingEntity, String pairedConnectionType, 
            EntityRef pairedEntity, String connectionType, EntityRef connectedEntityRef )
            throws Exception {

        return getRelationManager( connectingEntity ).createConnection( 
                pairedConnectionType, pairedEntity, connectionType, connectedEntityRef );
    }


    @Override
    public ConnectionRef createConnection( 
            EntityRef connectingEntity, ConnectedEntityRef... connections ) throws Exception {

        return getRelationManager( connectingEntity ).connectionRef( connections );
    }


    @Override
    public ConnectionRef connectionRef( EntityRef connectingEntity, String connectionType, 
            EntityRef connectedEntityRef ) throws Exception {

        return new ConnectionRefImpl( connectingEntity.getType(), connectingEntity.getUuid(), 
                connectionType, connectedEntityRef.getType(), connectedEntityRef.getUuid() );
    }


    @Override
    public ConnectionRef connectionRef( EntityRef connectingEntity, String pairedConnectionType, 
            EntityRef pairedEntity, String connectionType, EntityRef connectedEntityRef ) 
            throws Exception {

        return getRelationManager( connectingEntity ).connectionRef( 
                pairedConnectionType, pairedEntity, connectionType, connectedEntityRef );
    }


    @Override
    public ConnectionRef connectionRef( 
            EntityRef connectingEntity, ConnectedEntityRef... connections ) {

        return getRelationManager( connectingEntity ).connectionRef( connections );
    }


    @Override
    public void deleteConnection( ConnectionRef connectionRef ) throws Exception {

        EntityRef sourceEntity = connectionRef.getConnectedEntity();
        
        getRelationManager( sourceEntity ).deleteConnection( connectionRef );
    }


    @Override
    public Set<String> getConnectionTypes( EntityRef ref ) throws Exception {

        return getRelationManager( ref ).getConnectionTypes();
    }


    @Override
    public Results getConnectedEntities( EntityRef entityRef, String connectionType, 
            String connectedEntityType, Level resultsLevel ) throws Exception {

        return getRelationManager( entityRef )
                .getConnectedEntities( connectionType, connectedEntityType, resultsLevel );
    }


    @Override
    public Results getConnectingEntities( EntityRef entityRef, String connectionType, 
            String connectedEntityType, Level resultsLevel ) throws Exception {

        return getRelationManager( entityRef )
                .getConnectingEntities( connectionType, connectedEntityType, resultsLevel );
    }


    @Override
    public Results getConnectingEntities( EntityRef entityRef, String connectionType, 
            String entityType, Level level, int count ) throws Exception {

        return getRelationManager( entityRef )
                .getConnectingEntities( connectionType, entityType, level, count );
    }


    @Override
    public Results searchConnectedEntities( 
            EntityRef connectingEntity, Query query ) throws Exception {

        return getRelationManager( connectingEntity ).searchConnectedEntities( query );
    }


    @Override
    public Set<String> getConnectionIndexes( 
            EntityRef entity, String connectionType ) throws Exception {

        return getRelationManager( entity ).getConnectionIndexes( connectionType );
    }


    @Override
    public Map<String, String> getRoles() throws Exception {
        return cast( getDictionaryAsMap( getApplicationRef(), DICTIONARY_ROLENAMES ) );
    }


    @Override
    public void resetRoles() throws Exception {
        try {
            createRole( "admin", "Administrator", 0 );
        }
        catch ( DuplicateUniquePropertyExistsException dupe ) {
            logger.warn("Role admin already exists ");
        }
        catch ( Exception e ) {
            logger.error( "Could not create admin role, may already exist", e );
        }

        try {
            createRole( "default", "Default", 0 );
        }
        catch ( DuplicateUniquePropertyExistsException dupe ) {
            logger.warn("Role default already exists ");
        }
        catch ( Exception e ) {
            logger.error( "Could not create default role, may already exist", e );
        }

        try {
            createRole( "guest", "Guest", 0 );
        }
        catch ( DuplicateUniquePropertyExistsException dupe ) {
            logger.warn("Role guest already exists ");
        }
        catch ( Exception e ) {
            logger.error( "Could not create guest role, may already exist", e );
        }

        try {
            grantRolePermissions( "default", Arrays.asList( "get,put,post,delete:/**" ) );
        }
        catch ( DuplicateUniquePropertyExistsException dupe ) {
            logger.warn("Role default already has permission");
        }
        catch ( Exception e ) {
            logger.error( "Could not populate default role", e );
        }

        try {
            grantRolePermissions( "guest", 
                    Arrays.asList( "post:/users", "post:/devices", "put:/devices/*" ) );
        }
        catch ( DuplicateUniquePropertyExistsException dupe ) {
            logger.warn("Role guest already has permission");
        }
        catch ( Exception e ) {
            logger.error( "Could not populate guest role", e );
        }
    }


    @Override
    public Entity createRole( String roleName, String roleTitle, long inactivity) throws Exception {

        if ( roleName == null || roleName.isEmpty() ) {
            throw new RequiredPropertyNotFoundException( "role",roleTitle );
        }

        String propertyName = roleName;
        UUID ownerId = applicationId;
        String batchRoleName = StringUtils.stringOrSubstringAfterLast( roleName.toLowerCase(), ':');
        return batchCreateRole( batchRoleName, roleTitle, inactivity, propertyName, ownerId, null );
    }


    private Entity batchCreateRole( String roleName, String roleTitle, long inactivity, 
            String propertyName, UUID ownerId, Map<String, Object> additionalProperties ) 
            throws Exception {

        UUID timestampUuid = newTimeUUID();
        long timestamp = getTimestampInMicros( timestampUuid );

        Map<String, Object> properties = new TreeMap<>( CASE_INSENSITIVE_ORDER );
        properties.put( PROPERTY_TYPE, Role.ENTITY_TYPE );
        properties.put( PROPERTY_NAME, propertyName );
        properties.put( "roleName", roleName );
        properties.put( "title", roleTitle );
        properties.put( PROPERTY_INACTIVITY, inactivity );
        if ( additionalProperties != null ) {
            for ( String key : additionalProperties.keySet() ) {
                properties.put( key, additionalProperties.get( key ) );
            }
        }

        UUID id = UUIDGenerator.newTimeUUID();
        batchCreate( null, Role.ENTITY_TYPE, null, properties, id, timestampUuid );

        Mutator<ByteBuffer> batch = createMutator( cass.getApplicationKeyspace( applicationId ), be );
        addInsertToMutator( batch, ENTITY_DICTIONARIES, 
                key( ownerId, Schema.DICTIONARY_ROLENAMES ), roleName, roleTitle, timestamp );
        addInsertToMutator( batch, ENTITY_DICTIONARIES, 
                key( ownerId, Schema.DICTIONARY_ROLETIMES ), roleName, inactivity, timestamp );
        addInsertToMutator( batch, ENTITY_DICTIONARIES, 
                key( ownerId, DICTIONARY_SETS ), Schema.DICTIONARY_ROLENAMES, null, timestamp );

        batchExecute( batch, CassandraService.RETRY_COUNT );

        return get( id, Role.class );
    }


    @Override
    public void grantRolePermission( String roleName, String permission ) throws Exception {
        roleName = roleName.toLowerCase();
        permission = permission.toLowerCase();
        long timestamp = cass.createTimestamp();
        Mutator<ByteBuffer> batch = createMutator( 
            cass.getApplicationKeyspace( applicationId ), be );
        addInsertToMutator( batch, ApplicationCF.ENTITY_DICTIONARIES, 
            getRolePermissionsKey( roleName ), permission, ByteBuffer.allocate( 0 ), timestamp );
        batchExecute( batch, CassandraService.RETRY_COUNT );
    }


    @Override
    public void grantRolePermissions( String roleName, Collection<String> permissions ) 
            throws Exception {

        roleName = roleName.toLowerCase();
        long timestamp = cass.createTimestamp();
        Mutator<ByteBuffer> batch = createMutator( 
                cass.getApplicationKeyspace( applicationId ), be );
        for ( String permission : permissions ) {
            permission = permission.toLowerCase();
            addInsertToMutator( batch, ApplicationCF.ENTITY_DICTIONARIES, 
                    getRolePermissionsKey( roleName ), permission,
                    ByteBuffer.allocate( 0 ), timestamp );
        }
        batchExecute( batch, CassandraService.RETRY_COUNT );
    }


    private Object getRolePermissionsKey( String roleName ) {
        return key( getIdForRoleName( roleName ), DICTIONARY_PERMISSIONS );
    }


    private Object getRolePermissionsKey( UUID groupId, String roleName ) {
        return key( getIdForGroupIdAndRoleName( groupId, roleName ), DICTIONARY_PERMISSIONS );
    }


    @Override
    public void revokeRolePermission( String roleName, String permission ) throws Exception {
        roleName = roleName.toLowerCase();
        permission = permission.toLowerCase();
        long timestamp = cass.createTimestamp();
        Mutator<ByteBuffer> batch = createMutator( cass.getApplicationKeyspace( applicationId ), be );
        CassandraPersistenceUtils.addDeleteToMutator( 
                batch, ApplicationCF.ENTITY_DICTIONARIES, 
                getRolePermissionsKey( roleName ), permission, timestamp );
        batchExecute( batch, CassandraService.RETRY_COUNT );
    }


    @Override
    public Set<String> getRolePermissions( String roleName ) throws Exception {
        roleName = roleName.toLowerCase();
        return cass.getAllColumnNames( cass.getApplicationKeyspace( applicationId ), 
                ApplicationCF.ENTITY_DICTIONARIES, getRolePermissionsKey( roleName ) );
    }


    @Override
    public void deleteRole( String roleName ) throws Exception {
        roleName = roleName.toLowerCase();
        Set<String> permissions = getRolePermissions( roleName );
        Iterator<String> itrPermissions = permissions.iterator();

        while ( itrPermissions.hasNext())
            revokeRolePermission( roleName, itrPermissions.next() );

        removeFromDictionary( getApplicationRef(), DICTIONARY_ROLENAMES, roleName );
        removeFromDictionary( getApplicationRef(), DICTIONARY_ROLETIMES, roleName );
        EntityRef entity = getRoleRef( roleName );
        if ( entity != null ) {
            delete( entity );
        }
    }


    @Override
    public Map<String, String> getGroupRoles( UUID groupId ) throws Exception {
        return cast( getDictionaryAsMap( new SimpleEntityRef( Group.ENTITY_TYPE, groupId ), 
                DICTIONARY_ROLENAMES ) );
    }


    @Override
    public Entity createGroupRole( UUID groupId, String roleName, long inactivity ) 
            throws Exception {
        String batchRoleName = StringUtils.stringOrSubstringAfterLast( roleName.toLowerCase(), ':' );
        String roleTitle = batchRoleName;
        String propertyName = groupId + ":" + batchRoleName;
        Map<String, Object> properties = new TreeMap<String, Object>( CASE_INSENSITIVE_ORDER );
        properties.put( "group", groupId );

        Entity entity = batchCreateRole( roleName, roleTitle, inactivity, propertyName, groupId, 
                properties );
        getRelationManager( new SimpleEntityRef( Group.ENTITY_TYPE, groupId ) )
                .addToCollection( COLLECTION_ROLES, entity );

        return entity;
    }


    @Override
    public void grantGroupRolePermission( UUID groupId, String roleName, String permission ) 
            throws Exception {
        roleName = roleName.toLowerCase();
        permission = permission.toLowerCase();
        long timestamp = cass.createTimestamp();
        Mutator<ByteBuffer> batch = createMutator( cass.getApplicationKeyspace( applicationId ), be );
        addInsertToMutator( batch, ApplicationCF.ENTITY_DICTIONARIES, 
                getRolePermissionsKey( groupId, roleName ),
                permission, ByteBuffer.allocate( 0 ), timestamp );
        batchExecute( batch, CassandraService.RETRY_COUNT );
    }


    @Override
    public void revokeGroupRolePermission( UUID groupId, String roleName, String permission ) 
            throws Exception {
        roleName = roleName.toLowerCase();
        permission = permission.toLowerCase();
        long timestamp = cass.createTimestamp();
        Mutator<ByteBuffer> batch = createMutator( cass.getApplicationKeyspace( applicationId ), be );
        CassandraPersistenceUtils.addDeleteToMutator( batch, ApplicationCF.ENTITY_DICTIONARIES,
                getRolePermissionsKey( groupId, roleName ), permission, timestamp );
        batchExecute( batch, CassandraService.RETRY_COUNT );
    }


    @Override
    public Set<String> getGroupRolePermissions( UUID groupId, String roleName ) throws Exception {
        roleName = roleName.toLowerCase();
        return cass.getAllColumnNames( cass.getApplicationKeyspace( applicationId ), 
                ApplicationCF.ENTITY_DICTIONARIES, getRolePermissionsKey( groupId, roleName ) );
    }


    @Override
    public void deleteGroupRole( UUID groupId, String roleName ) throws Exception {
        roleName = roleName.toLowerCase();
        removeFromDictionary( new SimpleEntityRef( Group.ENTITY_TYPE, groupId ), 
                DICTIONARY_ROLENAMES, roleName );
        cass.deleteRow( cass.getApplicationKeyspace( applicationId ), 
                ApplicationCF.ENTITY_DICTIONARIES,
                getIdForGroupIdAndRoleName( groupId, roleName ) );
    }


    @Override
    public Set<String> getUserRoles( UUID userId ) throws Exception {
        return cast( getDictionaryAsSet( userRef( userId ), DICTIONARY_ROLENAMES ) );
    }


    @Override
    public void addUserToRole( UUID userId, String roleName ) throws Exception {
        roleName = roleName.toLowerCase();
        addToDictionary( userRef( userId ), DICTIONARY_ROLENAMES, roleName, roleName );
        addToCollection( userRef( userId ), COLLECTION_ROLES, getRoleRef( roleName ) );
    }


    private EntityRef userRef( UUID userId ) {
        return new SimpleEntityRef( User.ENTITY_TYPE, userId );
    }


    @Override
    public void removeUserFromRole( UUID userId, String roleName ) throws Exception {
        roleName = roleName.toLowerCase();
        removeFromDictionary( userRef( userId ), DICTIONARY_ROLENAMES, roleName );
        removeFromCollection( userRef( userId ), COLLECTION_ROLES, getRoleRef( roleName ) );
    }


    @Override
    public Set<String> getUserPermissions( UUID userId ) throws Exception {
        return cast(
                getDictionaryAsSet( new SimpleEntityRef( User.ENTITY_TYPE, userId ), 
                        Schema.DICTIONARY_PERMISSIONS ) );
    }


    @Override
    public void grantUserPermission( UUID userId, String permission ) throws Exception {
        permission = permission.toLowerCase();
        addToDictionary( userRef( userId ), DICTIONARY_PERMISSIONS, permission );
    }


    @Override
    public void revokeUserPermission( UUID userId, String permission ) throws Exception {
        permission = permission.toLowerCase();
        removeFromDictionary( userRef( userId ), DICTIONARY_PERMISSIONS, permission );
    }


    @Override
    public Map<String, String> getUserGroupRoles( UUID userId, UUID groupId ) throws Exception {
        // TODO this never returns anything - write path not invoked
        EntityRef userRef = userRef( userId );
        return cast( getDictionaryAsMap( userRef, DICTIONARY_ROLENAMES ) );
    }


    @Override
    public void addUserToGroupRole( UUID userId, UUID groupId, String roleName ) throws Exception {
        roleName = roleName.toLowerCase();
        EntityRef userRef = userRef( userId );
        EntityRef roleRef = getRoleRef( roleName );
        addToDictionary( userRef, DICTIONARY_ROLENAMES, roleName, roleName );
        addToCollection( userRef, COLLECTION_ROLES, roleRef );
        addToCollection( roleRef, COLLECTION_USERS, userRef );
    }


    @Override
    public void removeUserFromGroupRole( UUID userId, UUID groupId, String roleName ) 
            throws Exception {
        roleName = roleName.toLowerCase();
        EntityRef memberRef = userRef( userId );
        EntityRef roleRef = getRoleRef( roleName );
        removeFromDictionary( memberRef, DICTIONARY_ROLENAMES, roleName );
        removeFromCollection( memberRef, COLLECTION_ROLES, roleRef );
        removeFromCollection( roleRef, COLLECTION_USERS, userRef( userId ) );
    }


    @Override
    public Results getUsersInGroupRole( UUID groupId, String roleName, Level level ) throws Exception {
        return this.getCollection( getRoleRef( roleName ), COLLECTION_USERS, null, 10000, level, false );
    }


    private EntityRef getRoleRef( String roleName ) throws Exception {
        Results results = this.searchCollection( 
                new SimpleEntityRef( Application.ENTITY_TYPE, applicationId ),
                Schema.defaultCollectionName( Role.ENTITY_TYPE ), 
                Query.findForProperty( "roleName", roleName ) );
        Iterator<Entity> iterator = results.iterator();
        EntityRef roleRef = null;
        while ( iterator.hasNext() ) {
            roleRef = iterator.next();
        }
        return roleRef;
    }


    @Override
    public void incrementAggregateCounters( 
            UUID userId, UUID groupId, String category, String counterName, long value ) {

        long cassandraTimestamp = cass.createTimestamp();
        incrementAggregateCounters( 
                userId, groupId, category, counterName, value, cassandraTimestamp );
    }


    private void incrementAggregateCounters( UUID userId, UUID groupId, String category, 
            String counterName, long value, long cassandraTimestamp ) {
        // TODO short circuit
        if ( !skipAggregateCounters ) {
            Mutator<ByteBuffer> m = 
                    createMutator( cass.getApplicationKeyspace( applicationId ), be );

            counterUtils.batchIncrementAggregateCounters( 
                    m, applicationId, userId, groupId, null, category, counterName,
                    value, cassandraTimestamp / 1000, cassandraTimestamp );

            batchExecute( m, CassandraService.RETRY_COUNT );
        }
    }


    @Override
    public Results getAggregateCounters( UUID userId, UUID groupId, String category, 
            String counterName, CounterResolution resolution, long start, long finish, boolean pad ) {
        return this.getAggregateCounters( 
                userId, groupId, null, category, counterName, resolution, start, finish, pad );
    }


    @Override
    public Results getAggregateCounters( UUID userId, UUID groupId, UUID queueId, String category, 
        String counterName, CounterResolution resolution, long start, long finish, boolean pad ) {

        start = resolution.round( start );
        finish = resolution.round( finish );
        long expected_time = start;
        Keyspace ko = cass.getApplicationKeyspace( applicationId );
        SliceCounterQuery<String, Long> q = createCounterSliceQuery( ko, se, le );
        q.setColumnFamily( APPLICATION_AGGREGATE_COUNTERS.toString() );
        q.setRange( start, finish, false, ALL_COUNT );

        QueryResult<CounterSlice<Long>> r = q.setKey( 
            counterUtils.getAggregateCounterRow( 
                    counterName, userId, groupId, queueId, category, resolution ) ).execute();

        List<AggregateCounter> counters = new ArrayList<AggregateCounter>();
        for ( HCounterColumn<Long> column : r.get().getColumns() ) {
            AggregateCounter count = new AggregateCounter( column.getName(), column.getValue() );
            if ( pad && !( resolution == CounterResolution.ALL ) ) {
                while ( count.getTimestamp() != expected_time ) {
                    counters.add( new AggregateCounter( expected_time, 0 ) );
                    expected_time = resolution.next( expected_time );
                }
                expected_time = resolution.next( expected_time );
            }
            counters.add( count );
        }
        if ( pad && !( resolution == CounterResolution.ALL ) ) {
            while ( expected_time <= finish ) {
                counters.add( new AggregateCounter( expected_time, 0 ) );
                expected_time = resolution.next( expected_time );
            }
        }
        return Results.fromCounters( new AggregateCounterSet( 
                counterName, userId, groupId, category, counters ) );
    }


    @Override
    public Results getAggregateCounters( Query query ) throws Exception {
        CounterResolution resolution = query.getResolution();
        if ( resolution == null ) {
            resolution = CounterResolution.ALL;
        }
        long start = query.getStartTime() != null ? query.getStartTime() : 0;
        long finish = query.getFinishTime() != null ? query.getFinishTime() : 0;
        boolean pad = query.isPad();
        if ( start <= 0 ) {
            start = 0;
        }
        if ( ( finish <= 0 ) || ( finish < start ) ) {
            finish = System.currentTimeMillis();
        }
        start = resolution.round( start );
        finish = resolution.round( finish );
        long expected_time = start;

        if ( pad && ( resolution != CounterResolution.ALL ) ) {
            long max_counters = ( finish - start ) / resolution.interval();
            if ( max_counters > 1000 ) {
                finish = resolution.round( start + ( resolution.interval() * 1000 ) );
            }
        }

        List<Query.CounterFilterPredicate> filters = query.getCounterFilters();
        if ( filters == null ) {
            return null;
        }
        Map<String, CounterUtils.AggregateCounterSelection> selections =
                new HashMap<String, CounterUtils.AggregateCounterSelection>();
        Keyspace ko = cass.getApplicationKeyspace( applicationId );

        for ( Query.CounterFilterPredicate filter : filters ) {
            CounterUtils.AggregateCounterSelection selection =
                new CounterUtils.AggregateCounterSelection( filter.getName(),
                        getUuid( getUserByIdentifier( filter.getUser() ) ),
                        getUuid( getGroupByIdentifier( filter.getGroup() ) ),
                        org.apache.usergrid.mq.Queue.getQueueId( filter.getQueue() ), 
                        filter.getCategory() );
            selections.put( selection.getRow( resolution ), selection );
        }

        MultigetSliceCounterQuery<String, Long> q = 
                HFactory.createMultigetSliceCounterQuery( ko, se, le );
        q.setColumnFamily( APPLICATION_AGGREGATE_COUNTERS.toString() );
        q.setRange( start, finish, false, ALL_COUNT );
        QueryResult<CounterRows<String, Long>> rows = q.setKeys( selections.keySet() ).execute();

        List<AggregateCounterSet> countSets = new ArrayList<AggregateCounterSet>();
        for ( CounterRow<String, Long> r : rows.get() ) {
            expected_time = start;
            List<AggregateCounter> counters = new ArrayList<AggregateCounter>();
            for ( HCounterColumn<Long> column : r.getColumnSlice().getColumns() ) {
                AggregateCounter count = new AggregateCounter( column.getName(), column.getValue() );
                if ( pad && ( resolution != CounterResolution.ALL ) ) {
                    while ( count.getTimestamp() != expected_time ) {
                        counters.add( new AggregateCounter( expected_time, 0 ) );
                        expected_time = resolution.next( expected_time );
                    }
                    expected_time = resolution.next( expected_time );
                }
                counters.add( count );
            }
            if ( pad && ( resolution != CounterResolution.ALL ) ) {
                while ( expected_time <= finish ) {
                    counters.add( new AggregateCounter( expected_time, 0 ) );
                    expected_time = resolution.next( expected_time );
                }
            }
            CounterUtils.AggregateCounterSelection selection = selections.get( r.getKey() );
            countSets.add( new AggregateCounterSet( selection.getName(), selection.getUserId(), 
                    selection.getGroupId(), selection.getCategory(), counters ) );
        }

        Collections.sort( countSets, new Comparator<AggregateCounterSet>() {
            @Override
            public int compare( AggregateCounterSet o1, AggregateCounterSet o2 ) {
                String s1 = o1.getName();
                String s2 = o2.getName();
                return s1.compareTo( s2 );
            }
        } );
        return Results.fromCounters( countSets );
    }


    @Override
    public EntityRef getUserByIdentifier( Identifier identifier ) throws Exception {

        if ( identifier == null ) {
            logger.debug("getUserByIdentifier: returning null for null identifier");
            return null;
        }
        logger.debug("getUserByIdentifier {}:{}", identifier.getType(), identifier.toString() );

        if ( identifier.isUUID() ) {
            return new SimpleEntityRef( "user", identifier.getUUID() );
        }
        if ( identifier.isName() ) {
            return this.getAlias( new SimpleEntityRef( 
                    Application.ENTITY_TYPE, applicationId ), "user", identifier.getName() );
        }
        if ( identifier.isEmail() ) {

            Query query = new Query();
            query.setEntityType( "user" );
            query.addEqualityFilter( "email", identifier.getEmail() );
            query.setLimit( 1 );
            query.setResultsLevel( REFS );

            Results r = getRelationManager( 
                ref( Application.ENTITY_TYPE, applicationId ) ).searchCollection( "users", query );

            if ( r != null && r.getRef() != null ) {
                logger.debug("Got entity ref!");
                return r.getRef();
            }
            else {
                // look-aside as it might be an email in the name field
                logger.debug("return alias");
                return this.getAlias( new SimpleEntityRef( 
                        Application.ENTITY_TYPE, applicationId ), "user", identifier.getEmail() );
            }
        }
        return null;
    }


    @Override
    public EntityRef getGroupByIdentifier( Identifier identifier ) throws Exception {
        if ( identifier == null ) {
            return null;
        }
        if ( identifier.isUUID() ) {
            return new SimpleEntityRef( "group", identifier.getUUID() );
        }
        if ( identifier.isName() ) {
            return this.getAlias( new SimpleEntityRef( Application.ENTITY_TYPE, applicationId ), 
                    "group", identifier.getName() );
        }
        return null;
    }


    @Override
    public Set<String> getCounterNames() throws Exception {
        Set<String> names = new TreeSet<String>( CASE_INSENSITIVE_ORDER );
        Set<String> nameSet = cast( 
                getDictionaryAsSet( getApplicationRef(), Schema.DICTIONARY_COUNTERS ) );
        names.addAll( nameSet );
        return names;
    }


    @Override
    public Map<String, Long> getEntityCounters( UUID entityId ) throws Exception {
        Map<String, Long> counters = new HashMap<String, Long>();
        Keyspace ko = cass.getApplicationKeyspace( applicationId );
        SliceCounterQuery<UUID, String> q = createCounterSliceQuery( ko, ue, se );
        q.setColumnFamily( ENTITY_COUNTERS.toString() );
        q.setRange( null, null, false, ALL_COUNT );
        QueryResult<CounterSlice<String>> r = q.setKey( entityId ).execute();
        for ( HCounterColumn<String> column : r.get().getColumns() ) {
            counters.put( column.getName(), column.getValue() );
        }
        return counters;
    }


    @Override
    public Map<String, Long> getApplicationCounters() throws Exception {
        return getEntityCounters( applicationId );
    }


    @Override
    public void incrementAggregateCounters( 
            UUID userId, UUID groupId, String category, Map<String, Long> counters ) {

        // TODO shortcircuit
        if ( !skipAggregateCounters ) {
            long timestamp = cass.createTimestamp();
            Mutator<ByteBuffer> m = createMutator( cass.getApplicationKeyspace( applicationId ), be );
            counterUtils.batchIncrementAggregateCounters( 
                    m, applicationId, userId, groupId, null, category, counters, timestamp );

            batchExecute( m, CassandraService.RETRY_COUNT );
        }
    }


    @Override
    public boolean isPropertyValueUniqueForEntity( 
            String entityType, String propertyName, Object propertyValue )
            throws Exception {

        return true; // TODO: is it OK to rely on Core Persistence write-time check for this?
    }


    @Override
    public Entity get( UUID id ) throws Exception {

        Query q = Query.fromQL("select * where " + PROPERTY_UUID + " = '" + id.toString() + "'");
        q.setResultsLevel( Level.ALL_PROPERTIES );
        Results r = getRelationManager( getApplication() ).searchConnectedEntities( q );

        return r.getEntity();
    } 


    @Override
    public <A extends Entity> A get( EntityRef entityRef, Class<A> entityClass ) throws Exception {

        if ( entityRef == null ) {
            return null;
        }

        Entity entity = get( entityRef );

        if ( entity == null ) {
            logger.warn( "Entity {}/{} not found ", entityRef.getUuid(), entityRef.getType() );
            return null;
        }

        A ret = EntityFactory.newEntity( entityRef.getUuid(), entityRef.getType(), entityClass );
        ret.setProperties( entity.getProperties() );

        return ret;
    }


    @Override
    public Results getEntities( List<UUID> ids, String type ) {

        ArrayList<Entity> entities = new ArrayList<Entity>();

        for ( UUID uuid : ids ) {
            EntityRef ref = new SimpleEntityRef( type, uuid );
            Entity entity = null;
            try {
                entity = get( ref );
            }
            catch ( Exception ex ) {
                logger.warn( "Entity {}/{} not found", uuid, type );
            }

            if ( entity != null ) {
                entities.add( entity );
            }
        }

        return Results.fromEntities( entities );
    }


    @Override
    public Map<String, Role> getRolesWithTitles( Set<String> roleNames ) throws Exception {
        Map<String, Role> rolesWithTitles = new HashMap<String, Role>();

        Map<String, Object> nameResults = null;

        if ( roleNames != null ) {
            nameResults = getDictionaryElementValues( getApplicationRef(), DICTIONARY_ROLENAMES,
                    roleNames.toArray( new String[roleNames.size()] ) );
        }
        else {
            nameResults = cast( getDictionaryAsMap( getApplicationRef(), DICTIONARY_ROLENAMES ) );
            roleNames = nameResults.keySet();
        }
        Map<String, Object> timeResults = 
                getDictionaryElementValues( getApplicationRef(), DICTIONARY_ROLETIMES,
                roleNames.toArray( new String[roleNames.size()] ) );

        for ( String roleName : roleNames ) {

            String savedTitle = string( nameResults.get( roleName ) );

            // no title, skip the role
            if ( savedTitle == null ) {
                continue;
            }

            Role newRole = new Role();
            newRole.setName( roleName );
            newRole.setTitle( savedTitle );
            newRole.setInactivity( getLong( timeResults.get( roleName ) ) );

            rolesWithTitles.put( roleName, newRole );
        }

        return rolesWithTitles;
    }


    @Override
    public String getRoleTitle( String roleName ) throws Exception {
        String title = string( getDictionaryElementValue( getApplicationRef(), 
                DICTIONARY_ROLENAMES, roleName ) );
        if ( title == null ) {
            title = roleName;
        }
        return title;
    }


    @SuppressWarnings( "unchecked" )
    @Override
    public Map<String, Role> getUserRolesWithTitles( UUID userId ) throws Exception {
        return getRolesWithTitles( ( Set<String> ) cast( getDictionaryAsSet( userRef( userId ), 
                DICTIONARY_ROLENAMES ) ) );
    }


    @SuppressWarnings( "unchecked" )
    @Override
    public Map<String, Role> getGroupRolesWithTitles( UUID groupId ) throws Exception {
        return getRolesWithTitles( ( Set<String> ) cast( getDictionaryAsSet( groupRef( groupId ), 
                DICTIONARY_ROLENAMES ) ) );
    }


    @Override
    public void addGroupToRole( UUID groupId, String roleName ) throws Exception {
        roleName = roleName.toLowerCase();
        addToDictionary( groupRef( groupId ), DICTIONARY_ROLENAMES, roleName, roleName );
        addToCollection( groupRef( groupId ), COLLECTION_ROLES, getRoleRef( roleName ) );
    }


    @Override
    public void removeGroupFromRole( UUID groupId, String roleName ) throws Exception {
        roleName = roleName.toLowerCase();
        removeFromDictionary( groupRef( groupId ), DICTIONARY_ROLENAMES, roleName );
        removeFromCollection( groupRef( groupId ), COLLECTION_ROLES, getRoleRef( roleName ) );
    }


    @Override
    public Set<String> getGroupPermissions( UUID groupId ) throws Exception {
        return cast( getDictionaryAsSet( groupRef( groupId ), Schema.DICTIONARY_PERMISSIONS ) );
    }


    @Override
    public void grantGroupPermission( UUID groupId, String permission ) throws Exception {
        permission = permission.toLowerCase();
        addToDictionary( groupRef( groupId ), DICTIONARY_PERMISSIONS, permission );
    }


    @Override
    public void revokeGroupPermission( UUID groupId, String permission ) throws Exception {
        permission = permission.toLowerCase();
        removeFromDictionary( groupRef( groupId ), DICTIONARY_PERMISSIONS, permission );
    }


    private EntityRef groupRef( UUID groupId ) {
        return new SimpleEntityRef( Group.ENTITY_TYPE, groupId );
    }


    @Override
    public <A extends Entity> A batchCreate( 
            Mutator<ByteBuffer> ignored, 
            String entityType, 
            Class<A> entityClass, 
            Map<String, Object> properties, 
            UUID importId, 
            UUID timestampUuid )
            throws Exception {

        String eType = Schema.normalizeEntityType( entityType );

        Schema schema = getDefaultSchema();

        boolean is_application = TYPE_APPLICATION.equals( eType );

        if ( ( ( applicationId == null ) || applicationId.equals( UUIDUtils.ZERO_UUID ) ) 
                && !is_application ) {
            return null;
        }

        long timestamp = getTimestampInMicros( timestampUuid );

        UUID itemId = UUIDUtils.newTimeUUID();

        if ( is_application ) {
            itemId = applicationId;
        }
        if ( importId != null ) {
            itemId = importId;
        }
        if ( properties == null ) {
            properties = new TreeMap<String, Object>( CASE_INSENSITIVE_ORDER );
        }

        if ( importId != null ) {
            if ( isTimeBased( importId ) ) {
                timestamp = UUIDUtils.getTimestampInMicros( importId );
            }
            else if ( properties.get( PROPERTY_CREATED ) != null ) {
                timestamp = getLong( properties.get( PROPERTY_CREATED ) ) * 1000;
            }
        }

        if ( entityClass == null ) {
            entityClass = ( Class<A> ) Schema.getDefaultSchema().getEntityClass( entityType );
        }

        Set<String> required = schema.getRequiredProperties( entityType );

        if ( required != null ) {
            for ( String p : required ) {
                if ( !PROPERTY_UUID.equals( p ) 
                        && !PROPERTY_TYPE.equals( p ) 
                        && !PROPERTY_CREATED.equals( p )
                        && !PROPERTY_MODIFIED.equals( p ) ) {
                    Object v = properties.get( p );
                    if ( schema.isPropertyTimestamp( entityType, p ) ) {
                        if ( v == null ) {
                            properties.put( p, timestamp / 1000 );
                        }
                        else {
                            long ts = getLong( v );
                            if ( ts <= 0 ) {
                                properties.put( p, timestamp / 1000 );
                            }
                        }
                        continue;
                    }
                    if ( v == null ) {
                        throw new RequiredPropertyNotFoundException( entityType, p );
                    }
                    else if ( ( v instanceof String ) && isBlank( ( String ) v ) ) {
                        throw new RequiredPropertyNotFoundException( entityType, p );
                    }
                }
            }
        }

        if ( properties.isEmpty() ) {
            return null;
        }
        
        properties.put( PROPERTY_UUID, itemId );
        properties.put( PROPERTY_TYPE, Schema.normalizeEntityType( entityType, false ) );

        if ( importId != null ) {
            if ( properties.get( PROPERTY_CREATED ) == null ) {
                properties.put( PROPERTY_CREATED, ( long ) ( timestamp / 1000 ) );
            }

            if ( properties.get( PROPERTY_MODIFIED ) == null ) {
                properties.put( PROPERTY_MODIFIED, ( long ) ( timestamp / 1000 ) );
            }
        }
        else {
            properties.put( PROPERTY_CREATED, ( long ) ( timestamp / 1000 ) );
            properties.put( PROPERTY_MODIFIED, ( long ) ( timestamp / 1000 ) );
        }

        // special case timestamp and published properties
        // and dictionary their timestamp values if not set
        // this is sure to break something for someone someday

        if ( properties.containsKey( PROPERTY_TIMESTAMP ) ) {
            long ts = getLong( properties.get( PROPERTY_TIMESTAMP ) );
            if ( ts <= 0 ) {
                properties.put( PROPERTY_TIMESTAMP, ( long ) ( timestamp / 1000 ) );
            }
        }

        A entity = EntityFactory.newEntity( itemId, eType, entityClass );
        entity.addProperties( properties );

        //        logger.info( "Entity created of type {}", entity.getClass().getName() );

        if ( Event.ENTITY_TYPE.equals( eType ) ) {
            Event event = ( Event ) entity.toTypedEntity();
            for ( String prop_name : properties.keySet() ) {
                Object propertyValue = properties.get( prop_name );
                if ( propertyValue != null ) {
                    event.setProperty( prop_name, propertyValue );
                }
            }

            //doesn't allow the mutator to be ignored.
            counterUtils.addEventCounterMutations( ignored, applicationId, event, timestamp );

            incrementEntityCollection( "events", timestamp );

            return entity;
        }

        org.apache.usergrid.persistence.model.entity.Entity cpEntity = entityToCpEntity( entity, importId );

        // prepare to write and index Core Persistence Entity into default scope
        CollectionScope collectionScope = new CollectionScopeImpl( 
                appScope.getApplication(), 
                appScope.getApplication(),
                getCollectionScopeNameFromEntityType( eType ) );
        EntityCollectionManager ecm = managerCache.getEntityCollectionManager( collectionScope );

        if ( logger.isDebugEnabled() ) {
            logger.debug( "Writing entity {}:{} into scope\n   app {}\n   owner {}\n   name {}", 
                new Object[] {
                    entity.getType(), entity.getUuid(), 
                    collectionScope.getApplication(), 
                    collectionScope.getOwner(),
                    collectionScope.getName()
            } );
//
//            if ( entity.getType().equals("group")) {
//                logger.debug("Writing Group");
//                for ( Field field : cpEntity.getFields() ) {
//                    logger.debug("   Writing Group name={} value={}", field.getName(), field.getValue() );
//                }
//            }
        }

        try {
            cpEntity = ecm.write( cpEntity ).toBlockingObservable().last();
        }
        catch ( WriteUniqueVerifyException wuve ) {
            handleWriteUniqueVerifyException( entity, wuve );
        }
        catch ( HystrixRuntimeException hre ) {

            if ( hre.getCause() instanceof WriteUniqueVerifyException ) {
                WriteUniqueVerifyException wuve = ( WriteUniqueVerifyException ) hre.getCause();
                handleWriteUniqueVerifyException( entity, wuve );
            }
        }

        // Index CP entity into default collection scope
        IndexScope defaultIndexScope = new IndexScopeImpl( 
            appScope.getApplication(), 
            appScope.getApplication(), 
            CpEntityManager.getCollectionScopeNameFromEntityType( entity.getType() ) );
        EntityIndex ei = managerCache.getEntityIndex( defaultIndexScope );
        ei.index( cpEntity );

        // reflect changes in the legacy Entity
        entity.setUuid( cpEntity.getId().getUuid() );
        Map<String, Object> entityMap = CpEntityMapUtils.toMap( cpEntity );
        entity.addProperties( entityMap );

        // add to and index in collection of the application
        if ( !is_application ) {

            String collectionName = Schema.defaultCollectionName( eType );
            getRelationManager( getApplication() ).addToCollection( collectionName, entity );

            // Invoke counters
            incrementEntityCollection( collectionName, timestamp );
        }


        return entity;
    }


    private void incrementEntityCollection( String collection_name, long cassandraTimestamp ) {
        try {
            incrementAggregateCounters( null, null, null, 
                    APPLICATION_COLLECTION + collection_name, ONE_COUNT, cassandraTimestamp );
        }
        catch ( Exception e ) {
            logger.error( "Unable to increment counter application.collection: {}.",
                    new Object[] { collection_name, e } );
        }
        try {
            incrementAggregateCounters( null, null, null, APPLICATION_ENTITIES, ONE_COUNT, 
                    cassandraTimestamp );
        }
        catch ( Exception e ) {
            logger.error( "Unable to increment counter application.entities for collection: "
                    + "{} with timestamp: {}", 
                    new Object[] { collection_name, cassandraTimestamp, e } );
        }
    }


    private void handleWriteUniqueVerifyException( Entity entity, WriteUniqueVerifyException wuve )
            throws DuplicateUniquePropertyExistsException {

        // we may have multiple conflicts, but caller expects only one 
        Map<String, Field> violiations = wuve.getVioliations();
        Field conflict = violiations.get( violiations.keySet().iterator().next() );

        throw new DuplicateUniquePropertyExistsException( 
                entity.getType(), conflict.getName(), conflict.getValue() );
    }


    @Override
    public Mutator<ByteBuffer> batchSetProperty( 
            Mutator<ByteBuffer> batch, EntityRef entity, String propertyName,
            Object propertyValue, UUID timestampUuid ) throws Exception {

        throw new UnsupportedOperationException( "Not supported yet." );
    }


    @Override
    public Mutator<ByteBuffer> batchSetProperty( 
            Mutator<ByteBuffer> batch, EntityRef entity, String propertyName,
            Object propertyValue, boolean force, boolean noRead,
            UUID timestampUuid ) throws Exception {

        throw new UnsupportedOperationException( "Not supported yet." );
    }


    @Override
    public Mutator<ByteBuffer> batchUpdateDictionary( Mutator<ByteBuffer> batch, EntityRef entity,
            String dictionaryName, Object elementValue, Object elementCoValue,
            boolean removeFromDictionary, UUID timestampUuid )
            throws Exception {

        long timestamp = getTimestampInMicros( timestampUuid );

        // dictionaryName = dictionaryName.toLowerCase();
        if ( elementCoValue == null ) {
            elementCoValue = ByteBuffer.allocate( 0 );
        }

        boolean entityHasDictionary = 
                getDefaultSchema().hasDictionary( entity.getType(), dictionaryName );

        // Don't index dynamic dictionaries not defined by the schema
        if ( entityHasDictionary ) {
            getRelationManager( entity ).batchUpdateSetIndexes( 
                    batch, dictionaryName, elementValue, removeFromDictionary, timestampUuid );
        }

        ApplicationCF dictionary_cf = entityHasDictionary 
                ? ENTITY_DICTIONARIES : ENTITY_COMPOSITE_DICTIONARIES;

        if ( elementValue != null ) {
            if ( !removeFromDictionary ) {
                // Set the new value

                elementCoValue = toStorableBinaryValue( elementCoValue, !entityHasDictionary );

                addInsertToMutator( batch, dictionary_cf, key( entity.getUuid(), dictionaryName ),
                    entityHasDictionary 
                        ? elementValue : asList( elementValue ), elementCoValue, timestamp );

                if ( !entityHasDictionary ) {
                    addInsertToMutator( batch, ENTITY_DICTIONARIES, 
                        key( entity.getUuid(), DICTIONARY_SETS ), dictionaryName, null, timestamp );
                }
            }
            else {
                addDeleteToMutator( batch, dictionary_cf, key( entity.getUuid(), dictionaryName ),
                        entityHasDictionary ? elementValue : asList( elementValue ), timestamp );
            }
        }

        return batch;
    }


    @Override
    public Mutator<ByteBuffer> batchUpdateDictionary( Mutator<ByteBuffer> batch, EntityRef entity, 
            String dictionaryName, Object elementValue, boolean removeFromDictionary, 
            UUID timestampUuid )
            throws Exception {

        return batchUpdateDictionary( 
                batch, entity, dictionaryName, elementValue, null, removeFromDictionary,
                timestampUuid );
    }


    @Override
    public Mutator<ByteBuffer> batchUpdateProperties( Mutator<ByteBuffer> batch, EntityRef entity, 
            Map<String, Object> properties, UUID timestampUuid )
            throws Exception {

        throw new UnsupportedOperationException( "Not supported yet." );
    }


    //TODO: ask what the difference is.
    @Override
    public Set<String> getDictionaryNames( EntityRef entity ) throws Exception {

        Set<String> dictionaryNames = new TreeSet<String>( CASE_INSENSITIVE_ORDER );

        List<HColumn<String, ByteBuffer>> results =
            cass.getAllColumns( cass.getApplicationKeyspace( applicationId ), ENTITY_DICTIONARIES,
                key( entity.getUuid(), DICTIONARY_SETS ) );

        for ( HColumn<String, ByteBuffer> result : results ) {
            String str = string( result.getName() );
            if ( str != null ) {
                dictionaryNames.add( str );
            }
        }

        Set<String> schemaSets = getDefaultSchema().getDictionaryNames( entity.getType() );
        if ( ( schemaSets != null ) && !schemaSets.isEmpty() ) {
            dictionaryNames.addAll( schemaSets );
        }

        return dictionaryNames;
    }


    @Override
    public void insertEntity( EntityRef ref ) throws Exception {

        throw new UnsupportedOperationException( "Not supported yet." );
    }


    @Override
    public UUID getApplicationId() {

        return applicationId;
    }


    @Override
    public IndexBucketLocator getIndexBucketLocator() {

        throw new UnsupportedOperationException( "Not supported yet." );
    }


    @Override
    public CassandraService getCass() {
        return cass;
    }


    @Override
    public void refreshIndex() {

        // refresh system indexes 
        emf.refreshIndex();

        // refresh this Entity Manager's application's index
        IndexScope indexScope = new IndexScopeImpl( 
                appScope.getApplication(), 
                appScope.getApplication(), 
                "dummy" );
        EntityIndex ei = managerCache.getEntityIndex( indexScope );
        ei.refresh();
    }


    private org.apache.usergrid.persistence.model.entity.Entity entityToCpEntity( Entity entity, UUID importId ) {

        UUID uuid = importId != null ? importId : entity.getUuid();

        org.apache.usergrid.persistence.model.entity.Entity cpEntity =
                new org.apache.usergrid.persistence.model.entity.Entity(
                        new SimpleId( uuid, entity.getType() ) );

        cpEntity = CpEntityMapUtils.fromMap( 
                cpEntity, entity.getProperties(), entity.getType(), true );

        cpEntity = CpEntityMapUtils.fromMap( 
                cpEntity, entity.getDynamicProperties(), entity.getType(), true );

        return cpEntity;
    }
}

<|MERGE_RESOLUTION|>--- conflicted
+++ resolved
@@ -732,14 +732,9 @@
 
 
     @Override
-<<<<<<< HEAD
-    public void updateApplication(Map<String, Object> properties) throws Exception {
-        this.updateProperties( new SimpleEntityRef( Application.ENTITY_TYPE, applicationId ), properties );
-=======
     public void updateApplication( Map<String, Object> properties ) throws Exception {
         this.updateProperties( 
                 new SimpleEntityRef( Application.ENTITY_TYPE, applicationId ), properties );
->>>>>>> 71cb9c26
         this.application = get( applicationId, Application.class );
     }
 
@@ -807,12 +802,8 @@
     @Override
     public EntityRef getAlias( String aliasType, String alias ) throws Exception {
 
-<<<<<<< HEAD
-        return getAlias( new SimpleEntityRef(Application.ENTITY_TYPE, applicationId), aliasType, alias );
-=======
         return getAlias( new SimpleEntityRef( 
                 Application.ENTITY_TYPE, applicationId ), aliasType, alias );
->>>>>>> 71cb9c26
     }
 
 
@@ -851,14 +842,10 @@
     public Map<String, EntityRef> getAlias( String aliasType, List<String> aliases ) 
             throws Exception {
 
-<<<<<<< HEAD
-        return getAlias( new SimpleEntityRef(Application.ENTITY_TYPE, applicationId), aliasType, aliases );
-=======
         String collName = Schema.defaultCollectionName( aliasType );
 
         return getAlias( 
                 new SimpleEntityRef( Application.ENTITY_TYPE, applicationId ), collName, aliases );
->>>>>>> 71cb9c26
     }
 
 
