/*
 * Copyright 2014 The Apache Software Foundation.
 *
 * Licensed under the Apache License, Version 2.0 (the "License");
 * you may not use this file except in compliance with the License.
 * You may obtain a copy of the License at
 *
 *      http://www.apache.org/licenses/LICENSE-2.0
 *
 * Unless required by applicable law or agreed to in writing, software
 * distributed under the License is distributed on an "AS IS" BASIS,
 * WITHOUT WARRANTIES OR CONDITIONS OF ANY KIND, either express or implied.
 * See the License for the specific language governing permissions and
 * limitations under the License.
 */
package org.apache.usergrid.corepersistence;

<<<<<<< HEAD
=======
import com.google.common.base.Optional;
import com.google.common.cache.CacheBuilder;
import com.google.common.cache.CacheLoader;
import com.google.common.cache.LoadingCache;
import com.google.inject.Guice;
import com.google.inject.Injector;
import com.yammer.metrics.annotation.Metered;
import static java.lang.String.CASE_INSENSITIVE_ORDER;
>>>>>>> 673c0573

import java.util.*;
import java.util.concurrent.atomic.AtomicBoolean;

import org.slf4j.Logger;
import org.slf4j.LoggerFactory;
import org.springframework.beans.BeansException;
import org.springframework.context.ApplicationContext;
import org.springframework.context.ApplicationContextAware;

import org.apache.commons.lang.StringUtils;

import org.apache.usergrid.corepersistence.util.CpNamingUtils;
import org.apache.usergrid.persistence.AbstractEntity;
import org.apache.usergrid.persistence.Entity;
import org.apache.usergrid.persistence.EntityFactory;
import org.apache.usergrid.persistence.EntityManager;
import org.apache.usergrid.persistence.EntityManagerFactory;
import org.apache.usergrid.persistence.EntityRef;
import org.apache.usergrid.persistence.Results;
import org.apache.usergrid.persistence.cassandra.CassandraService;
import org.apache.usergrid.persistence.cassandra.CounterUtils;
import org.apache.usergrid.persistence.cassandra.Setup;
import org.apache.usergrid.persistence.collection.CollectionScope;
import org.apache.usergrid.persistence.collection.EntityCollectionManager;
import org.apache.usergrid.persistence.collection.impl.CollectionScopeImpl;
<<<<<<< HEAD
import org.apache.usergrid.persistence.collection.serialization.impl.migration.EntityIdScope;
=======
import org.apache.usergrid.persistence.core.metrics.MetricsFactory;
>>>>>>> 673c0573
import org.apache.usergrid.persistence.core.migration.data.DataMigrationManager;
import org.apache.usergrid.persistence.core.migration.data.MigrationDataProvider;
import org.apache.usergrid.persistence.core.scope.ApplicationScope;
import org.apache.usergrid.persistence.core.scope.ApplicationScopeImpl;
import org.apache.usergrid.persistence.core.util.Health;
import org.apache.usergrid.persistence.entities.Application;
import org.apache.usergrid.persistence.exceptions.ApplicationAlreadyExistsException;
import org.apache.usergrid.persistence.exceptions.DuplicateUniquePropertyExistsException;
import org.apache.usergrid.persistence.exceptions.EntityNotFoundException;
import org.apache.usergrid.persistence.exceptions.OrganizationAlreadyExistsException;
import org.apache.usergrid.persistence.graph.Edge;
import org.apache.usergrid.persistence.graph.GraphManager;
import org.apache.usergrid.persistence.graph.SearchByEdgeType;
import org.apache.usergrid.persistence.graph.impl.SimpleSearchByEdgeType;
import org.apache.usergrid.persistence.index.EntityIndex;
import org.apache.usergrid.persistence.index.query.Query;
import org.apache.usergrid.persistence.model.entity.Id;
import org.apache.usergrid.persistence.model.entity.SimpleId;
import org.apache.usergrid.persistence.model.util.UUIDGenerator;
import org.apache.usergrid.utils.UUIDUtils;

import com.google.common.cache.CacheBuilder;
import com.google.common.cache.CacheLoader;
import com.google.common.cache.LoadingCache;
import com.google.inject.Injector;
import com.google.inject.Key;
import com.google.inject.TypeLiteral;
import com.yammer.metrics.annotation.Metered;

import rx.Observable;

import static java.lang.String.CASE_INSENSITIVE_ORDER;

import static org.apache.usergrid.persistence.Schema.PROPERTY_NAME;
import static org.apache.usergrid.persistence.Schema.TYPE_APPLICATION;


/**
 * Implement good-old Usergrid EntityManagerFactory with the new-fangled Core Persistence API.
 * This is where we keep track of applications and system properties.
 */
public class CpEntityManagerFactory implements EntityManagerFactory, ApplicationContextAware {

    private static final Logger logger = LoggerFactory.getLogger( CpEntityManagerFactory.class );

    private ApplicationContext applicationContext;

    private Setup setup = null;

    /** Have we already initialized the index for the management app? */
    private AtomicBoolean indexInitialized = new AtomicBoolean(  );

    // cache of already instantiated entity managers
    private LoadingCache<UUID, EntityManager> entityManagers
        = CacheBuilder.newBuilder().maximumSize(100).build(new CacheLoader<UUID, EntityManager>() {
            public EntityManager load(UUID appId) { // no checked exception
                return _getEntityManager(appId);
            }
        });

<<<<<<< HEAD
=======
    private final OrgApplicationCache orgApplicationCache;


>>>>>>> 673c0573
    private ManagerCache managerCache;


    private DataMigrationManager dataMigrationManager;

    private CassandraService cassandraService;
    private CounterUtils counterUtils;
    private Injector injector;
    private final MetricsFactory metricsFactory;

    public CpEntityManagerFactory(
            final CassandraService cassandraService, final CounterUtils counterUtils, final Injector injector) {

        this.cassandraService = cassandraService;
        this.counterUtils = counterUtils;
        this.injector = injector;
        this.managerCache = injector.getInstance( ManagerCache.class );
        this.dataMigrationManager = injector.getInstance( DataMigrationManager.class );
        this.metricsFactory = injector.getInstance( MetricsFactory.class );

        this.orgApplicationCache = new OrgApplicationCacheImpl( this );
    }


    public CounterUtils getCounterUtils() {
        return counterUtils;
    }


    public CassandraService getCassandraService() {
        return cassandraService;
    }



    private void init() {

        EntityManager em = getEntityManager( CpNamingUtils.SYSTEM_APP_ID);

        try {
            if ( em.getApplication() == null ) {
                logger.info("Creating system application");
                Map sysAppProps = new HashMap<String, Object>();
                sysAppProps.put(PROPERTY_NAME, "systemapp");
                em.create(CpNamingUtils.SYSTEM_APP_ID, TYPE_APPLICATION, sysAppProps);
                em.getApplication();
                em.createIndex();
                em.refreshIndex();
            }

        } catch (Exception ex) {
            throw new RuntimeException("Fatal error creating system application", ex);
        }
    }


<<<<<<< HEAD
    public ManagerCache getManagerCache() {

        if ( managerCache == null ) {
            managerCache = injector.getInstance( ManagerCache.class );

            dataMigrationManager = injector.getInstance( DataMigrationManager.class );
        }
        return managerCache;
    }

    private Observable<EntityIdScope> getAllEntitiesObservable(){
      return injector.getInstance( Key.get(new TypeLiteral< MigrationDataProvider<EntityIdScope>>(){})).getData();
    }



=======
>>>>>>> 673c0573
    @Override
    public EntityManager getEntityManager(UUID applicationId) {
        try {
            return entityManagers.get( applicationId );
        }
        catch ( Exception ex ) {
            logger.error("Error getting entity manager", ex);
        }
        return _getEntityManager( applicationId );
    }


    private EntityManager _getEntityManager( UUID applicationId ) {

        EntityManager em = new CpEntityManager();
        em.init( this, applicationId );

        return em;
    }

    public MetricsFactory getMetricsFactory(){
        return metricsFactory;
    }

    @Override
    public UUID createApplication(String organizationName, String name) throws Exception {
        return createApplication( organizationName, name, null );
    }


    @Override
    public UUID createApplication(
        String orgName, String name, Map<String, Object> properties) throws Exception {

        String appName = buildAppName( orgName, name );


        final Optional<UUID> appId = orgApplicationCache.getApplicationId( appName );

        if ( appId.isPresent() ) {
            throw new ApplicationAlreadyExistsException( name );
        }

        UUID applicationId = UUIDGenerator.newTimeUUID();

        logger.debug( "New application orgName {} orgAppName {} id {} ",
                new Object[] { orgName, name, applicationId.toString() } );

        initializeApplication( orgName, applicationId, appName, properties );
        return applicationId;
    }


    private String buildAppName( String organizationName, String name ) {
        return StringUtils.lowerCase( name.contains( "/" ) ? name : organizationName + "/" + name );
    }


    @Override
    public UUID initializeApplication( String organizationName, UUID applicationId, String name,
                                       Map<String, Object> properties ) throws Exception {



        //Ensure our management system exists before creating our application
        init();

        EntityManager em = getEntityManager( CpNamingUtils.SYSTEM_APP_ID);

        final String appName = buildAppName( organizationName, name );

        // check for pre-existing application
        if ( lookupApplication( appName ) != null ) {
            throw new ApplicationAlreadyExistsException( appName );
        }

        getSetup().setupApplicationKeyspace( applicationId, appName );


        final Optional<UUID> cachedValue = orgApplicationCache.getOrganizationId( organizationName );


        UUID orgUuid;

        if ( !cachedValue.isPresent() ) {


            // create new org because the specified one does not exist
            final String orgName = organizationName;



            try {
                final Entity orgInfo = em.create( "organization", new HashMap<String, Object>() {{
                    put( PROPERTY_NAME, orgName );
                }} );
                orgUuid = orgInfo.getUuid();
                //evit so it's re-loaded later
                orgApplicationCache.evictOrgId( name );
            }
            catch ( DuplicateUniquePropertyExistsException e ) {
                //swallow, if it exists, just get it
                orgApplicationCache.evictOrgId( organizationName );
                orgUuid = orgApplicationCache.getOrganizationId( organizationName ).get();
            }

        } else{
            orgUuid = cachedValue.get();
        }

        // create appinfo entry in the system app
        final UUID appId = applicationId;
        final UUID orgId = orgUuid;
        Map<String, Object> appInfoMap = new HashMap<String, Object>() {{
            put( PROPERTY_NAME, appName );
            put( "applicationUuid", appId );
            put( "organizationUuid", orgId );
        }};

        try {
            em.create( "appinfo", appInfoMap );
        }
        catch ( DuplicateUniquePropertyExistsException e ) {
            throw new ApplicationAlreadyExistsException( appName );
        }
        em.refreshIndex();

        // create application entity
        if ( properties == null ) {
            properties = new TreeMap<String, Object>( CASE_INSENSITIVE_ORDER );
        }
        properties.put( PROPERTY_NAME, appName );
        EntityManager appEm = getEntityManager( applicationId );

        appEm.create( applicationId, TYPE_APPLICATION, properties );
        appEm.createIndex();
        appEm.resetRoles();
        appEm.refreshIndex();

        logger.info("Initialized application {}", appName );

        //evict app Id from cache
        orgApplicationCache.evictAppId( appName );

        return applicationId;
    }


    /**
     * Delete Application.
     *
     * <p>The Application Entity is be moved to a Deleted_Applications collection and the
     * Application index will be removed.
     *
     * <p>TODO: add scheduled task that can completely delete all deleted application data.</p>
     *
     * @param applicationId UUID of Application to be deleted.
     */
    @Override
    public void deleteApplication(UUID applicationId) throws Exception {

        //throw new UnsupportedOperationException("Delete application not supported");

        // remove old appinfo Entity, which is in the System App's appinfos collection
        EntityManager em = getEntityManager(CpNamingUtils.SYSTEM_APP_ID);
        Query q = Query.fromQL(String.format("select * where applicationUuid = '%s'", applicationId.toString()));
        Results results = em.searchCollection(em.getApplicationRef(), "appinfos", q);

        Entity appToDelete = results.getEntity();
        if(appToDelete != null) {
            // create new Entity in deleted_appinfos collection, with same UUID and properties as deleted appinfo
            em.create("deleted_appinfo", appToDelete.getProperties());
            em.delete(appToDelete);

        }
        // delete the application's index
        EntityIndex ei = managerCache.getEntityIndex(new ApplicationScopeImpl(new SimpleId(applicationId, TYPE_APPLICATION)));
        ei.deleteIndex();
        em.refreshIndex();
    }


    @Override
    public void restoreApplication(UUID applicationId) throws Exception {

        // remove old delete_appinfos Entity
        EntityManager em = getEntityManager(CpNamingUtils.SYSTEM_APP_ID);
        Query q = Query.fromQL(String.format("select * where applicationUuid = '%s'", applicationId.toString()));
        Results results = em.searchCollection( em.getApplicationRef(), "deleted_appinfos", q);
        Entity appToRestore = results.getEntity();

        if ( appToRestore == null ) {
            throw new EntityNotFoundException("Cannot restore. Deleted Application not found: " + applicationId );
        }

        em.delete( appToRestore );

        // restore entity in appinfo collection
        Map<String, Object> appProps = appToRestore.getProperties();
        appProps.remove("uuid");
        appProps.put("type", "appinfo");
        Entity restoredApp = em.create("appinfo", appToRestore.getProperties());

        em.refreshIndex();

        // rebuild the apps index
        this.rebuildApplicationIndexes(applicationId, new ProgressObserver() {
            @Override
            public void onProgress(EntityRef entity) {
                logger.info( "Restored entity {}:{}", entity.getType(), entity.getUuid() );
            }

        });
    }


    @Override
    public UUID importApplication(
            String organization, UUID applicationId,
            String name, Map<String, Object> properties) throws Exception {

        throw new UnsupportedOperationException("Not supported yet.");
    }



    @Override
    public UUID lookupApplication( String orgAppName ) throws Exception {
        return orgApplicationCache.getApplicationId( orgAppName ).orNull();
    }


    @Override
    @Metered(group = "core", name = "EntityManagerFactory_getApplication")
    public Map<String, UUID> getApplications() throws Exception {
        return getApplications( false );
    }


    @Override
    @Metered(group = "core", name = "EntityManagerFactory_getApplication")
    public Map<String, UUID> getDeletedApplications() throws Exception {
        return getApplications( true );
    }


    @Metered(group = "core", name = "EntityManagerFactory_getApplication")
    public Map<String, UUID> getApplications(boolean deleted) throws Exception {

        Map<String, UUID> appMap = new HashMap<String, UUID>();

        ApplicationScope appScope = CpNamingUtils.getApplicationScope( CpNamingUtils.SYSTEM_APP_ID );
        GraphManager gm = managerCache.getGraphManager(appScope);

        EntityManager em = getEntityManager( CpNamingUtils.SYSTEM_APP_ID);
        Application app = em.getApplication();
        Id fromEntityId = new SimpleId( app.getUuid(), app.getType() );

        final String scopeName;
        final String edgeType;
        if ( deleted ) {
            edgeType = CpNamingUtils.getEdgeTypeFromCollectionName(CpNamingUtils.DELETED_APPINFOS);
            scopeName = CpNamingUtils.getCollectionScopeNameFromCollectionName(CpNamingUtils.DELETED_APPINFOS);
        } else {
            edgeType = CpNamingUtils.getEdgeTypeFromCollectionName(CpNamingUtils.APPINFOS);
            scopeName = CpNamingUtils.getCollectionScopeNameFromCollectionName(CpNamingUtils.APPINFOS);
        }

        logger.debug("getApplications(): Loading edges of edgeType {} from {}:{}",
            new Object[] { edgeType, fromEntityId.getType(), fromEntityId.getUuid() } );

        Observable<Edge> edges = gm.loadEdgesFromSource( new SimpleSearchByEdgeType(
                fromEntityId, edgeType, Long.MAX_VALUE,
                SearchByEdgeType.Order.DESCENDING, null ));

        Iterator<Edge> iter = edges.toBlockingObservable().getIterator();
        while ( iter.hasNext() ) {

            Edge edge = iter.next();
            Id targetId = edge.getTargetNode();

            logger.debug("getApplications(): Processing edge from {}:{} to {}:{}", new Object[] {
                edge.getSourceNode().getType(), edge.getSourceNode().getUuid(),
                edge.getTargetNode().getType(), edge.getTargetNode().getUuid()
            });

            CollectionScope collScope = new CollectionScopeImpl(
                appScope.getApplication(),
                appScope.getApplication(),
                scopeName);

            org.apache.usergrid.persistence.model.entity.Entity e =
                    managerCache.getEntityCollectionManager( collScope ).load( targetId )
                        .toBlockingObservable().lastOrDefault(null);

            if ( e == null ) {
                logger.warn("Applicaion {} in index but not found in collections", targetId );
                continue;
            }

            appMap.put(
                (String)e.getField( PROPERTY_NAME ).getValue(),
                (UUID)e.getField( "applicationUuid" ).getValue());
        }

        return appMap;
    }


    @Override
    public void setup() throws Exception {
        getSetup().init();
        init();
    }


    @Override
    public Map<String, String> getServiceProperties() {

        Map<String, String> props = new HashMap<String,String>();

        EntityManager em = getEntityManager( CpNamingUtils.SYSTEM_APP_ID);
        Query q = Query.fromQL("select *");
        Results results = null;
        try {
            results = em.searchCollection( em.getApplicationRef(), "propertymaps", q);

        } catch (Exception ex) {
            logger.error("Error getting system properties", ex);
        }

        if ( results == null || results.isEmpty() ) {
            return props;
        }

        org.apache.usergrid.persistence.Entity e = results.getEntity();
        for ( String key : e.getProperties().keySet() ) {
            props.put( key, props.get(key).toString() );
        }
        return props;
    }


    @Override
    public boolean updateServiceProperties(Map<String, String> properties) {

        EntityManager em = getEntityManager( CpNamingUtils.SYSTEM_APP_ID);
        Query q = Query.fromQL("select *");
        Results results = null;
        try {
            results = em.searchCollection( em.getApplicationRef(), "propertymaps", q);

        } catch (Exception ex) {
            logger.error("Error getting system properties", ex);
            return false;
        }

        org.apache.usergrid.persistence.Entity propsEntity = null;

        if ( !results.isEmpty() ) {
            propsEntity = results.getEntity();

        } else {
            propsEntity = EntityFactory.newEntity( UUIDUtils.newTimeUUID(), "propertymap");
        }

        // intentionally going only one-level deep into fields and treating all
        // values as strings because that is all we need for service properties
        for ( String key : properties.keySet() ) {
            propsEntity.setProperty( key, properties.get(key).toString() );
        }

        try {
            em.update( propsEntity );

        } catch (Exception ex) {
            logger.error("Error updating service properties", ex);
            return false;
        }

        return true;
    }


    @Override
    public boolean setServiceProperty(final String name, final String value) {
        return updateServiceProperties( new HashMap<String, String>() {{
            put(name, value);
        }});
    }


    @Override
    public boolean deleteServiceProperty(String name) {

        EntityManager em = getEntityManager( CpNamingUtils.SYSTEM_APP_ID);


        Query q = Query.fromQL("select *");
        Results results = null;
        try {
            results = em.searchCollection( em.getApplicationRef(), "propertymaps", q);

        } catch (Exception ex) {
            logger.error("Error getting service property for delete of property: " + name, ex);
            return false;
        }

        org.apache.usergrid.persistence.Entity propsEntity = null;

        if ( !results.isEmpty() ) {
            propsEntity = results.getEntity();

        } else {
            propsEntity = EntityFactory.newEntity( UUIDUtils.newTimeUUID(), "propertymap");
        }

        try {
            ((AbstractEntity)propsEntity).clearDataset( name );
            em.update( propsEntity );

        } catch (Exception ex) {
            logger.error("Error deleting service property orgAppName: " + name, ex);
            return false;
        }

        return true;
    }

    public ApplicationContext getApplicationContext() {
        return applicationContext;
    }

    @Override
    public void setApplicationContext( ApplicationContext applicationContext ) throws BeansException {
        this.applicationContext = applicationContext;
//        try {
//            setup();
//        } catch (Exception ex) {
//            logger.error("Error setting up EMF", ex);
//        }
    }


    @Override
    public long performEntityCount() {
        //TODO, this really needs to be a task that writes this data somewhere since this will get
        //progressively slower as the system expands
        return (Long) getAllEntitiesObservable().longCount().toBlocking().last();
    }



    @Override
    public UUID getManagementAppId() {
        return CpNamingUtils.MANAGEMENT_APPLICATION_ID;
    }


    @Override
    public UUID getDefaultAppId() {
        return CpNamingUtils.DEFAULT_APPLICATION_ID;
    }




    /**
     * Gets the setup.
     * @return Setup helper
     */
    public Setup getSetup() {
        if ( setup == null ) {
            setup = new CpSetup( this, cassandraService, injector );
        }
        return setup;
    }


    /**
     * TODO, these 3 methods are super janky.  During refactoring we should clean this model up
     */
    public void refreshIndex() {

        // refresh special indexes without calling EntityManager refresh because stack overflow
        maybeCreateIndexes();
        // system app

        for ( EntityIndex index : getManagementIndexes() ) {
            index.refresh();
        }
    }


    private void maybeCreateIndexes() {
        // system app
        if ( indexInitialized.getAndSet( true ) ) {
            return;
        }

        for ( EntityIndex index : getManagementIndexes() ) {
            index.initializeIndex();
        }
    }


    private List<EntityIndex> getManagementIndexes() {

        return Arrays.asList( managerCache.getEntityIndex(
                new ApplicationScopeImpl( new SimpleId( CpNamingUtils.SYSTEM_APP_ID, "application" ) ) ),

            // management app
            managerCache
                .getEntityIndex( new ApplicationScopeImpl( new SimpleId( getManagementAppId(), "application" ) ) ),

            // default app TODO: do we need this in two-dot-o
            managerCache
                .getEntityIndex( new ApplicationScopeImpl( new SimpleId( getDefaultAppId(), "application" ) ) ) );
    }


    public void rebuildAllIndexes( ProgressObserver po ) throws Exception {

        logger.info("\n\nRebuilding all indexes\n");

        rebuildInternalIndexes( po );

        Map<String, UUID> appMap = getApplications();

        logger.info("About to rebuild indexes for {} applications", appMap.keySet().size());

        for ( UUID appUuid : appMap.values() ) {
            rebuildApplicationIndexes( appUuid, po );
        }
    }


    @Override
    public void rebuildInternalIndexes( ProgressObserver po ) throws Exception {
        rebuildApplicationIndexes( CpNamingUtils.SYSTEM_APP_ID, po);
        rebuildApplicationIndexes( CpNamingUtils.MANAGEMENT_APPLICATION_ID, po );
        rebuildApplicationIndexes( CpNamingUtils.DEFAULT_APPLICATION_ID, po );
    }


    @Override
    public void rebuildApplicationIndexes( UUID appId, ProgressObserver po ) throws Exception {

        EntityManager em = getEntityManager( appId );

        //explicitly invoke create index, we don't know if it exists or not in ES during a rebuild.
        em.createIndex();
        em.reindex(po);

        em.reindex( po );

        logger.info("\n\nRebuilt index for applicationId {} \n", appId );
    }


    @Override
    public void migrateData() throws Exception {
         dataMigrationManager.migrate();
    }


    @Override
    public String getMigrateDataStatus() {
    //TODO  USERGRID-405      return dataMigrationManager.getLastStatus();
        return null;
    }


    @Override
    public int getMigrateDataVersion() {
        //TODO USERGRID-405
        //return dataMigrationManager.getCurrentVersion();
        return 0;
    }


    @Override
    public void setMigrationVersion( final int version ) {
        //TODO USERGRID-405
//
//        dataMigrationManager.resetToVersion( version );
//        dataMigrationManager.invalidate();
    }


    @Override
    public void flushEntityManagerCaches() {
        Map<UUID, EntityManager>  entityManagersMap = entityManagers.asMap();
        for ( UUID appUuid : entityManagersMap.keySet() ) {
            EntityManager em = entityManagersMap.get(appUuid);
            em.flushManagerCaches();
        }
    }

    @Override
    public void rebuildCollectionIndex(
        UUID appId, String collectionName, boolean reverse, ProgressObserver po ) throws Exception  {

        EntityManager em = getEntityManager( appId );

        //explicitly invoke create index, we don't know if it exists or not in ES during a rebuild.
        em.createIndex();
        Application app = em.getApplication();

        em.reindexCollection( po, collectionName, reverse );

        logger.info("\n\nRebuilt index for application {} id {} collection {}\n",
            new Object[] { app.getName(), appId, collectionName } );
    }

    @Override
    public void addIndex(final UUID applicationId,final String indexSuffix,final int shards,final int replicas, final String writeConsistency){
        EntityIndex entityIndex = managerCache.getEntityIndex(CpNamingUtils.getApplicationScope(applicationId));
        entityIndex.addIndex(indexSuffix, shards, replicas,writeConsistency);
    }

    @Override
    public Health getEntityStoreHealth() {

        // could use any collection scope here, does not matter
        EntityCollectionManager ecm = getManagerCache().getEntityCollectionManager(
            new CollectionScopeImpl(
                new SimpleId( CpNamingUtils.SYSTEM_APP_ID, "application"),
                new SimpleId( CpNamingUtils.SYSTEM_APP_ID, "application"),
                "dummy"
        ));

        return ecm.getHealth();
    }

}<|MERGE_RESOLUTION|>--- conflicted
+++ resolved
@@ -15,8 +15,6 @@
  */
 package org.apache.usergrid.corepersistence;
 
-<<<<<<< HEAD
-=======
 import com.google.common.base.Optional;
 import com.google.common.cache.CacheBuilder;
 import com.google.common.cache.CacheLoader;
@@ -25,7 +23,6 @@
 import com.google.inject.Injector;
 import com.yammer.metrics.annotation.Metered;
 import static java.lang.String.CASE_INSENSITIVE_ORDER;
->>>>>>> 673c0573
 
 import java.util.*;
 import java.util.concurrent.atomic.AtomicBoolean;
@@ -52,11 +49,8 @@
 import org.apache.usergrid.persistence.collection.CollectionScope;
 import org.apache.usergrid.persistence.collection.EntityCollectionManager;
 import org.apache.usergrid.persistence.collection.impl.CollectionScopeImpl;
-<<<<<<< HEAD
+import org.apache.usergrid.persistence.core.metrics.MetricsFactory;
 import org.apache.usergrid.persistence.collection.serialization.impl.migration.EntityIdScope;
-=======
-import org.apache.usergrid.persistence.core.metrics.MetricsFactory;
->>>>>>> 673c0573
 import org.apache.usergrid.persistence.core.migration.data.DataMigrationManager;
 import org.apache.usergrid.persistence.core.migration.data.MigrationDataProvider;
 import org.apache.usergrid.persistence.core.scope.ApplicationScope;
@@ -117,12 +111,9 @@
             }
         });
 
-<<<<<<< HEAD
-=======
     private final OrgApplicationCache orgApplicationCache;
 
 
->>>>>>> 673c0573
     private ManagerCache managerCache;
 
 
@@ -179,7 +170,6 @@
     }
 
 
-<<<<<<< HEAD
     public ManagerCache getManagerCache() {
 
         if ( managerCache == null ) {
@@ -196,8 +186,6 @@
 
 
 
-=======
->>>>>>> 673c0573
     @Override
     public EntityManager getEntityManager(UUID applicationId) {
         try {
