--- conflicted
+++ resolved
@@ -667,12 +667,7 @@
     public long performEntityCount() {
         //TODO, this really needs to be a task that writes this data somewhere since this will get
         //progressively slower as the system expands
-<<<<<<< HEAD
         return (Long) getAllEntitiesObservable().longCount().toBlocking().last();
-=======
-        return AllEntitiesInSystemObservable
-            .getAllEntitiesInSystem( managerCache, 1000 ).longCount().toBlocking().last();
->>>>>>> c1f5b784
     }
 
 
@@ -778,16 +773,9 @@
         em.createIndex();
         em.reindex(po);
 
-<<<<<<< HEAD
-        Application app = em.getApplication();
-        logger.info("\n\nRebuilt index for application {} id {}\n", app.getName(), appId );
-=======
-        if(app!=null) {
-            logger.info("\n\nRebuilt index for application {} id {}\n", app.getName(), appId);
-        }else{
-            logger.info("\n\nDid not rebuild index for application id {}\n",  appId);
-        }
->>>>>>> c1f5b784
+        em.reindex( po );
+
+        logger.info("\n\nRebuilt index for applicationId {} \n", appId );
     }
 
 
