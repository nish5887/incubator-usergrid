/*
 * Copyright 2014 The Apache Software Foundation.
 *
 * Licensed under the Apache License, Version 2.0 (the "License");
 * you may not use this file except in compliance with the License.
 * You may obtain a copy of the License at
 *
 *      http://www.apache.org/licenses/LICENSE-2.0
 *
 * Unless required by applicable law or agreed to in writing, software
 * distributed under the License is distributed on an "AS IS" BASIS,
 * WITHOUT WARRANTIES OR CONDITIONS OF ANY KIND, either express or implied.
 * See the License for the specific language governing permissions and
 * limitations under the License.
 */
package org.apache.usergrid.corepersistence;

<<<<<<< HEAD
import com.google.common.cache.CacheBuilder;
import com.google.common.cache.CacheLoader;
import com.google.common.cache.LoadingCache;
import com.google.inject.Injector;
import com.google.inject.Key;
import com.google.inject.TypeLiteral;
=======

import java.util.Arrays;
import java.util.HashMap;
import java.util.Iterator;
import java.util.List;
import java.util.Map;
import java.util.TreeMap;
import java.util.UUID;
import java.util.concurrent.atomic.AtomicBoolean;

import org.apache.usergrid.persistence.index.ApplicationEntityIndex;
import org.slf4j.Logger;
import org.slf4j.LoggerFactory;
import org.springframework.beans.BeansException;
import org.springframework.context.ApplicationContext;
import org.springframework.context.ApplicationContextAware;

>>>>>>> c0384d51
import org.apache.commons.lang.StringUtils;
import org.apache.usergrid.corepersistence.util.CpNamingUtils;
import org.apache.usergrid.exception.ConflictException;
import org.apache.usergrid.persistence.*;
import org.apache.usergrid.persistence.cassandra.CassandraService;
import org.apache.usergrid.persistence.cassandra.CounterUtils;
import org.apache.usergrid.persistence.cassandra.Setup;
import org.apache.usergrid.persistence.collection.CollectionScope;
import org.apache.usergrid.persistence.collection.EntityCollectionManager;
import org.apache.usergrid.persistence.collection.impl.CollectionScopeImpl;
import org.apache.usergrid.persistence.collection.serialization.impl.migration.EntityIdScope;
import org.apache.usergrid.persistence.core.metrics.MetricsFactory;
import org.apache.usergrid.persistence.core.migration.data.MigrationDataProvider;
import org.apache.usergrid.persistence.core.scope.ApplicationScope;
import org.apache.usergrid.persistence.core.scope.ApplicationScopeImpl;
import org.apache.usergrid.persistence.core.util.Health;
import org.apache.usergrid.persistence.entities.Application;
import org.apache.usergrid.persistence.exceptions.ApplicationAlreadyExistsException;
import org.apache.usergrid.persistence.exceptions.DuplicateUniquePropertyExistsException;
import org.apache.usergrid.persistence.exceptions.EntityNotFoundException;
import org.apache.usergrid.persistence.graph.Edge;
import org.apache.usergrid.persistence.graph.GraphManager;
import org.apache.usergrid.persistence.graph.SearchByEdgeType;
import org.apache.usergrid.persistence.graph.impl.SimpleSearchByEdgeType;
import org.apache.usergrid.persistence.index.EntityIndex;
import org.apache.usergrid.persistence.index.query.Query;
import org.apache.usergrid.persistence.model.entity.Id;
import org.apache.usergrid.persistence.model.entity.SimpleId;
import org.apache.usergrid.persistence.model.util.UUIDGenerator;
import org.apache.usergrid.utils.UUIDUtils;
import org.slf4j.Logger;
import org.slf4j.LoggerFactory;
import org.springframework.beans.BeansException;
import org.springframework.context.ApplicationContext;
import org.springframework.context.ApplicationContextAware;
import rx.Observable;

import java.util.*;
import java.util.concurrent.atomic.AtomicBoolean;

import static java.lang.String.CASE_INSENSITIVE_ORDER;
import static org.apache.usergrid.persistence.Schema.*;


/**
 * Implement good-old Usergrid EntityManagerFactory with the new-fangled Core Persistence API.
 * This is where we keep track of applications and system properties.
 */
public class CpEntityManagerFactory implements EntityManagerFactory, ApplicationContextAware {

    private static final Logger logger = LoggerFactory.getLogger( CpEntityManagerFactory.class );

    private ApplicationContext applicationContext;

    private Setup setup = null;

    /** Have we already initialized the index for the management app? */
    private AtomicBoolean indexInitialized = new AtomicBoolean(  );

    // cache of already instantiated entity managers
    private LoadingCache<UUID, EntityManager> entityManagers
        = CacheBuilder.newBuilder().maximumSize(100).build(new CacheLoader<UUID, EntityManager>() {
            public EntityManager load(UUID appId) { // no checked exception
                return _getEntityManager(appId);
            }
        });

    private final ApplicationIdCache applicationIdCache;

    private ManagerCache managerCache;

    private CassandraService cassandraService;
    private CounterUtils counterUtils;
    private Injector injector;
    private final EntityIndex entityIndex;
    private final MetricsFactory metricsFactory;

    public CpEntityManagerFactory(
            final CassandraService cassandraService, final CounterUtils counterUtils, final Injector injector) {

        this.cassandraService = cassandraService;
        this.counterUtils = counterUtils;
        this.injector = injector;
        this.entityIndex = injector.getInstance(EntityIndex.class);
        this.managerCache = injector.getInstance( ManagerCache.class );
        this.metricsFactory = injector.getInstance( MetricsFactory.class );
        this.applicationIdCache = new ApplicationIdCacheImpl( this );
    }


    public CounterUtils getCounterUtils() {
        return counterUtils;
    }


    public CassandraService getCassandraService() {
        return cassandraService;
    }



    private void init() {

        EntityManager em = getEntityManager(getManagementAppId());

        try {
<<<<<<< HEAD
            if ( em.getApplication() == null ) {
                logger.info("Creating management application");
                Map mgmtAppProps = new HashMap<String, Object>();
                mgmtAppProps.put(PROPERTY_NAME, "systemapp");
                em.create( getManagementAppId(), TYPE_APPLICATION, mgmtAppProps);
=======
            if (em.getApplication() == null) {
                logger.info("Creating system application");
                Map sysAppProps = new HashMap<String, Object>();
                sysAppProps.put(PROPERTY_NAME, "systemapp");
                em.create(CpNamingUtils.SYSTEM_APP_ID, TYPE_APPLICATION, sysAppProps);
>>>>>>> c0384d51
                em.getApplication();
            }

            entityIndex.initializeIndex();
            entityIndex.refresh();


        } catch (Exception ex) {
            throw new RuntimeException("Fatal error creating system application", ex);
        }
    }


    public ManagerCache getManagerCache() {

        if ( managerCache == null ) {
            managerCache = injector.getInstance( ManagerCache.class );
        }
        return managerCache;
    }

    private Observable<EntityIdScope> getAllEntitiesObservable(){
      return injector.getInstance( Key.get(new TypeLiteral< MigrationDataProvider<EntityIdScope>>(){})).getData();
    }



    @Override
    public EntityManager getEntityManager(UUID applicationId) {
        try {
            return entityManagers.get( applicationId );
        }
        catch ( Exception ex ) {
            logger.error("Error getting oldAppInfo manager", ex);
        }
        return _getEntityManager( applicationId );
    }


    private EntityManager _getEntityManager( UUID applicationId ) {

        EntityManager em = new CpEntityManager();
        em.init( this,entityIndex ,applicationId );

        return em;
    }

    public MetricsFactory getMetricsFactory(){
        return metricsFactory;
    }

    @Override
    public Entity createApplicationV2(String organizationName, String name) throws Exception {
        return createApplicationV2(organizationName, name, null);
    }


    @Override
    public Entity createApplicationV2(
        String orgName, String name, Map<String, Object> properties) throws Exception {

        String appName = buildAppName( orgName, name );


        final UUID appId = applicationIdCache.getApplicationId( appName );

        if ( appId != null ) {
            throw new ApplicationAlreadyExistsException( name );
        }

        UUID applicationId = UUIDGenerator.newTimeUUID();

        logger.debug( "New application orgName {} orgAppName {} id {} ",
                new Object[] { orgName, name, applicationId.toString() } );

        return initializeApplicationV2(orgName, applicationId, appName, properties);
    }



    private String buildAppName( String organizationName, String name ) {
        return StringUtils.lowerCase( name.contains( "/" ) ? name : organizationName + "/" + name );
    }


    /**
     * @return UUID of newly created Entity of type application_info
     */
    @Override
    public Entity initializeApplicationV2( String organizationName, final UUID applicationId, String name,
                                       Map<String, Object> properties ) throws Exception {

        EntityManager em = getEntityManager(getManagementAppId());

        final String appName = buildAppName( organizationName, name );

        // check for pre-existing application

        if ( lookupApplication( appName ) != null ) {
            throw new ApplicationAlreadyExistsException( appName );
        }

        // create application info entity

<<<<<<< HEAD
        getSetup().setupApplicationKeyspace( applicationId, appName );
=======
        try {
            em.create( "appinfo", appInfoMap );
        }
        catch ( DuplicateUniquePropertyExistsException e ) {
            throw new ApplicationAlreadyExistsException( appName );
        }
        entityIndex.refresh();
>>>>>>> c0384d51

        if ( properties == null ) {
            properties = new TreeMap<>( CASE_INSENSITIVE_ORDER );
        }
        properties.put( PROPERTY_NAME, appName );
<<<<<<< HEAD
        EntityManager appEm = getEntityManager( applicationId );
        appEm.create( applicationId, TYPE_APPLICATION, properties );
        appEm.createIndex();
=======
        EntityManager appEm = getEntityManager( applicationId);

        appEm.create(applicationId, TYPE_APPLICATION, properties);
>>>>>>> c0384d51
        appEm.resetRoles();
        entityIndex.refresh();

        // create application info entity in the management app

        Map<String, Object> appInfoMap = new HashMap<String, Object>() {{
            put( PROPERTY_NAME, appName );
            put( PROPERTY_APPLICATION_ID, applicationId );
        }};

        Entity appInfo;
        try {
            appInfo = em.create(CpNamingUtils.APPLICATION_INFO, appInfoMap);
        } catch (DuplicateUniquePropertyExistsException e) {
            throw new ApplicationAlreadyExistsException(appName);
        }
        em.refreshIndex();

        // evict app Id from cache
        applicationIdCache.evictAppId(appName);

        logger.info("Initialized application {}", appName);
        return appInfo;
    }



    /**
     * Delete Application.
     *
     * <p>The Application Entity is be moved to a Deleted_Applications collection and the
     * Application index will be removed.
     *
     * <p>TODO: add scheduled task that can completely delete all deleted application data.</p>
     *
     * @param applicationId UUID of Application to be deleted.
     */
    @Override
    public void deleteApplication(UUID applicationId) throws Exception {

        // find application_info for application to delete

        EntityManager em = getEntityManager(getManagementAppId());

        final Results results = em.searchCollection(em.getApplicationRef(), CpNamingUtils.APPLICATION_INFOS,
            Query.fromQL("select * where " + PROPERTY_APPLICATION_ID + " = " + applicationId.toString()));
        Entity appInfoToDelete = results.getEntity();

        // ensure that there is not already a deleted app with the same name

        final EntityRef alias = em.getAlias(
            CpNamingUtils.DELETED_APPLICATION_INFO, appInfoToDelete.getName());
        if ( alias != null ) {
            throw new ConflictException("Cannot delete app with same name as already deleted app");
        }
<<<<<<< HEAD

        // make a copy of the app to delete application_info entity
        // and put it in a deleted_application_info collection

        Entity deletedApp = em.create(
            CpNamingUtils.DELETED_APPLICATION_INFO, appInfoToDelete.getProperties());

        // copy its connections too

        final Set<String> connectionTypes = em.getConnectionTypes(appInfoToDelete);
        for ( String connType : connectionTypes ) {
            final Results connResults =
                em.getConnectedEntities(appInfoToDelete, connType, null, Query.Level.ALL_PROPERTIES);
            for ( Entity entity : connResults.getEntities() ) {
                em.createConnection( deletedApp, connType, entity );
            }
        }

        // delete the app from the application_info collection and delete its index

        em.delete(appInfoToDelete);
        em.refreshIndex();

        final EntityIndex entityIndex = managerCache.getEntityIndex(
            new ApplicationScopeImpl(new SimpleId(applicationId, TYPE_APPLICATION)));

        applicationIdCache.evictAppId(appInfoToDelete.getName());

        entityIndex.deleteIndex();
=======
        entityIndex.refresh();
>>>>>>> c0384d51
    }


    @Override
    public Entity restoreApplication(UUID applicationId) throws Exception {

        // get the deleted_application_info for the deleted app

        EntityManager em = getEntityManager(getManagementAppId());

<<<<<<< HEAD
        final Results results = em.searchCollection(em.getApplicationRef(), CpNamingUtils.DELETED_APPLICATION_INFOS,
            Query.fromQL("select * where " + PROPERTY_APPLICATION_ID + " = " + applicationId.toString()));
        Entity deletedAppInfo = results.getEntity();
=======
        // remove old delete_appinfos Entity
        EntityManager em = getEntityManager(CpNamingUtils.SYSTEM_APP_ID);
        Query q = Query.fromQL(String.format("select * where applicationUuid = '%s'", applicationId.toString()));
        Results results = em.searchCollection(em.getApplicationRef(), "deleted_appinfos", q);
        Entity appToRestore = results.getEntity();
>>>>>>> c0384d51

        if ( deletedAppInfo == null ) {
            throw new EntityNotFoundException("Cannot restore. Deleted Application not found: " + applicationId );
        }

        // create application_info for restored app

        Entity restoredAppInfo = em.create(
            deletedAppInfo.getUuid(), CpNamingUtils.APPLICATION_INFO, deletedAppInfo.getProperties());

<<<<<<< HEAD
        // copy connections from deleted app entity

        final Set<String> connectionTypes = em.getConnectionTypes(deletedAppInfo);
        for ( String connType : connectionTypes ) {
            final Results connResults =
                em.getConnectedEntities(deletedAppInfo, connType, null, Query.Level.ALL_PROPERTIES);
            for ( Entity entity : connResults.getEntities() ) {
                em.createConnection( restoredAppInfo, connType, entity );
            }
        }

        // delete the deleted app entity rebuild the app index

        em.delete(deletedAppInfo);
=======
        entityIndex.refresh();
>>>>>>> c0384d51

        this.rebuildApplicationIndexes(applicationId, new ProgressObserver() {
            @Override
            public void onProgress(EntityRef entity) {
                logger.info("Restored entity {}:{}", entity.getType(), entity.getUuid());
            }
        });

        return restoredAppInfo;
    }


    @Override
    public UUID importApplication(
            String organization, UUID applicationId,
            String name, Map<String, Object> properties) throws Exception {

        throw new UnsupportedOperationException("Not supported yet.");
    }


    public UUID lookupApplication( String orgAppName ) throws Exception {
        return applicationIdCache.getApplicationId(orgAppName);
    }


    @Override
    public Map<String, UUID> getApplications() throws Exception {
        return getApplications(false);
    }


    @Override
    public Map<String, UUID> getDeletedApplications() throws Exception {
        return getApplications( true );
    }


    public Map<String, UUID> getApplications(boolean deleted) throws Exception {

        Map<String, UUID> appMap = new HashMap<String, UUID>();

        ApplicationScope appScope = CpNamingUtils.getApplicationScope(getManagementAppId());
        GraphManager gm = managerCache.getGraphManager(appScope);

        EntityManager em = getEntityManager(getManagementAppId());
        Application app = em.getApplication();
        Id fromEntityId = new SimpleId( app.getUuid(), app.getType() );

        final String scopeName;
        final String edgeType;
        if ( deleted ) {
            edgeType = CpNamingUtils.getEdgeTypeFromCollectionName(CpNamingUtils.DELETED_APPLICATION_INFOS);
            scopeName = CpNamingUtils.getCollectionScopeNameFromCollectionName(CpNamingUtils.DELETED_APPLICATION_INFOS);
        } else {
            edgeType = CpNamingUtils.getEdgeTypeFromCollectionName(CpNamingUtils.APPLICATION_INFOS );
            scopeName = CpNamingUtils.getCollectionScopeNameFromCollectionName(CpNamingUtils.APPLICATION_INFOS);
        }

        logger.debug("getApplications(): Loading edges of edgeType {} from {}:{}",
            new Object[] { edgeType, fromEntityId.getType(), fromEntityId.getUuid() } );

        Observable<Edge> edges = gm.loadEdgesFromSource( new SimpleSearchByEdgeType(
                fromEntityId, edgeType, Long.MAX_VALUE,
                SearchByEdgeType.Order.DESCENDING, null ));

        //TODO This is wrong, and will result in OOM if there are too many applications.  This needs to stream properly with a buffer
        Iterator<Edge> iter = edges.toBlocking().getIterator();
        while ( iter.hasNext() ) {

            Edge edge = iter.next();
            Id targetId = edge.getTargetNode();

            logger.debug("getApplications(): Processing edge from {}:{} to {}:{}", new Object[] {
                edge.getSourceNode().getType(), edge.getSourceNode().getUuid(),
                edge.getTargetNode().getType(), edge.getTargetNode().getUuid()
            });

            CollectionScope collScope = new CollectionScopeImpl(
                appScope.getApplication(),
                appScope.getApplication(),
                scopeName);

            org.apache.usergrid.persistence.model.entity.Entity appInfo =
                    managerCache.getEntityCollectionManager( collScope ).load( targetId )
                        .toBlocking().lastOrDefault(null);

            if ( appInfo == null ) {
                logger.warn("Application {} in index but not found in collections", targetId );
                continue;
            }

            UUID applicationId = UUIDUtils.tryExtractUUID(
                appInfo.getField( PROPERTY_APPLICATION_ID ).getValue().toString() );

            appMap.put( (String)appInfo.getField( PROPERTY_NAME ).getValue(), applicationId);
        }

        return appMap;
    }


    @Override
    public void setup() throws Exception {
        getSetup().init();
        init();
    }


    @Override
    public Map<String, String> getServiceProperties() {

        Map<String, String> props = new HashMap<String,String>();

        EntityManager em = getEntityManager(getManagementAppId());
        Query q = Query.fromQL("select *");
        Results results = null;
        try {
            results = em.searchCollection( em.getApplicationRef(), "propertymaps", q);

        } catch (Exception ex) {
            logger.error("Error getting system properties", ex);
        }

        if ( results == null || results.isEmpty() ) {
            return props;
        }

        org.apache.usergrid.persistence.Entity e = results.getEntity();
        for ( String key : e.getProperties().keySet() ) {
            props.put( key, props.get(key).toString() );
        }
        return props;
    }


    @Override
    public boolean updateServiceProperties(Map<String, String> properties) {

        EntityManager em = getEntityManager(getManagementAppId());
        Query q = Query.fromQL("select *");
        Results results = null;
        try {
            results = em.searchCollection( em.getApplicationRef(), "propertymaps", q);

        } catch (Exception ex) {
            logger.error("Error getting system properties", ex);
            return false;
        }

        org.apache.usergrid.persistence.Entity propsEntity = null;

        if ( !results.isEmpty() ) {
            propsEntity = results.getEntity();

        } else {
            propsEntity = EntityFactory.newEntity( UUIDUtils.newTimeUUID(), "propertymap");
        }

        // intentionally going only one-level deep into fields and treating all
        // values as strings because that is all we need for service properties
        for ( String key : properties.keySet() ) {
            propsEntity.setProperty( key, properties.get(key).toString() );
        }

        try {
            em.update( propsEntity );

        } catch (Exception ex) {
            logger.error("Error updating service properties", ex);
            return false;
        }

        return true;
    }


    @Override
    public boolean setServiceProperty(final String name, final String value) {
        return updateServiceProperties( new HashMap<String, String>() {{
            put(name, value);
        }});
    }


    @Override
    public boolean deleteServiceProperty(String name) {

        EntityManager em = getEntityManager(getManagementAppId());


        Query q = Query.fromQL("select *");
        Results results = null;
        try {
            results = em.searchCollection( em.getApplicationRef(), "propertymaps", q);

        } catch (Exception ex) {
            logger.error("Error getting service property for delete of property: " + name, ex);
            return false;
        }

        org.apache.usergrid.persistence.Entity propsEntity = null;

        if ( !results.isEmpty() ) {
            propsEntity = results.getEntity();

        } else {
            propsEntity = EntityFactory.newEntity( UUIDUtils.newTimeUUID(), "propertymap");
        }

        try {
            ((AbstractEntity)propsEntity).clearDataset( name );
            em.update( propsEntity );

        } catch (Exception ex) {
            logger.error("Error deleting service property orgAppName: " + name, ex);
            return false;
        }

        return true;
    }

    public ApplicationContext getApplicationContext() {
        return applicationContext;
    }

    @Override
    public void setApplicationContext( ApplicationContext applicationContext ) throws BeansException {
        this.applicationContext = applicationContext;
//        try {
//            setup();
//        } catch (Exception ex) {
//            logger.error("Error setting up EMF", ex);
//        }
    }


    @Override
    public long performEntityCount() {
        //TODO, this really needs to be a task that writes this data somewhere since this will get
        //progressively slower as the system expands
        return (Long) getAllEntitiesObservable().countLong().toBlocking().last();
    }



    @Override
    public UUID getManagementAppId() {
        return CpNamingUtils.MANAGEMENT_APPLICATION_ID;
    }


    /**
     * Gets the setup.
     * @return Setup helper
     */
    public Setup getSetup() {
        if ( setup == null ) {
            setup = new CpSetup( this, cassandraService, injector );
        }
        return setup;
    }


    /**
     * TODO, these 3 methods are super janky.  During refactoring we should clean this model up
     */
    public void refreshIndex() {

        // refresh special indexes without calling EntityManager refresh because stack overflow
        maybeCreateIndexes();
<<<<<<< HEAD

        for ( EntityIndex index : getManagementIndexes() ) {
            index.refresh();
        }
=======
        // system app
        entityIndex.refresh();
>>>>>>> c0384d51
    }


    private void maybeCreateIndexes() {
        if ( indexInitialized.getAndSet( true ) ) {
            return;
        }

//        entityIndex.initializeIndex();
    }


    private List<ApplicationEntityIndex> getManagementIndexes() {

        return Arrays.asList(
            managerCache.getEntityIndex( // management app
                new ApplicationScopeImpl(new SimpleId(getManagementAppId(), "application"))));
    }


    public void rebuildAllIndexes( ProgressObserver po ) throws Exception {

        logger.info("\n\nRebuilding all indexes\n");

        rebuildInternalIndexes( po );

        Map<String, UUID> appMap = getApplications();

        logger.info("About to rebuild indexes for {} applications", appMap.keySet().size());

        for ( UUID appUuid : appMap.values() ) {
            try {
                rebuildApplicationIndexes(appUuid, po);
            } catch ( Exception e) {
                logger.error("Error rebuilding index for app " + appUuid + " continuing...", e );
            }
        }
    }


    @Override
    public void rebuildInternalIndexes( ProgressObserver po ) throws Exception {
        rebuildApplicationIndexes( CpNamingUtils.SYSTEM_APP_ID, po);
        rebuildApplicationIndexes( CpNamingUtils.MANAGEMENT_APPLICATION_ID, po );
    }


    @Override
    public void rebuildApplicationIndexes( UUID appId, ProgressObserver po ) throws Exception {

        EntityManager em = getEntityManager( appId );

        //explicitly invoke create index, we don't know if it exists or not in ES during a rebuild.
        entityIndex.initializeIndex();
        em.reindex(po);

        em.reindex( po );

        logger.info("\n\nRebuilt index for applicationId {} \n", appId);
    }



    @Override
    public void flushEntityManagerCaches() {

        managerCache.invalidate();

        applicationIdCache.evictAll();

        Map<UUID, EntityManager>  entityManagersMap = entityManagers.asMap();
        for ( UUID appUuid : entityManagersMap.keySet() ) {
            EntityManager em = entityManagersMap.get(appUuid);
            em.flushManagerCaches();
        }
    }

    @Override
    public void rebuildCollectionIndex(
        UUID appId, String collectionName, boolean reverse, ProgressObserver po ) throws Exception  {

        EntityManager em = getEntityManager( appId );

        //explicitly invoke create index, we don't know if it exists or not in ES during a rebuild.
        Application app = em.getApplication();

        em.reindexCollection( po, collectionName, reverse );

        logger.info("\n\nRebuilt index for application {} id {} collection {}\n",
            new Object[]{app.getName(), appId, collectionName});
    }

    @Override
    public void addIndex(final UUID applicationId,final String indexSuffix,final int shards,final int replicas, final String writeConsistency){
        entityIndex.addIndex(indexSuffix, shards, replicas,writeConsistency);
    }

    @Override
    public Health getEntityStoreHealth() {

        // could use any collection scope here, does not matter
        EntityCollectionManager ecm = getManagerCache().getEntityCollectionManager(
            new CollectionScopeImpl(
                new SimpleId( getManagementAppId(), "application"),
                new SimpleId( getManagementAppId(), "application"),
                "dummy"
        ));

        return ecm.getHealth();
    }


    @Override
    public UUID createApplication(String organizationName, String name) throws Exception {
        throw new UnsupportedOperationException("Not supported in v2");
    }


    @Override
    public UUID createApplication(
        String organizationName, String name, Map<String, Object> properties) throws Exception {
        throw new UnsupportedOperationException("Not supported in v2");
    }

    @Override
    public UUID initializeApplication(
        String orgName, UUID appId, String appName, Map<String, Object> props) throws Exception {
        throw new UnsupportedOperationException("Not supported in v2");
    }

}<|MERGE_RESOLUTION|>--- conflicted
+++ resolved
@@ -15,14 +15,12 @@
  */
 package org.apache.usergrid.corepersistence;
 
-<<<<<<< HEAD
 import com.google.common.cache.CacheBuilder;
 import com.google.common.cache.CacheLoader;
 import com.google.common.cache.LoadingCache;
 import com.google.inject.Injector;
 import com.google.inject.Key;
 import com.google.inject.TypeLiteral;
-=======
 
 import java.util.Arrays;
 import java.util.HashMap;
@@ -40,7 +38,6 @@
 import org.springframework.context.ApplicationContext;
 import org.springframework.context.ApplicationContextAware;
 
->>>>>>> c0384d51
 import org.apache.commons.lang.StringUtils;
 import org.apache.usergrid.corepersistence.util.CpNamingUtils;
 import org.apache.usergrid.exception.ConflictException;
@@ -147,26 +144,17 @@
         EntityManager em = getEntityManager(getManagementAppId());
 
         try {
-<<<<<<< HEAD
             if ( em.getApplication() == null ) {
                 logger.info("Creating management application");
                 Map mgmtAppProps = new HashMap<String, Object>();
                 mgmtAppProps.put(PROPERTY_NAME, "systemapp");
                 em.create( getManagementAppId(), TYPE_APPLICATION, mgmtAppProps);
-=======
-            if (em.getApplication() == null) {
-                logger.info("Creating system application");
-                Map sysAppProps = new HashMap<String, Object>();
-                sysAppProps.put(PROPERTY_NAME, "systemapp");
-                em.create(CpNamingUtils.SYSTEM_APP_ID, TYPE_APPLICATION, sysAppProps);
->>>>>>> c0384d51
                 em.getApplication();
             }
 
             entityIndex.initializeIndex();
             entityIndex.refresh();
 
-
         } catch (Exception ex) {
             throw new RuntimeException("Fatal error creating system application", ex);
         }
@@ -195,7 +183,7 @@
         catch ( Exception ex ) {
             logger.error("Error getting oldAppInfo manager", ex);
         }
-        return _getEntityManager( applicationId );
+        return _getEntityManager(applicationId);
     }
 
 
@@ -264,31 +252,20 @@
 
         // create application info entity
 
-<<<<<<< HEAD
-        getSetup().setupApplicationKeyspace( applicationId, appName );
-=======
-        try {
-            em.create( "appinfo", appInfoMap );
+        try {
+            em.create( CpNamingUtils.APPLICATION_INFO, properties );
         }
         catch ( DuplicateUniquePropertyExistsException e ) {
             throw new ApplicationAlreadyExistsException( appName );
         }
         entityIndex.refresh();
->>>>>>> c0384d51
 
         if ( properties == null ) {
             properties = new TreeMap<>( CASE_INSENSITIVE_ORDER );
         }
         properties.put( PROPERTY_NAME, appName );
-<<<<<<< HEAD
-        EntityManager appEm = getEntityManager( applicationId );
-        appEm.create( applicationId, TYPE_APPLICATION, properties );
-        appEm.createIndex();
-=======
         EntityManager appEm = getEntityManager( applicationId);
-
         appEm.create(applicationId, TYPE_APPLICATION, properties);
->>>>>>> c0384d51
         appEm.resetRoles();
         entityIndex.refresh();
 
@@ -305,7 +282,6 @@
         } catch (DuplicateUniquePropertyExistsException e) {
             throw new ApplicationAlreadyExistsException(appName);
         }
-        em.refreshIndex();
 
         // evict app Id from cache
         applicationIdCache.evictAppId(appName);
@@ -344,7 +320,6 @@
         if ( alias != null ) {
             throw new ConflictException("Cannot delete app with same name as already deleted app");
         }
-<<<<<<< HEAD
 
         // make a copy of the app to delete application_info entity
         // and put it in a deleted_application_info collection
@@ -366,17 +341,11 @@
         // delete the app from the application_info collection and delete its index
 
         em.delete(appInfoToDelete);
-        em.refreshIndex();
-
-        final EntityIndex entityIndex = managerCache.getEntityIndex(
+
+        final ApplicationEntityIndex entityIndex = managerCache.getEntityIndex(
             new ApplicationScopeImpl(new SimpleId(applicationId, TYPE_APPLICATION)));
 
         applicationIdCache.evictAppId(appInfoToDelete.getName());
-
-        entityIndex.deleteIndex();
-=======
-        entityIndex.refresh();
->>>>>>> c0384d51
     }
 
 
@@ -387,17 +356,10 @@
 
         EntityManager em = getEntityManager(getManagementAppId());
 
-<<<<<<< HEAD
-        final Results results = em.searchCollection(em.getApplicationRef(), CpNamingUtils.DELETED_APPLICATION_INFOS,
+        final Results results = em.searchCollection(
+            em.getApplicationRef(), CpNamingUtils.DELETED_APPLICATION_INFOS,
             Query.fromQL("select * where " + PROPERTY_APPLICATION_ID + " = " + applicationId.toString()));
         Entity deletedAppInfo = results.getEntity();
-=======
-        // remove old delete_appinfos Entity
-        EntityManager em = getEntityManager(CpNamingUtils.SYSTEM_APP_ID);
-        Query q = Query.fromQL(String.format("select * where applicationUuid = '%s'", applicationId.toString()));
-        Results results = em.searchCollection(em.getApplicationRef(), "deleted_appinfos", q);
-        Entity appToRestore = results.getEntity();
->>>>>>> c0384d51
 
         if ( deletedAppInfo == null ) {
             throw new EntityNotFoundException("Cannot restore. Deleted Application not found: " + applicationId );
@@ -408,7 +370,6 @@
         Entity restoredAppInfo = em.create(
             deletedAppInfo.getUuid(), CpNamingUtils.APPLICATION_INFO, deletedAppInfo.getProperties());
 
-<<<<<<< HEAD
         // copy connections from deleted app entity
 
         final Set<String> connectionTypes = em.getConnectionTypes(deletedAppInfo);
@@ -423,9 +384,7 @@
         // delete the deleted app entity rebuild the app index
 
         em.delete(deletedAppInfo);
-=======
         entityIndex.refresh();
->>>>>>> c0384d51
 
         this.rebuildApplicationIndexes(applicationId, new ProgressObserver() {
             @Override
@@ -697,17 +656,9 @@
 
         // refresh special indexes without calling EntityManager refresh because stack overflow
         maybeCreateIndexes();
-<<<<<<< HEAD
-
-        for ( EntityIndex index : getManagementIndexes() ) {
-            index.refresh();
-        }
-=======
-        // system app
+
         entityIndex.refresh();
->>>>>>> c0384d51
-    }
-
+    }
 
     private void maybeCreateIndexes() {
         if ( indexInitialized.getAndSet( true ) ) {
@@ -792,7 +743,7 @@
         //explicitly invoke create index, we don't know if it exists or not in ES during a rebuild.
         Application app = em.getApplication();
 
-        em.reindexCollection( po, collectionName, reverse );
+        em.reindexCollection(po, collectionName, reverse);
 
         logger.info("\n\nRebuilt index for application {} id {} collection {}\n",
             new Object[]{app.getName(), appId, collectionName});
