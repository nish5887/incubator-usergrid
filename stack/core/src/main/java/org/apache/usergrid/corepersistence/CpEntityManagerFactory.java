/*
 * Copyright 2014 The Apache Software Foundation.
 *
 * Licensed under the Apache License, Version 2.0 (the "License");
 * you may not use this file except in compliance with the License.
 * You may obtain a copy of the License at
 *
 *      http://www.apache.org/licenses/LICENSE-2.0
 *
 * Unless required by applicable law or agreed to in writing, software
 * distributed under the License is distributed on an "AS IS" BASIS,
 * WITHOUT WARRANTIES OR CONDITIONS OF ANY KIND, either express or implied.
 * See the License for the specific language governing permissions and
 * limitations under the License.
 */
package org.apache.usergrid.corepersistence;


import java.util.Arrays;
import java.util.HashMap;
import java.util.Iterator;
import java.util.List;
import java.util.Map;
import java.util.TreeMap;
import java.util.UUID;
import java.util.concurrent.atomic.AtomicBoolean;

import org.slf4j.Logger;
import org.slf4j.LoggerFactory;
import org.springframework.beans.BeansException;
import org.springframework.context.ApplicationContext;
import org.springframework.context.ApplicationContextAware;

import org.apache.commons.lang.StringUtils;

import org.apache.usergrid.corepersistence.util.CpNamingUtils;
import org.apache.usergrid.persistence.AbstractEntity;
import org.apache.usergrid.persistence.Entity;
import org.apache.usergrid.persistence.EntityFactory;
import org.apache.usergrid.persistence.EntityManager;
import org.apache.usergrid.persistence.EntityManagerFactory;
import org.apache.usergrid.persistence.EntityRef;
import org.apache.usergrid.persistence.Results;
import org.apache.usergrid.persistence.cassandra.CassandraService;
import org.apache.usergrid.persistence.cassandra.CounterUtils;
import org.apache.usergrid.persistence.cassandra.Setup;
import org.apache.usergrid.persistence.collection.CollectionScope;
import org.apache.usergrid.persistence.collection.EntityCollectionManager;
import org.apache.usergrid.persistence.collection.impl.CollectionScopeImpl;
import org.apache.usergrid.persistence.collection.serialization.impl.migration.EntityIdScope;
import org.apache.usergrid.persistence.core.metrics.MetricsFactory;
import org.apache.usergrid.persistence.core.migration.data.MigrationDataProvider;
import org.apache.usergrid.persistence.core.scope.ApplicationScope;
import org.apache.usergrid.persistence.core.scope.ApplicationScopeImpl;
import org.apache.usergrid.persistence.core.util.Health;
import org.apache.usergrid.persistence.entities.Application;
import org.apache.usergrid.persistence.exceptions.ApplicationAlreadyExistsException;
import org.apache.usergrid.persistence.exceptions.DuplicateUniquePropertyExistsException;
import org.apache.usergrid.persistence.exceptions.EntityNotFoundException;
import org.apache.usergrid.persistence.graph.Edge;
import org.apache.usergrid.persistence.graph.GraphManager;
import org.apache.usergrid.persistence.graph.SearchByEdgeType;
import org.apache.usergrid.persistence.graph.impl.SimpleSearchByEdgeType;
import org.apache.usergrid.persistence.index.EntityIndex;
import org.apache.usergrid.persistence.index.query.Query;
import org.apache.usergrid.persistence.model.entity.Id;
import org.apache.usergrid.persistence.model.entity.SimpleId;
import org.apache.usergrid.persistence.model.util.UUIDGenerator;
import org.apache.usergrid.utils.UUIDUtils;

import com.google.common.base.Optional;
import com.google.common.cache.CacheBuilder;
import com.google.common.cache.CacheLoader;
import com.google.common.cache.LoadingCache;
import com.google.inject.Injector;
import com.google.inject.Key;
import com.google.inject.TypeLiteral;

import rx.Observable;

import static java.lang.String.CASE_INSENSITIVE_ORDER;

import static org.apache.usergrid.persistence.Schema.PROPERTY_NAME;
import static org.apache.usergrid.persistence.Schema.TYPE_APPLICATION;


/**
 * Implement good-old Usergrid EntityManagerFactory with the new-fangled Core Persistence API.
 * This is where we keep track of applications and system properties.
 */
public class CpEntityManagerFactory implements EntityManagerFactory, ApplicationContextAware {

    private static final Logger logger = LoggerFactory.getLogger( CpEntityManagerFactory.class );

    private ApplicationContext applicationContext;

    private Setup setup = null;

    /** Have we already initialized the index for the management app? */
    private AtomicBoolean indexInitialized = new AtomicBoolean(  );

    // cache of already instantiated entity managers
    private LoadingCache<UUID, EntityManager> entityManagers
        = CacheBuilder.newBuilder().maximumSize(100).build(new CacheLoader<UUID, EntityManager>() {
            public EntityManager load(UUID appId) { // no checked exception
                return _getEntityManager(appId);
            }
        });

    private final OrgApplicationCache orgApplicationCache;


    private ManagerCache managerCache;




    private CassandraService cassandraService;
    private CounterUtils counterUtils;
    private Injector injector;
    private final MetricsFactory metricsFactory;

    public CpEntityManagerFactory(
            final CassandraService cassandraService, final CounterUtils counterUtils, final Injector injector) {

        this.cassandraService = cassandraService;
        this.counterUtils = counterUtils;
        this.injector = injector;
        this.managerCache = injector.getInstance( ManagerCache.class );
        this.metricsFactory = injector.getInstance( MetricsFactory.class );

        this.orgApplicationCache = new OrgApplicationCacheImpl( this );
    }


    public CounterUtils getCounterUtils() {
        return counterUtils;
    }


    public CassandraService getCassandraService() {
        return cassandraService;
    }



    private void init() {

        EntityManager em = getEntityManager( CpNamingUtils.SYSTEM_APP_ID);

        try {
            if (em.getApplication() == null) {
                logger.info("Creating system application");
                Map sysAppProps = new HashMap<String, Object>();
                sysAppProps.put(PROPERTY_NAME, "systemapp");
                em.create(CpNamingUtils.SYSTEM_APP_ID, TYPE_APPLICATION, sysAppProps);
                em.getApplication();
            }

            em.createIndex();
            em.refreshIndex();


        } catch (Exception ex) {
            throw new RuntimeException("Fatal error creating system application", ex);
        }
    }


    public ManagerCache getManagerCache() {

        if ( managerCache == null ) {
            managerCache = injector.getInstance( ManagerCache.class );
        }
        return managerCache;
    }

    private Observable<EntityIdScope> getAllEntitiesObservable(){
      return injector.getInstance( Key.get(new TypeLiteral< MigrationDataProvider<EntityIdScope>>(){})).getData();
    }



    @Override
    public EntityManager getEntityManager(UUID applicationId) {
        try {
            return entityManagers.get( applicationId );
        }
        catch ( Exception ex ) {
            logger.error("Error getting entity manager", ex);
        }
        return _getEntityManager( applicationId );
    }


    private EntityManager _getEntityManager( UUID applicationId ) {

        EntityManager em = new CpEntityManager();
        em.init( this, applicationId );

        return em;
    }

    public MetricsFactory getMetricsFactory(){
        return metricsFactory;
    }

    @Override
    public UUID createApplication(String organizationName, String name) throws Exception {
        return createApplication( organizationName, name, null );
    }


    @Override
    public UUID createApplication(
        String orgName, String name, Map<String, Object> properties) throws Exception {

        String appName = buildAppName( orgName, name );


        final Optional<UUID> appId = orgApplicationCache.getApplicationId( appName );

        if ( appId.isPresent() ) {
            throw new ApplicationAlreadyExistsException( name );
        }

        UUID applicationId = UUIDGenerator.newTimeUUID();

        logger.debug( "New application orgName {} orgAppName {} id {} ",
                new Object[] { orgName, name, applicationId.toString() } );

        initializeApplication( orgName, applicationId, appName, properties );
        return applicationId;
    }


    private String buildAppName( String organizationName, String name ) {
        return StringUtils.lowerCase( name.contains( "/" ) ? name : organizationName + "/" + name );
    }


    @Override
    public UUID initializeApplication( String organizationName, UUID applicationId, String name,
                                       Map<String, Object> properties ) throws Exception {



        //Ensure our management system exists before creating our application
        init();

        EntityManager em = getEntityManager( CpNamingUtils.SYSTEM_APP_ID);

        final String appName = buildAppName( organizationName, name );

        // check for pre-existing application
        if ( lookupApplication( appName ) != null ) {
            throw new ApplicationAlreadyExistsException( appName );
        }

        getSetup().setupApplicationKeyspace( applicationId, appName );


        final Optional<UUID> cachedValue = orgApplicationCache.getOrganizationId( organizationName );


        UUID orgUuid;

        if ( !cachedValue.isPresent() ) {


            // create new org because the specified one does not exist
            final String orgName = organizationName;



            try {
                final Entity orgInfo = em.create( "organization", new HashMap<String, Object>() {{
                    put( PROPERTY_NAME, orgName );
                }} );
                orgUuid = orgInfo.getUuid();
                //evit so it's re-loaded later
                orgApplicationCache.evictOrgId( name );
            }
            catch ( DuplicateUniquePropertyExistsException e ) {
                //swallow, if it exists, just get it
                orgApplicationCache.evictOrgId( organizationName );
                orgUuid = orgApplicationCache.getOrganizationId( organizationName ).get();
            }

        } else{
            orgUuid = cachedValue.get();
        }

        // create appinfo entry in the system app
        final UUID appId = applicationId;
        final UUID orgId = orgUuid;
        Map<String, Object> appInfoMap = new HashMap<String, Object>() {{
            put( PROPERTY_NAME, appName );
            put( "applicationUuid", appId );
            put( "organizationUuid", orgId );
        }};

        try {
            em.create( "appinfo", appInfoMap );
        }
        catch ( DuplicateUniquePropertyExistsException e ) {
            throw new ApplicationAlreadyExistsException( appName );
        }
        em.refreshIndex();

        // create application entity
        if ( properties == null ) {
            properties = new TreeMap<String, Object>( CASE_INSENSITIVE_ORDER );
        }
        properties.put( PROPERTY_NAME, appName );
        EntityManager appEm = getEntityManager( applicationId);

        appEm.create(applicationId, TYPE_APPLICATION, properties );
        appEm.resetRoles();
        appEm.refreshIndex();

        logger.info("Initialized application {}", appName );

        //evict app Id from cache
        orgApplicationCache.evictAppId( appName );

        return applicationId;
    }


    /**
     * Delete Application.
     *
     * <p>The Application Entity is be moved to a Deleted_Applications collection and the
     * Application index will be removed.
     *
     * <p>TODO: add scheduled task that can completely delete all deleted application data.</p>
     *
     * @param applicationId UUID of Application to be deleted.
     */
    @Override
    public void deleteApplication(UUID applicationId) throws Exception {

        //throw new UnsupportedOperationException("Delete application not supported");

        // remove old appinfo Entity, which is in the System App's appinfos collection
        EntityManager em = getEntityManager(CpNamingUtils.SYSTEM_APP_ID);
        Query q = Query.fromQL(String.format("select * where applicationUuid = '%s'", applicationId.toString()));
        Results results = em.searchCollection(em.getApplicationRef(), "appinfos", q);

        Entity appToDelete = results.getEntity();
        if(appToDelete != null) {
            // create new Entity in deleted_appinfos collection, with same UUID and properties as deleted appinfo
            em.create("deleted_appinfo", appToDelete.getProperties());
            em.delete(appToDelete);

        }
        // delete the application's index
        EntityIndex ei = managerCache.getEntityIndex(new ApplicationScopeImpl(new SimpleId(applicationId, TYPE_APPLICATION)));
        ei.deleteIndex();
        em.refreshIndex();
    }


    @Override
    public void restoreApplication(UUID applicationId) throws Exception {

        // remove old delete_appinfos Entity
        EntityManager em = getEntityManager(CpNamingUtils.SYSTEM_APP_ID);
        Query q = Query.fromQL(String.format("select * where applicationUuid = '%s'", applicationId.toString()));
        Results results = em.searchCollection( em.getApplicationRef(), "deleted_appinfos", q);
        Entity appToRestore = results.getEntity();

        if ( appToRestore == null ) {
            throw new EntityNotFoundException("Cannot restore. Deleted Application not found: " + applicationId );
        }

        em.delete( appToRestore );

        // restore entity in appinfo collection
        Map<String, Object> appProps = appToRestore.getProperties();
        appProps.remove("uuid");
        appProps.put("type", "appinfo");
        Entity restoredApp = em.create("appinfo", appToRestore.getProperties());

        em.refreshIndex();

        // rebuild the apps index
        this.rebuildApplicationIndexes(applicationId, new ProgressObserver() {
            @Override
            public void onProgress(EntityRef entity) {
                logger.info( "Restored entity {}:{}", entity.getType(), entity.getUuid() );
            }

        });
    }


    @Override
    public UUID importApplication(
            String organization, UUID applicationId,
            String name, Map<String, Object> properties) throws Exception {

        throw new UnsupportedOperationException("Not supported yet.");
    }



    @Override
    public UUID lookupApplication( String orgAppName ) throws Exception {
        return orgApplicationCache.getApplicationId( orgAppName ).orNull();
    }


    @Override
    public Map<String, UUID> getApplications() throws Exception {
        return getApplications( false );
    }


    @Override
    public Map<String, UUID> getDeletedApplications() throws Exception {
        return getApplications( true );
    }


    public Map<String, UUID> getApplications(boolean deleted) throws Exception {

        Map<String, UUID> appMap = new HashMap<String, UUID>();

        ApplicationScope appScope = CpNamingUtils.getApplicationScope( CpNamingUtils.SYSTEM_APP_ID );
        GraphManager gm = managerCache.getGraphManager(appScope);

        EntityManager em = getEntityManager( CpNamingUtils.SYSTEM_APP_ID);
        Application app = em.getApplication();
        Id fromEntityId = new SimpleId( app.getUuid(), app.getType() );

        final String scopeName;
        final String edgeType;
        if ( deleted ) {
            edgeType = CpNamingUtils.getEdgeTypeFromCollectionName(CpNamingUtils.DELETED_APPINFOS);
            scopeName = CpNamingUtils.getCollectionScopeNameFromCollectionName(CpNamingUtils.DELETED_APPINFOS);
        } else {
            edgeType = CpNamingUtils.getEdgeTypeFromCollectionName(CpNamingUtils.APPINFOS);
            scopeName = CpNamingUtils.getCollectionScopeNameFromCollectionName(CpNamingUtils.APPINFOS);
        }

        logger.debug("getApplications(): Loading edges of edgeType {} from {}:{}",
            new Object[] { edgeType, fromEntityId.getType(), fromEntityId.getUuid() } );

        Observable<Edge> edges = gm.loadEdgesFromSource( new SimpleSearchByEdgeType(
                fromEntityId, edgeType, Long.MAX_VALUE,
                SearchByEdgeType.Order.DESCENDING, null ));

        Iterator<Edge> iter = edges.toBlockingObservable().getIterator();
        while ( iter.hasNext() ) {

            Edge edge = iter.next();
            Id targetId = edge.getTargetNode();

            logger.debug("getApplications(): Processing edge from {}:{} to {}:{}", new Object[] {
                edge.getSourceNode().getType(), edge.getSourceNode().getUuid(),
                edge.getTargetNode().getType(), edge.getTargetNode().getUuid()
            });

            CollectionScope collScope = new CollectionScopeImpl(
                appScope.getApplication(),
                appScope.getApplication(),
                scopeName);

            org.apache.usergrid.persistence.model.entity.Entity e =
                    managerCache.getEntityCollectionManager( collScope ).load( targetId )
                        .toBlockingObservable().lastOrDefault(null);

            if ( e == null ) {
                logger.warn("Applicaion {} in index but not found in collections", targetId );
                continue;
            }

            appMap.put(
                (String)e.getField( PROPERTY_NAME ).getValue(),
                (UUID)e.getField( "applicationUuid" ).getValue());
        }

        return appMap;
    }


    @Override
    public void setup() throws Exception {
        getSetup().init();
        init();
    }


    @Override
    public Map<String, String> getServiceProperties() {

        Map<String, String> props = new HashMap<String,String>();

        EntityManager em = getEntityManager( CpNamingUtils.SYSTEM_APP_ID);
        Query q = Query.fromQL("select *");
        Results results = null;
        try {
            results = em.searchCollection( em.getApplicationRef(), "propertymaps", q);

        } catch (Exception ex) {
            logger.error("Error getting system properties", ex);
        }

        if ( results == null || results.isEmpty() ) {
            return props;
        }

        org.apache.usergrid.persistence.Entity e = results.getEntity();
        for ( String key : e.getProperties().keySet() ) {
            props.put( key, props.get(key).toString() );
        }
        return props;
    }


    @Override
    public boolean updateServiceProperties(Map<String, String> properties) {

        EntityManager em = getEntityManager( CpNamingUtils.SYSTEM_APP_ID);
        Query q = Query.fromQL("select *");
        Results results = null;
        try {
            results = em.searchCollection( em.getApplicationRef(), "propertymaps", q);

        } catch (Exception ex) {
            logger.error("Error getting system properties", ex);
            return false;
        }

        org.apache.usergrid.persistence.Entity propsEntity = null;

        if ( !results.isEmpty() ) {
            propsEntity = results.getEntity();

        } else {
            propsEntity = EntityFactory.newEntity( UUIDUtils.newTimeUUID(), "propertymap");
        }

        // intentionally going only one-level deep into fields and treating all
        // values as strings because that is all we need for service properties
        for ( String key : properties.keySet() ) {
            propsEntity.setProperty( key, properties.get(key).toString() );
        }

        try {
            em.update( propsEntity );

        } catch (Exception ex) {
            logger.error("Error updating service properties", ex);
            return false;
        }

        return true;
    }


    @Override
    public boolean setServiceProperty(final String name, final String value) {
        return updateServiceProperties( new HashMap<String, String>() {{
            put(name, value);
        }});
    }


    @Override
    public boolean deleteServiceProperty(String name) {

        EntityManager em = getEntityManager( CpNamingUtils.SYSTEM_APP_ID);


        Query q = Query.fromQL("select *");
        Results results = null;
        try {
            results = em.searchCollection( em.getApplicationRef(), "propertymaps", q);

        } catch (Exception ex) {
            logger.error("Error getting service property for delete of property: " + name, ex);
            return false;
        }

        org.apache.usergrid.persistence.Entity propsEntity = null;

        if ( !results.isEmpty() ) {
            propsEntity = results.getEntity();

        } else {
            propsEntity = EntityFactory.newEntity( UUIDUtils.newTimeUUID(), "propertymap");
        }

        try {
            ((AbstractEntity)propsEntity).clearDataset( name );
            em.update( propsEntity );

        } catch (Exception ex) {
            logger.error("Error deleting service property orgAppName: " + name, ex);
            return false;
        }

        return true;
    }

    public ApplicationContext getApplicationContext() {
        return applicationContext;
    }

    @Override
    public void setApplicationContext( ApplicationContext applicationContext ) throws BeansException {
        this.applicationContext = applicationContext;
//        try {
//            setup();
//        } catch (Exception ex) {
//            logger.error("Error setting up EMF", ex);
//        }
    }


    @Override
    public long performEntityCount() {
        //TODO, this really needs to be a task that writes this data somewhere since this will get
        //progressively slower as the system expands
        return (Long) getAllEntitiesObservable().longCount().toBlocking().last();
    }



    @Override
    public UUID getManagementAppId() {
        return CpNamingUtils.MANAGEMENT_APPLICATION_ID;
    }


    @Override
    public UUID getDefaultAppId() {
        return CpNamingUtils.DEFAULT_APPLICATION_ID;
    }




    /**
     * Gets the setup.
     * @return Setup helper
     */
    public Setup getSetup() {
        if ( setup == null ) {
            setup = new CpSetup( this, cassandraService, injector );
        }
        return setup;
    }


    /**
     * TODO, these 3 methods are super janky.  During refactoring we should clean this model up
     */
    public void refreshIndex() {

        // refresh special indexes without calling EntityManager refresh because stack overflow
        maybeCreateIndexes();
        // system app

        for ( EntityIndex index : getManagementIndexes() ) {
            index.refresh();
        }
    }


    private void maybeCreateIndexes() {
        // system app
        if ( indexInitialized.getAndSet( true ) ) {
            return;
        }

        for ( EntityIndex index : getManagementIndexes() ) {
            index.initializeIndex();
        }
    }


    private List<EntityIndex> getManagementIndexes() {

        return Arrays.asList( managerCache.getEntityIndex(
                new ApplicationScopeImpl( new SimpleId( CpNamingUtils.SYSTEM_APP_ID, "application" ) ) ),

            // management app
            managerCache
                .getEntityIndex( new ApplicationScopeImpl( new SimpleId( getManagementAppId(), "application" ) ) ),

            // default app TODO: do we need this in two-dot-o
            managerCache
                .getEntityIndex( new ApplicationScopeImpl( new SimpleId( getDefaultAppId(), "application" ) ) ) );
    }


    public void rebuildAllIndexes( ProgressObserver po ) throws Exception {

        logger.info("\n\nRebuilding all indexes\n");

        rebuildInternalIndexes( po );

        Map<String, UUID> appMap = getApplications();

        logger.info("About to rebuild indexes for {} applications", appMap.keySet().size());

        for ( UUID appUuid : appMap.values() ) {
            rebuildApplicationIndexes( appUuid, po );
        }
    }


    @Override
    public void rebuildInternalIndexes( ProgressObserver po ) throws Exception {
        rebuildApplicationIndexes( CpNamingUtils.SYSTEM_APP_ID, po);
        rebuildApplicationIndexes( CpNamingUtils.MANAGEMENT_APPLICATION_ID, po );
        rebuildApplicationIndexes( CpNamingUtils.DEFAULT_APPLICATION_ID, po );
    }


    @Override
    public void rebuildApplicationIndexes( UUID appId, ProgressObserver po ) throws Exception {

        EntityManager em = getEntityManager( appId );

        //explicitly invoke create index, we don't know if it exists or not in ES during a rebuild.
<<<<<<< HEAD
        em.createIndex();
        em.reindex(po);
=======
        Application app = em.getApplication();
>>>>>>> 679812e6

        em.reindex( po );

        logger.info("\n\nRebuilt index for applicationId {} \n", appId );
    }



    @Override
    public void flushEntityManagerCaches() {
        Map<UUID, EntityManager>  entityManagersMap = entityManagers.asMap();
        for ( UUID appUuid : entityManagersMap.keySet() ) {
            EntityManager em = entityManagersMap.get(appUuid);
            em.flushManagerCaches();
        }
    }

    @Override
    public void rebuildCollectionIndex(
        UUID appId, String collectionName, boolean reverse, ProgressObserver po ) throws Exception  {

        EntityManager em = getEntityManager( appId );

        //explicitly invoke create index, we don't know if it exists or not in ES during a rebuild.
        Application app = em.getApplication();

        em.reindexCollection( po, collectionName, reverse );

        logger.info("\n\nRebuilt index for application {} id {} collection {}\n",
            new Object[] { app.getName(), appId, collectionName } );
    }

    @Override
    public void addIndex(final UUID applicationId,final String indexSuffix,final int shards,final int replicas, final String writeConsistency){
        EntityIndex entityIndex = managerCache.getEntityIndex(CpNamingUtils.getApplicationScope(applicationId));
        entityIndex.addIndex(indexSuffix, shards, replicas,writeConsistency);
    }

    @Override
    public Health getEntityStoreHealth() {

        // could use any collection scope here, does not matter
        EntityCollectionManager ecm = getManagerCache().getEntityCollectionManager(
            new CollectionScopeImpl(
                new SimpleId( CpNamingUtils.SYSTEM_APP_ID, "application"),
                new SimpleId( CpNamingUtils.SYSTEM_APP_ID, "application"),
                "dummy"
        ));

        return ecm.getHealth();
    }

}<|MERGE_RESOLUTION|>--- conflicted
+++ resolved
@@ -25,6 +25,7 @@
 import java.util.UUID;
 import java.util.concurrent.atomic.AtomicBoolean;
 
+import org.apache.usergrid.persistence.index.ApplicationEntityIndex;
 import org.slf4j.Logger;
 import org.slf4j.LoggerFactory;
 import org.springframework.beans.BeansException;
@@ -118,14 +119,16 @@
     private CassandraService cassandraService;
     private CounterUtils counterUtils;
     private Injector injector;
+    private final EntityIndex entityIndex;
     private final MetricsFactory metricsFactory;
 
     public CpEntityManagerFactory(
-            final CassandraService cassandraService, final CounterUtils counterUtils, final Injector injector) {
+            final CassandraService cassandraService, final CounterUtils counterUtils, final Injector injector, final EntityIndex entityIndex) {
 
         this.cassandraService = cassandraService;
         this.counterUtils = counterUtils;
         this.injector = injector;
+        this.entityIndex = entityIndex;
         this.managerCache = injector.getInstance( ManagerCache.class );
         this.metricsFactory = injector.getInstance( MetricsFactory.class );
 
@@ -315,7 +318,7 @@
         properties.put( PROPERTY_NAME, appName );
         EntityManager appEm = getEntityManager( applicationId);
 
-        appEm.create(applicationId, TYPE_APPLICATION, properties );
+        appEm.create(applicationId, TYPE_APPLICATION, properties);
         appEm.resetRoles();
         appEm.refreshIndex();
 
@@ -355,9 +358,6 @@
             em.delete(appToDelete);
 
         }
-        // delete the application's index
-        EntityIndex ei = managerCache.getEntityIndex(new ApplicationScopeImpl(new SimpleId(applicationId, TYPE_APPLICATION)));
-        ei.deleteIndex();
         em.refreshIndex();
     }
 
@@ -368,7 +368,7 @@
         // remove old delete_appinfos Entity
         EntityManager em = getEntityManager(CpNamingUtils.SYSTEM_APP_ID);
         Query q = Query.fromQL(String.format("select * where applicationUuid = '%s'", applicationId.toString()));
-        Results results = em.searchCollection( em.getApplicationRef(), "deleted_appinfos", q);
+        Results results = em.searchCollection(em.getApplicationRef(), "deleted_appinfos", q);
         Entity appToRestore = results.getEntity();
 
         if ( appToRestore == null ) {
@@ -389,7 +389,7 @@
         this.rebuildApplicationIndexes(applicationId, new ProgressObserver() {
             @Override
             public void onProgress(EntityRef entity) {
-                logger.info( "Restored entity {}:{}", entity.getType(), entity.getUuid() );
+                logger.info("Restored entity {}:{}", entity.getType(), entity.getUuid());
             }
 
         });
@@ -414,7 +414,7 @@
 
     @Override
     public Map<String, UUID> getApplications() throws Exception {
-        return getApplications( false );
+        return getApplications(false);
     }
 
 
@@ -665,9 +665,7 @@
         maybeCreateIndexes();
         // system app
 
-        for ( EntityIndex index : getManagementIndexes() ) {
-            index.refresh();
-        }
+            entityIndex.refresh();
     }
 
 
@@ -677,13 +675,11 @@
             return;
         }
 
-        for ( EntityIndex index : getManagementIndexes() ) {
-            index.initializeIndex();
-        }
-    }
-
-
-    private List<EntityIndex> getManagementIndexes() {
+        entityIndex.initializeIndex();
+    }
+
+
+    private List<ApplicationEntityIndex> getManagementIndexes() {
 
         return Arrays.asList( managerCache.getEntityIndex(
                 new ApplicationScopeImpl( new SimpleId( CpNamingUtils.SYSTEM_APP_ID, "application" ) ) ),
@@ -728,12 +724,8 @@
         EntityManager em = getEntityManager( appId );
 
         //explicitly invoke create index, we don't know if it exists or not in ES during a rebuild.
-<<<<<<< HEAD
         em.createIndex();
         em.reindex(po);
-=======
-        Application app = em.getApplication();
->>>>>>> 679812e6
 
         em.reindex( po );
 
@@ -768,7 +760,6 @@
 
     @Override
     public void addIndex(final UUID applicationId,final String indexSuffix,final int shards,final int replicas, final String writeConsistency){
-        EntityIndex entityIndex = managerCache.getEntityIndex(CpNamingUtils.getApplicationScope(applicationId));
         entityIndex.addIndex(indexSuffix, shards, replicas,writeConsistency);
     }
 
