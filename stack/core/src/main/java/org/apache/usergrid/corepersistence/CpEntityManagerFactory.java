--- conflicted
+++ resolved
@@ -25,14 +25,11 @@
 import java.util.UUID;
 import java.util.concurrent.atomic.AtomicBoolean;
 
-<<<<<<< HEAD
 import org.apache.usergrid.corepersistence.index.IndexLocationStrategyFactory;
 import org.apache.usergrid.corepersistence.index.ReIndexRequestBuilder;
 import org.apache.usergrid.persistence.*;
 import org.apache.usergrid.persistence.graph.impl.SimpleSearchByEdge;
 import org.apache.usergrid.persistence.index.*;
-=======
->>>>>>> 951c73c5
 import org.slf4j.Logger;
 import org.slf4j.LoggerFactory;
 import org.springframework.beans.BeansException;
@@ -401,11 +398,7 @@
 
         }
         final Id managementAppId = CpNamingUtils.getManagementApplicationId();
-<<<<<<< HEAD
         final EntityIndex aei = getManagementIndex();
-=======
-        final ApplicationEntityIndex aei = entityIndexFactory.createApplicationEntityIndex(deleteApplicationScope);
->>>>>>> 951c73c5
         final GraphManager managementGraphManager = managerCache.getGraphManager(managementAppScope);
         final Edge createEdge = CpNamingUtils.createCollectionEdge(managementAppId, createCollectionName, createApplicationId);
 
@@ -421,19 +414,12 @@
                         managementEm.delete( oldAppEntity );
                         applicationIdCache.evictAppId( oldAppEntity.getName() );
                     }
-<<<<<<< HEAD
                     EntityIndex ei = getManagementIndex();
                     ei.refreshAsync().toBlocking().last();
                 } catch (Exception e) {
                     throw new RuntimeException(e);
-=======
-                    entityIndex.refreshAsync().toBlocking().last();
-
->>>>>>> 951c73c5
                 }
-                catch ( Exception e ) {
-                    throw new RuntimeException( e );
-                }
+
             } );
     }
 
