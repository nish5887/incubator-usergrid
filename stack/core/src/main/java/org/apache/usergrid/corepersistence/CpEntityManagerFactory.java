/*
 * Copyright 2014 The Apache Software Foundation.
 *
 * Licensed under the Apache License, Version 2.0 (the "License");
 * you may not use this file except in compliance with the License.
 * You may obtain a copy of the License at
 *
 *      http://www.apache.org/licenses/LICENSE-2.0
 *
 * Unless required by applicable law or agreed to in writing, software
 * distributed under the License is distributed on an "AS IS" BASIS,
 * WITHOUT WARRANTIES OR CONDITIONS OF ANY KIND, either express or implied.
 * See the License for the specific language governing permissions and
 * limitations under the License.
 */
package org.apache.usergrid.corepersistence;

import com.google.common.cache.CacheBuilder;
import com.google.common.cache.CacheLoader;
import com.google.common.cache.LoadingCache;
import com.google.inject.Injector;
import com.yammer.metrics.annotation.Metered;
import static java.lang.String.CASE_INSENSITIVE_ORDER;

import java.util.Arrays;
import java.util.Collection;
import java.util.HashMap;
import java.util.Iterator;
import java.util.List;
import java.util.Map;
import java.util.TreeMap;
import java.util.UUID;
import java.util.concurrent.atomic.AtomicBoolean;

import org.apache.commons.lang.StringUtils;

import org.apache.usergrid.corepersistence.util.CpNamingUtils;
import org.apache.usergrid.persistence.AbstractEntity;
import org.apache.usergrid.persistence.DynamicEntity;
import org.apache.usergrid.persistence.Entity;
import org.apache.usergrid.persistence.EntityFactory;
import org.apache.usergrid.persistence.EntityManager;
import org.apache.usergrid.persistence.EntityManagerFactory;
import org.apache.usergrid.persistence.EntityRef;
import org.apache.usergrid.persistence.Results;
import static org.apache.usergrid.persistence.Schema.PROPERTY_NAME;
import static org.apache.usergrid.persistence.Schema.TYPE_APPLICATION;
import org.apache.usergrid.persistence.cassandra.CassandraService;
import org.apache.usergrid.persistence.cassandra.CounterUtils;
import org.apache.usergrid.persistence.cassandra.Setup;
import org.apache.usergrid.persistence.collection.CollectionScope;
import org.apache.usergrid.persistence.collection.EntityCollectionManagerFactory;
import org.apache.usergrid.persistence.collection.impl.CollectionScopeImpl;
import org.apache.usergrid.persistence.core.scope.ApplicationScope;
import org.apache.usergrid.persistence.core.scope.ApplicationScopeImpl;
import org.apache.usergrid.persistence.entities.Application;
import org.apache.usergrid.persistence.exceptions.ApplicationAlreadyExistsException;
import org.apache.usergrid.persistence.graph.Edge;
import org.apache.usergrid.persistence.graph.GraphManager;
import org.apache.usergrid.persistence.graph.GraphManagerFactory;
import org.apache.usergrid.persistence.graph.SearchByEdgeType;
import org.apache.usergrid.persistence.graph.impl.SimpleSearchByEdgeType;
import org.apache.usergrid.persistence.index.EntityIndex;
import org.apache.usergrid.persistence.index.EntityIndexFactory;
import org.apache.usergrid.persistence.index.query.Query;
import org.apache.usergrid.persistence.map.MapManagerFactory;
import org.apache.usergrid.persistence.model.entity.Id;
import org.apache.usergrid.persistence.model.entity.SimpleId;
import org.apache.usergrid.utils.UUIDUtils;
import org.apache.usergrid.persistence.model.util.UUIDGenerator;
import org.slf4j.Logger;
import org.slf4j.LoggerFactory;
import org.springframework.beans.BeansException;
import org.springframework.context.ApplicationContext;
import org.springframework.context.ApplicationContextAware;
import rx.Observable;


/**
 * Implement good-old Usergrid EntityManagerFactory with the new-fangled Core Persistence API.
 * This is where we keep track of applications and system properties.
 */
public class CpEntityManagerFactory implements EntityManagerFactory, ApplicationContextAware {

    private static final Logger logger = LoggerFactory.getLogger( CpEntityManagerFactory.class );

    public static String IMPLEMENTATION_DESCRIPTION = "Core Persistence Entity Manager Factory 1.0";

    private ApplicationContext applicationContext;

    private Setup setup = null;

    public static final Class<DynamicEntity> APPLICATION_ENTITY_CLASS = DynamicEntity.class;

    // The System Application where we store app and org metadata
    public static final UUID SYSTEM_APP_ID =
            UUID.fromString("b6768a08-b5d5-11e3-a495-10ddb1de66c3");

    public static final  UUID MANAGEMENT_APPLICATION_ID =
            UUID.fromString("b6768a08-b5d5-11e3-a495-11ddb1de66c8");

    public static final  UUID DEFAULT_APPLICATION_ID =
            UUID.fromString("b6768a08-b5d5-11e3-a495-11ddb1de66c9");

    private static AtomicBoolean INIT_SYSTEM = new AtomicBoolean(  );


    // cache of already instantiated entity managers
    private LoadingCache<UUID, EntityManager> entityManagers
        = CacheBuilder.newBuilder().maximumSize(100).build(new CacheLoader<UUID, EntityManager>() {
            public EntityManager load(UUID appId) { // no checked exception
                return _getEntityManager(appId);
            }
        });


    private CpManagerCache managerCache;

    CassandraService cass;
    CounterUtils counterUtils;

    private boolean skipAggregateCounters;

    private static final int REBUILD_PAGE_SIZE = 100;


    public CpEntityManagerFactory(
            CassandraService cass, CounterUtils counterUtils, boolean skipAggregateCounters) {

        this.cass = cass;
        this.counterUtils = counterUtils;
        this.skipAggregateCounters = skipAggregateCounters;
        if (skipAggregateCounters) {
            logger.warn("NOTE: Counters have been disabled by configuration...");
        }

    }


    private void init() {

        EntityManager em = getEntityManager(SYSTEM_APP_ID);

        try {
            if ( em.getApplication() == null ) {
                logger.info("Creating system application");
                Map sysAppProps = new HashMap<String, Object>();
                sysAppProps.put( PROPERTY_NAME, "systemapp");
                em.create( SYSTEM_APP_ID, TYPE_APPLICATION, sysAppProps );
                em.createIndex();
                em.getApplication();
                em.refreshIndex();
            }

        } catch (Exception ex) {
            throw new RuntimeException("Fatal error creating system application", ex);
        }
    }


    public CpManagerCache getManagerCache() {

        if ( managerCache == null ) {

            // TODO: better solution for getting injector? 
            Injector injector = CpSetup.getInjector();

            EntityCollectionManagerFactory ecmf;
            EntityIndexFactory eif;
            GraphManagerFactory gmf;
            MapManagerFactory mmf;

            ecmf = injector.getInstance( EntityCollectionManagerFactory.class );
            eif = injector.getInstance( EntityIndexFactory.class );
            gmf = injector.getInstance( GraphManagerFactory.class );
            mmf = injector.getInstance( MapManagerFactory.class );

            managerCache = new CpManagerCache( ecmf, eif, gmf, mmf );
        }
        return managerCache;
    }


    @Override
    public String getImpementationDescription() throws Exception {
        return IMPLEMENTATION_DESCRIPTION;
    }


    @Override
    public EntityManager getEntityManager(UUID applicationId) {
        try {
            return entityManagers.get( applicationId );
        }
        catch ( Exception ex ) {
            logger.error("Error getting entity manager", ex);
        }
        return _getEntityManager( applicationId );
    }


    private EntityManager _getEntityManager( UUID applicationId ) {
        EntityManager em = new CpEntityManager();
        em.init( this, applicationId );
        return em;
    }


    @Override
    public UUID createApplication(String organizationName, String name) throws Exception {
        return createApplication( organizationName, name, null );
    }


    @Override
    public UUID createApplication(
        String orgName, String name, Map<String, Object> properties) throws Exception {

        String appName = buildAppName( orgName, name );

        UUID applicationId = lookupApplication( appName );

        if ( applicationId != null ) {
            throw new ApplicationAlreadyExistsException( name );
        }

        applicationId = UUIDGenerator.newTimeUUID();

        logger.debug( "New application orgName {} name {} id {} ",
                new Object[] { orgName, name, applicationId.toString() } );

        initializeApplication( orgName, applicationId, appName, properties );
        return applicationId;
    }


    private String buildAppName( String organizationName, String name ) {
        return StringUtils.lowerCase( name.contains( "/" ) ? name : organizationName + "/" + name );
    }


    @Override
    public UUID initializeApplication( String organizationName, UUID applicationId, String name,
                                       Map<String, Object> properties ) throws Exception {


        EntityManager em = getEntityManager(SYSTEM_APP_ID);

        //create our ES index since we're initializing this application
        em.createIndex();


        final String appName = buildAppName( organizationName, name );

        // check for pre-existing application
        if ( lookupApplication( appName ) != null ) {
            throw new ApplicationAlreadyExistsException( appName );
        }

        getSetup().setupApplicationKeyspace( applicationId, appName );

        UUID orgUuid = lookupOrganization( organizationName );
        if ( orgUuid == null ) {

            // create new org because the specified one does not exist
            final String orgName = organizationName;
            Entity orgInfo = em.create("organization", new HashMap<String, Object>() {{
                put( PROPERTY_NAME, orgName );
            }});
            em.refreshIndex();
            orgUuid = orgInfo.getUuid();
        }

        // create appinfo entry in the system app
        final UUID appId = applicationId;
        final UUID orgId = orgUuid;
        Map<String, Object> appInfoMap = new HashMap<String, Object>() {{
            put( PROPERTY_NAME, appName );
            put( "applicationUuid", appId );
            put( "organizationUuid", orgId );
        }};
        Entity appInfo = em.create( "appinfo", appInfoMap );
        em.refreshIndex();

        // create application entity
        if ( properties == null ) {
            properties = new TreeMap<String, Object>( CASE_INSENSITIVE_ORDER );
        }
        properties.put( PROPERTY_NAME, appName );
        EntityManager appEm = getEntityManager( applicationId );
        appEm.create( applicationId, TYPE_APPLICATION, properties );
        appEm.resetRoles();
        appEm.refreshIndex();

        logger.info("Initialized application {}", appName );
        return applicationId;
    }


    public ApplicationScope getApplicationScope( UUID applicationId ) {

        // We can always generate a scope, it doesn't matter if  the application exists yet or not.
        final ApplicationScopeImpl scope =
                new ApplicationScopeImpl( generateApplicationId( applicationId ) );

        return scope;
    }


    @Override
    public UUID importApplication(
            String organization, UUID applicationId,
            String name, Map<String, Object> properties) throws Exception {

        throw new UnsupportedOperationException("Not supported yet.");
    }


    public UUID lookupOrganization( String name ) throws Exception {
        init();


        //        Query q = Query.fromQL(PROPERTY_NAME + " = '" + name + "'");
        EntityManager em = getEntityManager( SYSTEM_APP_ID );


        final EntityRef alias = em.getAlias( "organizations", name );

        if ( alias == null ) {
            return null;
        }

        final Entity entity = em.get( alias );

        if ( entity == null ) {
            return null;
        }

        return entity.getUuid();
        //        Results results = em.searchCollection( em.getApplicationRef(), "organizations", q );
        //
        //        if ( results.isEmpty() ) {
        //            return null;
        //        }
        //
        //        return results.iterator().next().getUuid();
    }


    @Override
    public UUID lookupApplication( String name ) throws Exception {
        init();

        EntityManager em = getEntityManager( SYSTEM_APP_ID );


        final EntityRef alias = em.getAlias( "appinfos", name );

        if ( alias == null ) {
            return null;
        }

        final Entity entity = em.get( alias );

        if ( entity == null ) {
            return null;
        }

        return entity.getUuid();


        //        Query q = Query.fromQL( PROPERTY_NAME + " = '" + name + "'");
        //
        //        EntityManager em = getEntityManager(SYSTEM_APP_ID);
        //
        //
        //        Results results = em.searchCollection( em.getApplicationRef(), "appinfos", q);
        //
        //        if ( results.isEmpty() ) {
        //            return null;
        //        }
        //
        //        Entity entity = results.iterator().next();
        //        Object uuidObject = entity.getProperty("applicationUuid");
        //        if ( uuidObject instanceof UUID ) {
        //            return (UUID)uuidObject;
        //        }
        //        return UUIDUtils.tryExtractUUID( entity.getProperty("applicationUuid").toString() );
    }


    @Override
    @Metered(group = "core", name = "EntityManagerFactory_getApplication")
    public Map<String, UUID> getApplications() throws Exception {

        Map<String, UUID> appMap = new HashMap<String, UUID>();

        ApplicationScope appScope = getApplicationScope(SYSTEM_APP_ID);
        GraphManager gm = managerCache.getGraphManager(appScope);

        EntityManager em = getEntityManager(SYSTEM_APP_ID);
        Application app = em.getApplication();
        Id fromEntityId = new SimpleId( app.getUuid(), app.getType() );

        String edgeType = CpNamingUtils.getEdgeTypeFromCollectionName( "appinfos" );

        logger.debug("getApplications(): Loading edges of edgeType {} from {}:{}",
            new Object[] { edgeType, fromEntityId.getType(), fromEntityId.getUuid() } );

        Observable<Edge> edges = gm.loadEdgesFromSource( new SimpleSearchByEdgeType(
                fromEntityId, edgeType, Long.MAX_VALUE,
                SearchByEdgeType.Order.DESCENDING, null ));

        Iterator<Edge> iter = edges.toBlockingObservable().getIterator();
        while ( iter.hasNext() ) {

            Edge edge = iter.next();
            Id targetId = edge.getTargetNode();

            logger.debug("getApplications(): Processing edge from {}:{} to {}:{}", new Object[] {
                edge.getSourceNode().getType(), edge.getSourceNode().getUuid(),
                edge.getTargetNode().getType(), edge.getTargetNode().getUuid()
            });

            CollectionScope collScope = new CollectionScopeImpl(
                    appScope.getApplication(),
                    appScope.getApplication(),
                    CpNamingUtils.getCollectionScopeNameFromCollectionName( "appinfos" ));

            org.apache.usergrid.persistence.model.entity.Entity e =
                    managerCache.getEntityCollectionManager( collScope ).load( targetId )
                        .toBlockingObservable().lastOrDefault(null);

            appMap.put(
                (String)e.getField( PROPERTY_NAME ).getValue(),
                (UUID)e.getField( "applicationUuid" ).getValue());
        }

        return appMap;
    }


    @Override
    public void setup() throws Exception {
        getSetup().init();
    }


    @Override
    public Map<String, String> getServiceProperties() {

        Map<String, String> props = new HashMap<String,String>();

        EntityManager em = getEntityManager(SYSTEM_APP_ID);
        Query q = Query.fromQL("select *");
        Results results = null;
        try {
            results = em.searchCollection( em.getApplicationRef(), "propertymaps", q);

        } catch (Exception ex) {
            logger.error("Error getting system properties", ex);
        }

        if ( results == null || results.isEmpty() ) {
            return props;
        }

        org.apache.usergrid.persistence.Entity e = results.getEntity();
        for ( String key : e.getProperties().keySet() ) {
            props.put( key, props.get(key).toString() );
        }
        return props;
    }


    @Override
    public boolean updateServiceProperties(Map<String, String> properties) {

        EntityManager em = getEntityManager(SYSTEM_APP_ID);
        Query q = Query.fromQL("select *");
        Results results = null;
        try {
            results = em.searchCollection( em.getApplicationRef(), "propertymaps", q);

        } catch (Exception ex) {
            logger.error("Error getting system properties", ex);
            return false;
        }

        org.apache.usergrid.persistence.Entity propsEntity = null;

        if ( !results.isEmpty() ) {
            propsEntity = results.getEntity();

        } else {
            propsEntity = EntityFactory.newEntity( UUIDUtils.newTimeUUID(), "propertymap");
        }

        // intentionally going only one-level deep into fields and treating all 
        // values as strings because that is all we need for service properties
        for ( String key : properties.keySet() ) {
            propsEntity.setProperty( key, properties.get(key).toString() );
        }

        try {
            em.update( propsEntity );

        } catch (Exception ex) {
            logger.error("Error updating service properties", ex);
            return false;
        }

        return true;
    }


    @Override
    public boolean setServiceProperty(final String name, final String value) {
        return updateServiceProperties( new HashMap<String, String>() {{
            put(name, value);
        }});
    }


    @Override
    public boolean deleteServiceProperty(String name) {

        EntityManager em = getEntityManager(SYSTEM_APP_ID);


        Query q = Query.fromQL("select *");
        Results results = null;
        try {
            results = em.searchCollection( em.getApplicationRef(), "propertymaps", q);

        } catch (Exception ex) {
            logger.error("Error getting service property for delete of property: " + name, ex);
            return false;
        }

        org.apache.usergrid.persistence.Entity propsEntity = null;

        if ( !results.isEmpty() ) {
            propsEntity = results.getEntity();

        } else {
            propsEntity = EntityFactory.newEntity( UUIDUtils.newTimeUUID(), "propertymap");
        }

        try {
            ((AbstractEntity)propsEntity).clearDataset( name );
            em.update( propsEntity );

        } catch (Exception ex) {
            logger.error("Error deleting service property name: " + name, ex);
            return false;
        }

        return true;
    }

    public ApplicationContext getApplicationContext() {
        return applicationContext;
    }

    @Override
    public void setApplicationContext( ApplicationContext applicationContext ) throws BeansException {
        this.applicationContext = applicationContext;
        try {
            setup();
        } catch (Exception ex) {
            logger.error("Error setting up EMF", ex);
        }
    }

    /**
     * @param managerCache the managerCache to set
     */
    public void setManagerCache(CpManagerCache managerCache) {
        this.managerCache = managerCache;
    }


    @Override
    public UUID getManagementAppId() {
        return MANAGEMENT_APPLICATION_ID;
    }


    @Override
    public UUID getDefaultAppId() {
        return DEFAULT_APPLICATION_ID;
    }


    private Id generateApplicationId(UUID id){
        return new SimpleId( id, Application.ENTITY_TYPE );
    }

    /**
     * Gets the setup.
     * @return Setup helper
     */
    public Setup getSetup() {
        if ( setup == null ) {
            setup = new CpSetup( this, cass );
        }
        return setup;
    }


    /**
     * TODO, these 3 methods are super janky.  During refactoring we should clean this model up
     */
    public void refreshIndex() {

        // refresh special indexes without calling EntityManager refresh because stack overflow
        maybeCreateIndexes();
        // system app

<<<<<<< HEAD
        managerCache.getEntityIndex( new ApplicationScopeImpl( 
                new SimpleId( SYSTEM_APP_ID, "application" ) ) ).refresh();

        // default app
        managerCache.getEntityIndex( new ApplicationScopeImpl( 
                new SimpleId( getManagementAppId(), "application" ) ) ).refresh();

        // management app
        managerCache.getEntityIndex( new ApplicationScopeImpl( 
                new SimpleId( getDefaultAppId(), "application" ) ) ).refresh();
=======
        for ( EntityIndex index : getManagementIndexes() ) {
            index.refresh();
        }
    }


    private void maybeCreateIndexes() {
        // system app
        if ( INIT_SYSTEM.getAndSet( true ) ) {
            return;
        }

        for ( EntityIndex index : getManagementIndexes() ) {
            index.initializeIndex();
        }
    }


    private List<EntityIndex> getManagementIndexes() {
        return Arrays.asList(
                managerCache.getEntityIndex( new ApplicationScopeImpl( new SimpleId( SYSTEM_APP_ID, "application" ) ) ),

                // default app
                managerCache.getEntityIndex(
                        new ApplicationScopeImpl( new SimpleId( getManagementAppId(), "application" ) ) ),

                // management app
                managerCache.getEntityIndex(
                        new ApplicationScopeImpl( new SimpleId( getDefaultAppId(), "application" ) ) ) );
>>>>>>> 62da6cf0
    }


    public void rebuildAllIndexes( ProgressObserver po ) throws Exception {

        logger.info("\n\nRebuilding all indexes\n");

        rebuildInternalIndexes( po );

        Map<String, UUID> appMap = getApplications();

        logger.info("About to rebuild indexes for {} applications", appMap.keySet().size());

        for ( UUID appUuid : appMap.values() ) {
            rebuildApplicationIndexes( appUuid, po );
        }
    }


    @Override
    public void rebuildInternalIndexes( ProgressObserver po ) throws Exception {
        rebuildApplicationIndexes(SYSTEM_APP_ID, po);
    }


    @Override
    public void rebuildApplicationIndexes( UUID appId, ProgressObserver po ) throws Exception {

        EntityManager em = getEntityManager( appId );
        Application app = em.getApplication();

        ((CpEntityManager)em).reindex( po );
        em.refreshIndex();

        logger.info("\n\nRebuilt index for application {} id {}\n", app.getName(), appId );
    }


    @Override
    public void flushEntityManagerCaches() {
        Map<UUID, EntityManager>  entityManagersMap = entityManagers.asMap();
        for ( UUID appUuid : entityManagersMap.keySet() ) {
            EntityManager em = entityManagersMap.get(appUuid);
            em.flushManagerCaches();
        }
    }

    @Override
    public void rebuildCollectionIndex(UUID appId, String collection, ProgressObserver po ) {
        throw new UnsupportedOperationException( "Not supported yet." );
    }

    @Override
    public void repersistApplication( UUID appId, ProgressObserver po ) throws Exception {
        EntityManager em = getEntityManager( appId );
        em.repersistApplication( appId, po );
    }

    @Override
    public void repersistAll( ProgressObserver po ) throws Exception {

        logger.info("\n\nRepersisting all Entities\n");

        Map<String, UUID> appMap = getApplications();

        logger.info("About to repersist entities for {} applications", appMap.keySet().size());

        for ( UUID appUuid : appMap.values() ) {
            repersistApplication( appUuid, po );
        }

    }

}<|MERGE_RESOLUTION|>--- conflicted
+++ resolved
@@ -23,7 +23,6 @@
 import static java.lang.String.CASE_INSENSITIVE_ORDER;
 
 import java.util.Arrays;
-import java.util.Collection;
 import java.util.HashMap;
 import java.util.Iterator;
 import java.util.List;
@@ -618,18 +617,6 @@
         maybeCreateIndexes();
         // system app
 
-<<<<<<< HEAD
-        managerCache.getEntityIndex( new ApplicationScopeImpl( 
-                new SimpleId( SYSTEM_APP_ID, "application" ) ) ).refresh();
-
-        // default app
-        managerCache.getEntityIndex( new ApplicationScopeImpl( 
-                new SimpleId( getManagementAppId(), "application" ) ) ).refresh();
-
-        // management app
-        managerCache.getEntityIndex( new ApplicationScopeImpl( 
-                new SimpleId( getDefaultAppId(), "application" ) ) ).refresh();
-=======
         for ( EntityIndex index : getManagementIndexes() ) {
             index.refresh();
         }
@@ -649,17 +636,18 @@
 
 
     private List<EntityIndex> getManagementIndexes() {
+
         return Arrays.asList(
-                managerCache.getEntityIndex( new ApplicationScopeImpl( new SimpleId( SYSTEM_APP_ID, "application" ) ) ),
+                managerCache.getEntityIndex( new ApplicationScopeImpl( 
+                        new SimpleId( SYSTEM_APP_ID, "application" ) ) ),
 
                 // default app
-                managerCache.getEntityIndex(
-                        new ApplicationScopeImpl( new SimpleId( getManagementAppId(), "application" ) ) ),
+                managerCache.getEntityIndex( new ApplicationScopeImpl( 
+                        new SimpleId( getManagementAppId(), "application" ) ) ),
 
                 // management app
-                managerCache.getEntityIndex(
-                        new ApplicationScopeImpl( new SimpleId( getDefaultAppId(), "application" ) ) ) );
->>>>>>> 62da6cf0
+                managerCache.getEntityIndex( new ApplicationScopeImpl( 
+                        new SimpleId( getDefaultAppId(), "application" ) ) ) );
     }
 
 
