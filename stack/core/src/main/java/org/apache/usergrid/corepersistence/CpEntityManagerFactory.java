/*
 * Copyright 2014 The Apache Software Foundation.
 *
 * Licensed under the Apache License, Version 2.0 (the "License");
 * you may not use this file except in compliance with the License.
 * You may obtain a copy of the License at
 *
 *      http://www.apache.org/licenses/LICENSE-2.0
 *
 * Unless required by applicable law or agreed to in writing, software
 * distributed under the License is distributed on an "AS IS" BASIS,
 * WITHOUT WARRANTIES OR CONDITIONS OF ANY KIND, either express or implied.
 * See the License for the specific language governing permissions and
 * limitations under the License.
 */
package org.apache.usergrid.corepersistence;

import com.google.common.base.Optional;
import com.google.common.cache.CacheBuilder;
import com.google.common.cache.CacheLoader;
import com.google.common.cache.LoadingCache;
import com.google.inject.Guice;
import com.google.inject.Injector;
import com.yammer.metrics.annotation.Metered;
import static java.lang.String.CASE_INSENSITIVE_ORDER;

import java.util.*;
import java.util.concurrent.atomic.AtomicBoolean;

import org.apache.commons.lang.StringUtils;

import org.apache.usergrid.corepersistence.rx.AllEntitiesInSystemObservable;
import org.apache.usergrid.corepersistence.util.CpNamingUtils;
import org.apache.usergrid.persistence.*;

import static org.apache.usergrid.persistence.Schema.PROPERTY_PATH;
import static org.apache.usergrid.persistence.Schema.PROPERTY_NAME;
import static org.apache.usergrid.persistence.Schema.PROPERTY_UUID;
import static org.apache.usergrid.persistence.Schema.TYPE_APPLICATION;
import org.apache.usergrid.persistence.cassandra.CassandraService;
import org.apache.usergrid.persistence.cassandra.CounterUtils;
import org.apache.usergrid.persistence.cassandra.Setup;
import org.apache.usergrid.persistence.collection.CollectionScope;
import org.apache.usergrid.persistence.collection.EntityCollectionManager;
import org.apache.usergrid.persistence.collection.impl.CollectionScopeImpl;
import org.apache.usergrid.persistence.core.metrics.MetricsFactory;
import org.apache.usergrid.persistence.core.migration.data.DataMigrationManager;
import org.apache.usergrid.persistence.core.scope.ApplicationScope;
import org.apache.usergrid.persistence.core.scope.ApplicationScopeImpl;
import org.apache.usergrid.persistence.core.util.Health;
import org.apache.usergrid.persistence.entities.Application;
import org.apache.usergrid.persistence.entities.Group;
import org.apache.usergrid.persistence.exceptions.ApplicationAlreadyExistsException;
import org.apache.usergrid.persistence.exceptions.DuplicateUniquePropertyExistsException;
import org.apache.usergrid.persistence.exceptions.EntityNotFoundException;
import org.apache.usergrid.persistence.exceptions.OrganizationAlreadyExistsException;
import org.apache.usergrid.persistence.graph.Edge;
import org.apache.usergrid.persistence.graph.GraphManager;
import org.apache.usergrid.persistence.graph.SearchByEdgeType;
import org.apache.usergrid.persistence.graph.impl.SimpleSearchByEdgeType;
import org.apache.usergrid.persistence.index.EntityIndex;
import org.apache.usergrid.persistence.index.query.Query;
import org.apache.usergrid.persistence.model.entity.Id;
import org.apache.usergrid.persistence.model.entity.SimpleId;
import org.apache.usergrid.utils.UUIDUtils;
import org.apache.usergrid.persistence.model.util.UUIDGenerator;
import org.slf4j.Logger;
import org.slf4j.LoggerFactory;
import org.springframework.beans.BeansException;
import org.springframework.context.ApplicationContext;
import org.springframework.context.ApplicationContextAware;
import rx.Observable;


/**
 * Implement good-old Usergrid EntityManagerFactory with the new-fangled Core Persistence API.
 * This is where we keep track of applications and system properties.
 */
public class CpEntityManagerFactory implements EntityManagerFactory, ApplicationContextAware {

    private static final Logger logger = LoggerFactory.getLogger( CpEntityManagerFactory.class );

    private ApplicationContext applicationContext;

    private Setup setup = null;

    /** Have we already initialized the index for the management app? */
    private AtomicBoolean indexInitialized = new AtomicBoolean(  );

<<<<<<< HEAD
    /** Keep track of applications that already have indexes to avoid redundant re-creation. */
    private static final Set<UUID> applicationIndexesCreated = new HashSet<UUID>();


    // cache of already instantiated oldAppInfo managers
=======
    // cache of already instantiated entity managers
>>>>>>> 673c0573
    private LoadingCache<UUID, EntityManager> entityManagers
        = CacheBuilder.newBuilder().maximumSize(100).build(new CacheLoader<UUID, EntityManager>() {
            public EntityManager load(UUID appId) { // no checked exception
                return _getEntityManager(appId);
            }
        });

    private final OrgApplicationCache orgApplicationCache;


    private ManagerCache managerCache;
    private DataMigrationManager dataMigrationManager;

    private CassandraService cassandraService;
    private CounterUtils counterUtils;
    private Injector injector;
    private final MetricsFactory metricsFactory;

    public CpEntityManagerFactory(
            final CassandraService cassandraService, final CounterUtils counterUtils, final Injector injector) {

        this.cassandraService = cassandraService;
        this.counterUtils = counterUtils;
        this.injector = injector;
        this.managerCache = injector.getInstance( ManagerCache.class );
        this.dataMigrationManager = injector.getInstance( DataMigrationManager.class );
        this.metricsFactory = injector.getInstance( MetricsFactory.class );

<<<<<<< HEAD
        // can be removed after everybody moves to Usergrid 2.0, default is true
        Properties configProps = cassandraService.getProperties();
        if ( configProps.getProperty("usergrid.twodoto.appinfo.migration", "true").equals("true")) {
            migrateOldAppInfos();
        }
=======
        this.orgApplicationCache = new OrgApplicationCacheImpl( this );
>>>>>>> 673c0573
    }


    public CounterUtils getCounterUtils() {
        return counterUtils;
    }


    public CassandraService getCassandraService() {
        return cassandraService;
    }


    public ManagerCache getManagerCache() {
        return managerCache;
    }


    private void init() {

        EntityManager em = getEntityManager( CpNamingUtils.MANAGEMENT_APPLICATION_ID);

        try {
            if ( em.getApplication() == null ) {
                logger.info("Creating management application");
                Map mgmtAppProps = new HashMap<String, Object>();
                mgmtAppProps.put(PROPERTY_NAME, "systemapp");
                em.create(CpNamingUtils.MANAGEMENT_APPLICATION_ID, TYPE_APPLICATION, mgmtAppProps);
                em.getApplication();
                em.createIndex();
                em.refreshIndex();
            }

        } catch (Exception ex) {
            throw new RuntimeException("Fatal error creating system application", ex);
        }
    }


    @Override
    public EntityManager getEntityManager(UUID applicationId) {
        try {
            return entityManagers.get( applicationId );
        }
        catch ( Exception ex ) {
            logger.error("Error getting oldAppInfo manager", ex);
        }
        return _getEntityManager( applicationId );
    }


    private EntityManager _getEntityManager( UUID applicationId ) {

        EntityManager em = new CpEntityManager();
        em.init( this, applicationId );

        return em;
    }

    public MetricsFactory getMetricsFactory(){
        return metricsFactory;
    }

    @Override
    public UUID createApplication(String organizationName, String name) throws Exception {
        return createApplication( organizationName, name, null );
    }


    @Override
    public UUID createApplication(
        String orgName, String name, Map<String, Object> properties) throws Exception {

        String appName = buildAppName( orgName, name );


        final Optional<UUID> appId = orgApplicationCache.getApplicationId( appName );

        if ( appId.isPresent() ) {
            throw new ApplicationAlreadyExistsException( name );
        }

        UUID applicationId = UUIDGenerator.newTimeUUID();

        logger.debug( "New application orgName {} orgAppName {} id {} ",
                new Object[] { orgName, name, applicationId.toString() } );

        initializeApplication( orgName, applicationId, appName, properties );
        return applicationId;
    }


    private String buildAppName( String organizationName, String name ) {
        return StringUtils.lowerCase( name.contains( "/" ) ? name : organizationName + "/" + name );
    }


    @Override
    public UUID initializeApplication( String organizationName, UUID applicationId, String name,
                                       Map<String, Object> properties ) throws Exception {

<<<<<<< HEAD
        EntityManager em = getEntityManager( CpNamingUtils.MANAGEMENT_APPLICATION_ID);
=======


        //Ensure our management system exists before creating our application
        init();

        EntityManager em = getEntityManager( CpNamingUtils.SYSTEM_APP_ID);
>>>>>>> 673c0573

        final String appName = buildAppName( organizationName, name );

        // check for pre-existing application

        if ( lookupApplication( appName ) != null ) {
            throw new ApplicationAlreadyExistsException( appName );
        }

<<<<<<< HEAD
        // create application info entity in the management app

        getSetup().setupApplicationKeyspace( applicationId, appName );
=======
        getSetup().setupApplicationKeyspace( applicationId, appName );


        final Optional<UUID> cachedValue = orgApplicationCache.getOrganizationId( organizationName );


        UUID orgUuid;

        if ( !cachedValue.isPresent() ) {


            // create new org because the specified one does not exist
            final String orgName = organizationName;



            try {
                final Entity orgInfo = em.create( "organization", new HashMap<String, Object>() {{
                    put( PROPERTY_NAME, orgName );
                }} );
                orgUuid = orgInfo.getUuid();
                //evit so it's re-loaded later
                orgApplicationCache.evictOrgId( name );
            }
            catch ( DuplicateUniquePropertyExistsException e ) {
                //swallow, if it exists, just get it
                orgApplicationCache.evictOrgId( organizationName );
                orgUuid = orgApplicationCache.getOrganizationId( organizationName ).get();
            }

        } else{
            orgUuid = cachedValue.get();
        }

        // create appinfo entry in the system app
>>>>>>> 673c0573
        final UUID appId = applicationId;
        Map<String, Object> appInfoMap = new HashMap<String, Object>() {{
            put( PROPERTY_NAME, appName );
            put( PROPERTY_UUID, appId );
        }};

        try {
<<<<<<< HEAD
            em.create( appId, CpNamingUtils.APPLICATION_INFO, appInfoMap );
        } catch (DuplicateUniquePropertyExistsException e) {
            throw new ApplicationAlreadyExistsException(appName);
=======
            em.create( "appinfo", appInfoMap );
        }
        catch ( DuplicateUniquePropertyExistsException e ) {
            throw new ApplicationAlreadyExistsException( appName );
>>>>>>> 673c0573
        }
        em.refreshIndex();

        // create application info entity

        if ( properties == null ) {
            properties = new TreeMap<String, Object>( CASE_INSENSITIVE_ORDER );
        }
        properties.put( PROPERTY_NAME, appName );
        EntityManager appEm = getEntityManager( applicationId );
        appEm.create( applicationId, TYPE_APPLICATION, properties );
        appEm.createIndex();
        appEm.resetRoles();
        appEm.refreshIndex();

        logger.info("Initialized application {}", appName );

        //evict app Id from cache
        orgApplicationCache.evictAppId( appName );

        return applicationId;
    }


    /**
     * Delete Application.
     *
     * <p>The Application Entity is be moved to a Deleted_Applications collection and the
     * Application index will be removed.
     *
     * <p>TODO: add scheduled task that can completely delete all deleted application data.</p>
     *
     * @param applicationId UUID of Application to be deleted.
     */
    @Override
    public void deleteApplication(UUID applicationId) throws Exception {

        // make a copy of the app to delete application_info entity

        EntityManager em = getEntityManager( this.getManagementAppId() );
        Entity appToDelete = em.get(new SimpleEntityRef(CpNamingUtils.APPLICATION_INFO, applicationId));

        // and put it in a deleted_application_info collection

        Entity deletedApp = em.create(
            applicationId, CpNamingUtils.DELETED_APPLICATION_INFO, appToDelete.getProperties() );

        // copy its connections too

        final Set<String> connectionTypes = em.getConnectionTypes(appToDelete);
        for ( String connType : connectionTypes ) {
            final Results results =
                em.getConnectedEntities(appToDelete, connType, null, Query.Level.ALL_PROPERTIES);
            for ( Entity entity : results.getEntities() ) {
                em.createConnection( deletedApp, connType, entity );
            }
        }

        // delete the app from the application_info collection and delete its index

        em.delete( appToDelete);
        em.refreshIndex();

        final EntityIndex entityIndex = managerCache.getEntityIndex(
            new ApplicationScopeImpl(new SimpleId(applicationId, TYPE_APPLICATION)));
        entityIndex.deleteIndex();
    }


    @Override
    public void restoreApplication(UUID applicationId) throws Exception {

        // get the deleted_application_info for the deleted app

        EntityManager em = getEntityManager(CpNamingUtils.MANAGEMENT_APPLICATION_ID);
        Entity deletedApp = em.get(
            new SimpleEntityRef( CpNamingUtils.DELETED_APPLICATION_INFO, applicationId ));

        if ( deletedApp == null ) {
            throw new EntityNotFoundException("Cannot restore. Deleted Application not found: " + applicationId );
        }

        // create application_info for restored app

        Entity restoredApp = em.create(
            deletedApp.getUuid(), CpNamingUtils.APPLICATION_INFO, deletedApp.getProperties());

        // copy connections from deleted app entity

        final Set<String> connectionTypes = em.getConnectionTypes(deletedApp);
        for ( String connType : connectionTypes ) {
            final Results results =
                em.getConnectedEntities(deletedApp, connType, null, Query.Level.ALL_PROPERTIES);
            for ( Entity entity : results.getEntities() ) {
                em.createConnection( restoredApp, connType, entity );
            }
        }

        // delete the deleted app entity rebuild the app index

        em.delete( deletedApp );

        this.rebuildApplicationIndexes(applicationId, new ProgressObserver() {
            @Override
            public void onProgress(EntityRef entity) {
                logger.debug("Restored oldAppInfo {}:{}", entity.getType(), entity.getUuid());
            }
        });
    }


    @Override
    public UUID importApplication(
            String organization, UUID applicationId,
            String name, Map<String, Object> properties) throws Exception {

        throw new UnsupportedOperationException("Not supported yet.");
    }


<<<<<<< HEAD
    @Override
    public UUID lookupApplication( final String name ) throws Exception {
        init();

        // attempt to look up APPLICATION_INFO by name

        UUID applicationId = null;
        EntityManager em = getEntityManager( CpNamingUtils.MANAGEMENT_APPLICATION_ID );
        final EntityRef alias = em.getAlias( CpNamingUtils.APPLICATION_INFO, name );
        if ( alias != null ) {
            Entity entity = em.get(alias);
            applicationId = (UUID) entity.getProperty("uuid");
        }

        // below is not necessary if migrateOldAppInfos() has already run

//        if ( applicationId == null ) {
//
//            // maybe there is a record in the old and deprecated "appinfos" collection
//
//            UUID organizationId = null;
//
//            Query q = Query.fromQL( PROPERTY_NAME + " = '" + name + "'");
//            Results results = em.searchCollection( em.getApplicationRef(), "appinfos" , q);
//            if ( !results.isEmpty() ) {
//                Entity entity = results.iterator().next();
//                Object uuidObject = entity.getProperty("applicationUuid");
//                if (uuidObject instanceof UUID) {
//                    applicationId = (UUID)uuidObject;
//                } else {
//                    applicationId = UUIDUtils.tryExtractUUID(uuidObject.toString());
//                }
//                uuidObject = entity.getProperty("organizationUuid");
//                if (uuidObject instanceof UUID) {
//                    organizationId = (UUID)uuidObject;
//                } else {
//                    organizationId = UUIDUtils.tryExtractUUID(uuidObject.toString());
//                }
//            }
//
//            if ( applicationId != null ) {
//
//                // copy application information into new APPLICATION_INFO collection
//
//                final UUID appId = applicationId;
//                Map<String, Object> appInfoMap = new HashMap<String, Object>() {{
//                    put( PROPERTY_NAME, name );
//                    put( PROPERTY_UUID, appId );
//                }};
//
//                final Entity appInfo;
//                try {
//                    appInfo = em.create( appId, CpNamingUtils.APPLICATION_INFO, appInfoMap );
//                } catch (DuplicateUniquePropertyExistsException e) {
//                    throw new ApplicationAlreadyExistsException(name);
//                }
//                em.createConnection( new SimpleEntityRef( Group.ENTITY_TYPE, organizationId ), "owns", appInfo );
//                em.refreshIndex();
//            }
//        }

        return applicationId;
=======

    @Override
    public UUID lookupApplication( String orgAppName ) throws Exception {
        return orgApplicationCache.getApplicationId( orgAppName ).orNull();
>>>>>>> 673c0573
    }


    @Override
    @Metered(group = "core", name = "EntityManagerFactory_getApplication")
    public Map<String, UUID> getApplications() throws Exception {
        return getApplications(false);
    }


    @Override
    @Metered(group = "core", name = "EntityManagerFactory_getApplication")
    public Map<String, UUID> getDeletedApplications() throws Exception {
        return getApplications( true );
    }


    @Metered(group = "core", name = "EntityManagerFactory_getApplication")
    public Map<String, UUID> getApplications(boolean deleted) throws Exception {

        Map<String, UUID> appMap = new HashMap<String, UUID>();

        ApplicationScope appScope = CpNamingUtils.getApplicationScope( CpNamingUtils.MANAGEMENT_APPLICATION_ID );
        GraphManager gm = managerCache.getGraphManager(appScope);

        EntityManager em = getEntityManager( CpNamingUtils.MANAGEMENT_APPLICATION_ID);
        Application app = em.getApplication();
        Id fromEntityId = new SimpleId( app.getUuid(), app.getType() );

        final String scopeName;
        final String edgeType;
        if ( deleted ) {
            edgeType = CpNamingUtils.getEdgeTypeFromCollectionName(CpNamingUtils.DELETED_APPLICATION_INFOS);
            scopeName = CpNamingUtils.getCollectionScopeNameFromCollectionName(CpNamingUtils.DELETED_APPLICATION_INFOS);
        } else {
            edgeType = CpNamingUtils.getEdgeTypeFromCollectionName(CpNamingUtils.APPLICATION_INFOS );
            scopeName = CpNamingUtils.getCollectionScopeNameFromCollectionName(CpNamingUtils.APPLICATION_INFOS);
        }

        logger.debug("getApplications(): Loading edges of edgeType {} from {}:{}",
            new Object[] { edgeType, fromEntityId.getType(), fromEntityId.getUuid() } );

        Observable<Edge> edges = gm.loadEdgesFromSource( new SimpleSearchByEdgeType(
                fromEntityId, edgeType, Long.MAX_VALUE,
                SearchByEdgeType.Order.DESCENDING, null ));

        Iterator<Edge> iter = edges.toBlockingObservable().getIterator();
        while ( iter.hasNext() ) {

            Edge edge = iter.next();
            Id targetId = edge.getTargetNode();

            logger.debug("getApplications(): Processing edge from {}:{} to {}:{}", new Object[] {
                edge.getSourceNode().getType(), edge.getSourceNode().getUuid(),
                edge.getTargetNode().getType(), edge.getTargetNode().getUuid()
            });

            CollectionScope collScope = new CollectionScopeImpl(
                appScope.getApplication(),
                appScope.getApplication(),
                scopeName);

            org.apache.usergrid.persistence.model.entity.Entity e =
                    managerCache.getEntityCollectionManager( collScope ).load( targetId )
                        .toBlockingObservable().lastOrDefault(null);

            if ( e == null ) {
                logger.warn("Application {} in index but not found in collections", targetId );
                continue;
            }

            appMap.put( (String)e.getField( PROPERTY_NAME ).getValue(), e.getId().getUuid());
        }

        return appMap;
    }


    private void migrateOldAppInfos() {

        EntityManager em = getEntityManager( CpNamingUtils.MANAGEMENT_APPLICATION_ID);

        Query q = Query.fromQL("select *");
        Results results = null;
        try {
            results = em.searchCollection(em.getApplicationRef(), "appinfos", q);
        } catch (Exception e) {
            logger.error("Error reading old appinfos collection, not migrating", e);
            return;
        }

        if ( !results.isEmpty() ) {

            // applications still found in old appinfos collection, migrate them.
            logger.info("Migrating old appinfos");

            for ( Entity oldAppInfo : results.getEntities() ) {

                final String appName = oldAppInfo.getName();

                UUID applicationId = null, organizationId = null;
                Object uuidObject = oldAppInfo.getProperty("applicationUuid");
                if (uuidObject instanceof UUID) {
                    applicationId = (UUID) uuidObject;
                } else {
                    applicationId = UUIDUtils.tryExtractUUID(uuidObject.toString());
                }
                uuidObject = oldAppInfo.getProperty("organizationUuid");
                if (uuidObject instanceof UUID) {
                    organizationId = (UUID) uuidObject;
                } else {
                    organizationId = UUIDUtils.tryExtractUUID(uuidObject.toString());
                }

                // create and connect new APPLICATION_INFO oldAppInfo to Organization

                final UUID appId = applicationId;
                Map<String, Object> appInfoMap = new HashMap<String, Object>() {{
                    put(PROPERTY_NAME, appName);
                    put(PROPERTY_UUID, appId);
                }};

                final Entity appInfo;
                try {
                    appInfo = em.create(appId, CpNamingUtils.APPLICATION_INFO, appInfoMap);
                    em.createConnection(new SimpleEntityRef(Group.ENTITY_TYPE, organizationId), "owns", appInfo);
                    em.delete( oldAppInfo );
                    logger.info("Migrated old appinfo for app {}", appName);

                } catch (Exception e) {
                    logger.error("Error migration application " + appName + " continuing ", e);
                }
            }

            em.refreshIndex();

        } else {
            logger.info("No old appinfos found, no need for migration");
        }

    }


    @Override
    public void setup() throws Exception {
        getSetup().init();
        init();
    }


    @Override
    public Map<String, String> getServiceProperties() {

        Map<String, String> props = new HashMap<String,String>();

        EntityManager em = getEntityManager( CpNamingUtils.MANAGEMENT_APPLICATION_ID);
        Query q = Query.fromQL("select *");
        Results results = null;
        try {
            results = em.searchCollection( em.getApplicationRef(), "propertymaps", q);

        } catch (Exception ex) {
            logger.error("Error getting system properties", ex);
        }

        if ( results == null || results.isEmpty() ) {
            return props;
        }

        org.apache.usergrid.persistence.Entity e = results.getEntity();
        for ( String key : e.getProperties().keySet() ) {
            props.put( key, props.get(key).toString() );
        }
        return props;
    }


    @Override
    public boolean updateServiceProperties(Map<String, String> properties) {

        EntityManager em = getEntityManager( CpNamingUtils.MANAGEMENT_APPLICATION_ID);
        Query q = Query.fromQL("select *");
        Results results = null;
        try {
            results = em.searchCollection( em.getApplicationRef(), "propertymaps", q);

        } catch (Exception ex) {
            logger.error("Error getting system properties", ex);
            return false;
        }

        org.apache.usergrid.persistence.Entity propsEntity = null;

        if ( !results.isEmpty() ) {
            propsEntity = results.getEntity();

        } else {
            propsEntity = EntityFactory.newEntity( UUIDUtils.newTimeUUID(), "propertymap");
        }

        // intentionally going only one-level deep into fields and treating all
        // values as strings because that is all we need for service properties
        for ( String key : properties.keySet() ) {
            propsEntity.setProperty( key, properties.get(key).toString() );
        }

        try {
            em.update( propsEntity );

        } catch (Exception ex) {
            logger.error("Error updating service properties", ex);
            return false;
        }

        return true;
    }


    @Override
    public boolean setServiceProperty(final String name, final String value) {
        return updateServiceProperties( new HashMap<String, String>() {{
            put(name, value);
        }});
    }


    @Override
    public boolean deleteServiceProperty(String name) {

        EntityManager em = getEntityManager( CpNamingUtils.MANAGEMENT_APPLICATION_ID);


        Query q = Query.fromQL("select *");
        Results results = null;
        try {
            results = em.searchCollection( em.getApplicationRef(), "propertymaps", q);

        } catch (Exception ex) {
            logger.error("Error getting service property for delete of property: " + name, ex);
            return false;
        }

        org.apache.usergrid.persistence.Entity propsEntity = null;

        if ( !results.isEmpty() ) {
            propsEntity = results.getEntity();

        } else {
            propsEntity = EntityFactory.newEntity( UUIDUtils.newTimeUUID(), "propertymap");
        }

        try {
            ((AbstractEntity)propsEntity).clearDataset( name );
            em.update( propsEntity );

        } catch (Exception ex) {
            logger.error("Error deleting service property orgAppName: " + name, ex);
            return false;
        }

        return true;
    }

    public ApplicationContext getApplicationContext() {
        return applicationContext;
    }

    @Override
    public void setApplicationContext( ApplicationContext applicationContext ) throws BeansException {
        this.applicationContext = applicationContext;
//        try {
//            setup();
//        } catch (Exception ex) {
//            logger.error("Error setting up EMF", ex);
//        }
    }


    @Override
    public long performEntityCount() {
        //TODO, this really needs to be a task that writes this data somewhere since this will get
        //progressively slower as the system expands
        return AllEntitiesInSystemObservable
            .getAllEntitiesInSystem( managerCache, 1000 ).longCount().toBlocking().last();
    }



    @Override
    public UUID getManagementAppId() {
        return CpNamingUtils.MANAGEMENT_APPLICATION_ID;
    }


    /**
     * Gets the setup.
     * @return Setup helper
     */
    public Setup getSetup() {
        if ( setup == null ) {
            setup = new CpSetup( this, cassandraService, injector );
        }
        return setup;
    }


    /**
     * TODO, these 3 methods are super janky.  During refactoring we should clean this model up
     */
    public void refreshIndex() {

        // refresh special indexes without calling EntityManager refresh because stack overflow
        maybeCreateIndexes();
        // system app

        for ( EntityIndex index : getManagementIndexes() ) {
            index.refresh();
        }
    }


    private void maybeCreateIndexes() {
        // system app
        if ( indexInitialized.getAndSet( true ) ) {
            return;
        }

        for ( EntityIndex index : getManagementIndexes() ) {
            index.initializeIndex();
        }
    }


    private List<EntityIndex> getManagementIndexes() {

        return Arrays.asList(
            managerCache.getEntityIndex( // management app
                new ApplicationScopeImpl(new SimpleId(getManagementAppId(), "application"))));
    }


    public void rebuildAllIndexes( ProgressObserver po ) throws Exception {

        logger.info("\n\nRebuilding all indexes\n");

        rebuildInternalIndexes( po );

        Map<String, UUID> appMap = getApplications();

        logger.info("About to rebuild indexes for {} applications", appMap.keySet().size());

        for ( UUID appUuid : appMap.values() ) {
            try {
                rebuildApplicationIndexes(appUuid, po);
            } catch ( Exception e) {
                logger.error("Error rebuilding index for app " + appUuid + " continuing...", e );
            }
        }
    }


    @Override
    public void rebuildInternalIndexes( ProgressObserver po ) throws Exception {
        rebuildApplicationIndexes( CpNamingUtils.MANAGEMENT_APPLICATION_ID, po );
    }


    @Override
    public void rebuildApplicationIndexes( UUID appId, ProgressObserver po ) throws Exception {

        EntityManager em = getEntityManager( appId );

        //explicitly invoke create index, we don't know if it exists or not in ES during a rebuild.
        em.createIndex();
        Application app = em.getApplication();

        em.reindex( po );

        if(app!=null) {
            logger.info("\n\nRebuilt index for application {} id {}\n", app.getName(), appId);
        }else{
            logger.info("\n\nDid not rebuild index for application id {}\n",  appId);
        }
    }


    @Override
    public void migrateData() throws Exception {
         dataMigrationManager.migrate();
    }


    @Override
    public String getMigrateDataStatus() {
        return dataMigrationManager.getLastStatus();
    }


    @Override
    public int getMigrateDataVersion() {
        return dataMigrationManager.getCurrentVersion();
    }


    @Override
    public void setMigrationVersion( final int version ) {
        dataMigrationManager.resetToVersion( version );
        dataMigrationManager.invalidate();
    }


    @Override
    public void flushEntityManagerCaches() {
        Map<UUID, EntityManager>  entityManagersMap = entityManagers.asMap();
        for ( UUID appUuid : entityManagersMap.keySet() ) {
            EntityManager em = entityManagersMap.get(appUuid);
            em.flushManagerCaches();
        }
    }

    @Override
    public void rebuildCollectionIndex(
        UUID appId, String collectionName, boolean reverse, ProgressObserver po ) throws Exception  {

        EntityManager em = getEntityManager( appId );

        //explicitly invoke create index, we don't know if it exists or not in ES during a rebuild.
        em.createIndex();
        Application app = em.getApplication();

        em.reindexCollection( po, collectionName, reverse );

        logger.info("\n\nRebuilt index for application {} id {} collection {}\n",
            new Object[] { app.getName(), appId, collectionName } );
    }

    @Override
    public void addIndex(final UUID applicationId,final String indexSuffix,final int shards,final int replicas, final String writeConsistency){
        EntityIndex entityIndex = managerCache.getEntityIndex(CpNamingUtils.getApplicationScope(applicationId));
        entityIndex.addIndex(indexSuffix, shards, replicas,writeConsistency);
    }

    @Override
    public Health getEntityStoreHealth() {

        // could use any collection scope here, does not matter
        EntityCollectionManager ecm = getManagerCache().getEntityCollectionManager(
            new CollectionScopeImpl(
                new SimpleId( CpNamingUtils.MANAGEMENT_APPLICATION_ID, "application"),
                new SimpleId( CpNamingUtils.MANAGEMENT_APPLICATION_ID, "application"),
                "dummy"
        ));

        return ecm.getHealth();
    }

}<|MERGE_RESOLUTION|>--- conflicted
+++ resolved
@@ -19,24 +19,12 @@
 import com.google.common.cache.CacheBuilder;
 import com.google.common.cache.CacheLoader;
 import com.google.common.cache.LoadingCache;
-import com.google.inject.Guice;
 import com.google.inject.Injector;
 import com.yammer.metrics.annotation.Metered;
-import static java.lang.String.CASE_INSENSITIVE_ORDER;
-
-import java.util.*;
-import java.util.concurrent.atomic.AtomicBoolean;
-
 import org.apache.commons.lang.StringUtils;
-
 import org.apache.usergrid.corepersistence.rx.AllEntitiesInSystemObservable;
 import org.apache.usergrid.corepersistence.util.CpNamingUtils;
 import org.apache.usergrid.persistence.*;
-
-import static org.apache.usergrid.persistence.Schema.PROPERTY_PATH;
-import static org.apache.usergrid.persistence.Schema.PROPERTY_NAME;
-import static org.apache.usergrid.persistence.Schema.PROPERTY_UUID;
-import static org.apache.usergrid.persistence.Schema.TYPE_APPLICATION;
 import org.apache.usergrid.persistence.cassandra.CassandraService;
 import org.apache.usergrid.persistence.cassandra.CounterUtils;
 import org.apache.usergrid.persistence.cassandra.Setup;
@@ -53,7 +41,6 @@
 import org.apache.usergrid.persistence.exceptions.ApplicationAlreadyExistsException;
 import org.apache.usergrid.persistence.exceptions.DuplicateUniquePropertyExistsException;
 import org.apache.usergrid.persistence.exceptions.EntityNotFoundException;
-import org.apache.usergrid.persistence.exceptions.OrganizationAlreadyExistsException;
 import org.apache.usergrid.persistence.graph.Edge;
 import org.apache.usergrid.persistence.graph.GraphManager;
 import org.apache.usergrid.persistence.graph.SearchByEdgeType;
@@ -62,8 +49,8 @@
 import org.apache.usergrid.persistence.index.query.Query;
 import org.apache.usergrid.persistence.model.entity.Id;
 import org.apache.usergrid.persistence.model.entity.SimpleId;
+import org.apache.usergrid.persistence.model.util.UUIDGenerator;
 import org.apache.usergrid.utils.UUIDUtils;
-import org.apache.usergrid.persistence.model.util.UUIDGenerator;
 import org.slf4j.Logger;
 import org.slf4j.LoggerFactory;
 import org.springframework.beans.BeansException;
@@ -71,6 +58,12 @@
 import org.springframework.context.ApplicationContextAware;
 import rx.Observable;
 
+import java.util.*;
+import java.util.concurrent.atomic.AtomicBoolean;
+
+import static java.lang.String.CASE_INSENSITIVE_ORDER;
+import static org.apache.usergrid.persistence.Schema.*;
+
 
 /**
  * Implement good-old Usergrid EntityManagerFactory with the new-fangled Core Persistence API.
@@ -87,15 +80,11 @@
     /** Have we already initialized the index for the management app? */
     private AtomicBoolean indexInitialized = new AtomicBoolean(  );
 
-<<<<<<< HEAD
     /** Keep track of applications that already have indexes to avoid redundant re-creation. */
     private static final Set<UUID> applicationIndexesCreated = new HashSet<UUID>();
 
 
-    // cache of already instantiated oldAppInfo managers
-=======
     // cache of already instantiated entity managers
->>>>>>> 673c0573
     private LoadingCache<UUID, EntityManager> entityManagers
         = CacheBuilder.newBuilder().maximumSize(100).build(new CacheLoader<UUID, EntityManager>() {
             public EntityManager load(UUID appId) { // no checked exception
@@ -124,15 +113,12 @@
         this.dataMigrationManager = injector.getInstance( DataMigrationManager.class );
         this.metricsFactory = injector.getInstance( MetricsFactory.class );
 
-<<<<<<< HEAD
         // can be removed after everybody moves to Usergrid 2.0, default is true
         Properties configProps = cassandraService.getProperties();
         if ( configProps.getProperty("usergrid.twodoto.appinfo.migration", "true").equals("true")) {
             migrateOldAppInfos();
         }
-=======
         this.orgApplicationCache = new OrgApplicationCacheImpl( this );
->>>>>>> 673c0573
     }
 
 
@@ -234,16 +220,10 @@
     public UUID initializeApplication( String organizationName, UUID applicationId, String name,
                                        Map<String, Object> properties ) throws Exception {
 
-<<<<<<< HEAD
         EntityManager em = getEntityManager( CpNamingUtils.MANAGEMENT_APPLICATION_ID);
-=======
-
-
-        //Ensure our management system exists before creating our application
+
+        // Ensure our management system exists before creating our application
         init();
-
-        EntityManager em = getEntityManager( CpNamingUtils.SYSTEM_APP_ID);
->>>>>>> 673c0573
 
         final String appName = buildAppName( organizationName, name );
 
@@ -253,18 +233,9 @@
             throw new ApplicationAlreadyExistsException( appName );
         }
 
-<<<<<<< HEAD
-        // create application info entity in the management app
-
         getSetup().setupApplicationKeyspace( applicationId, appName );
-=======
-        getSetup().setupApplicationKeyspace( applicationId, appName );
-
 
         final Optional<UUID> cachedValue = orgApplicationCache.getOrganizationId( organizationName );
-
-
-        UUID orgUuid;
 
         if ( !cachedValue.isPresent() ) {
 
@@ -278,22 +249,16 @@
                 final Entity orgInfo = em.create( "organization", new HashMap<String, Object>() {{
                     put( PROPERTY_NAME, orgName );
                 }} );
-                orgUuid = orgInfo.getUuid();
                 //evit so it's re-loaded later
                 orgApplicationCache.evictOrgId( name );
             }
             catch ( DuplicateUniquePropertyExistsException e ) {
                 //swallow, if it exists, just get it
                 orgApplicationCache.evictOrgId( organizationName );
-                orgUuid = orgApplicationCache.getOrganizationId( organizationName ).get();
-            }
-
-        } else{
-            orgUuid = cachedValue.get();
+            }
         }
 
         // create appinfo entry in the system app
->>>>>>> 673c0573
         final UUID appId = applicationId;
         Map<String, Object> appInfoMap = new HashMap<String, Object>() {{
             put( PROPERTY_NAME, appName );
@@ -301,16 +266,9 @@
         }};
 
         try {
-<<<<<<< HEAD
             em.create( appId, CpNamingUtils.APPLICATION_INFO, appInfoMap );
         } catch (DuplicateUniquePropertyExistsException e) {
             throw new ApplicationAlreadyExistsException(appName);
-=======
-            em.create( "appinfo", appInfoMap );
-        }
-        catch ( DuplicateUniquePropertyExistsException e ) {
-            throw new ApplicationAlreadyExistsException( appName );
->>>>>>> 673c0573
         }
         em.refreshIndex();
 
@@ -431,75 +389,8 @@
     }
 
 
-<<<<<<< HEAD
-    @Override
-    public UUID lookupApplication( final String name ) throws Exception {
-        init();
-
-        // attempt to look up APPLICATION_INFO by name
-
-        UUID applicationId = null;
-        EntityManager em = getEntityManager( CpNamingUtils.MANAGEMENT_APPLICATION_ID );
-        final EntityRef alias = em.getAlias( CpNamingUtils.APPLICATION_INFO, name );
-        if ( alias != null ) {
-            Entity entity = em.get(alias);
-            applicationId = (UUID) entity.getProperty("uuid");
-        }
-
-        // below is not necessary if migrateOldAppInfos() has already run
-
-//        if ( applicationId == null ) {
-//
-//            // maybe there is a record in the old and deprecated "appinfos" collection
-//
-//            UUID organizationId = null;
-//
-//            Query q = Query.fromQL( PROPERTY_NAME + " = '" + name + "'");
-//            Results results = em.searchCollection( em.getApplicationRef(), "appinfos" , q);
-//            if ( !results.isEmpty() ) {
-//                Entity entity = results.iterator().next();
-//                Object uuidObject = entity.getProperty("applicationUuid");
-//                if (uuidObject instanceof UUID) {
-//                    applicationId = (UUID)uuidObject;
-//                } else {
-//                    applicationId = UUIDUtils.tryExtractUUID(uuidObject.toString());
-//                }
-//                uuidObject = entity.getProperty("organizationUuid");
-//                if (uuidObject instanceof UUID) {
-//                    organizationId = (UUID)uuidObject;
-//                } else {
-//                    organizationId = UUIDUtils.tryExtractUUID(uuidObject.toString());
-//                }
-//            }
-//
-//            if ( applicationId != null ) {
-//
-//                // copy application information into new APPLICATION_INFO collection
-//
-//                final UUID appId = applicationId;
-//                Map<String, Object> appInfoMap = new HashMap<String, Object>() {{
-//                    put( PROPERTY_NAME, name );
-//                    put( PROPERTY_UUID, appId );
-//                }};
-//
-//                final Entity appInfo;
-//                try {
-//                    appInfo = em.create( appId, CpNamingUtils.APPLICATION_INFO, appInfoMap );
-//                } catch (DuplicateUniquePropertyExistsException e) {
-//                    throw new ApplicationAlreadyExistsException(name);
-//                }
-//                em.createConnection( new SimpleEntityRef( Group.ENTITY_TYPE, organizationId ), "owns", appInfo );
-//                em.refreshIndex();
-//            }
-//        }
-
-        return applicationId;
-=======
-
-    @Override
     public UUID lookupApplication( String orgAppName ) throws Exception {
         return orgApplicationCache.getApplicationId( orgAppName ).orNull();
->>>>>>> 673c0573
     }
 
 
