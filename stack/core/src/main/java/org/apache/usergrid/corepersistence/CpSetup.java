--- conflicted
+++ resolved
@@ -61,17 +61,10 @@
 
     private static final Logger logger = LoggerFactory.getLogger( CpSetup.class );
 
-<<<<<<< HEAD
-    private static org.apache.usergrid.persistence.EntityManagerFactory emf;
-
     private static Injector injector = null;
 
-=======
-    private static Injector injector = null;
-
 
     private final org.apache.usergrid.persistence.EntityManagerFactory emf;
->>>>>>> 66ab3761
     private final CassandraService cass;
 
 
@@ -80,22 +73,15 @@
 
     /**
      * Instantiates a new setup object.
+     *
+     * @param emf the emf
      */
     public CpSetup( EntityManagerFactory emf, CassandraService cass ) {
-        CpSetup.emf = emf;
+        this.emf = emf;
         this.cass = cass;
     }
 
 
-<<<<<<< HEAD
-    /**
-     * EntityManagerFactory is created by Spring, but Guice-created classes need access to it. 
-     */
-    public static EntityManagerFactory getEntityManagerFactory() {
-        return emf; 
-    }
-=======
->>>>>>> 66ab3761
 
 
     public static Injector getInjector() {
