--- conflicted
+++ resolved
@@ -338,16 +338,9 @@
       }
     };
 
-<<<<<<< HEAD
     return doSearch(center, minDistance, maxDistance, gqe, count, resolution) ;
   }
-=======
-        @SuppressWarnings("unchecked")
-        Results results = Results
-                .fromRefList((List<EntityRef>) cast(locations));
-        return results;
-    }
->>>>>>> fc308fc9
+
 
   private SearchResults<EntityLocationRef> doSearch(Point center, double minDistance, double maxDistance, GeocellQueryEngine gqe, int count, int resolution) throws Exception {
     SearchResults<EntityLocationRef> locations = null;
