/*******************************************************************************
 * Copyright 2012 Apigee Corporation
 * 
 * Licensed under the Apache License, Version 2.0 (the "License");
 * you may not use this file except in compliance with the License.
 * You may obtain a copy of the License at
 * 
 *   http://www.apache.org/licenses/LICENSE-2.0
 * 
 * Unless required by applicable law or agreed to in writing, software
 * distributed under the License is distributed on an "AS IS" BASIS,
 * WITHOUT WARRANTIES OR CONDITIONS OF ANY KIND, either express or implied.
 * See the License for the specific language governing permissions and
 * limitations under the License.
 ******************************************************************************/
package org.usergrid.persistence.cassandra;

import static java.lang.String.CASE_INSENSITIVE_ORDER;
import static java.util.Arrays.asList;
import static me.prettyprint.hector.api.factory.HFactory.createIndexedSlicesQuery;
import static me.prettyprint.hector.api.factory.HFactory.createMultigetSliceQuery;
import static me.prettyprint.hector.api.factory.HFactory.createMutator;
import static org.apache.commons.codec.binary.Base64.decodeBase64;
import static org.apache.commons.codec.binary.Base64.encodeBase64URLSafeString;
import static org.apache.commons.lang.StringUtils.isBlank;
import static org.apache.commons.lang.StringUtils.isNotBlank;
import static org.apache.commons.lang.StringUtils.removeEnd;
import static org.usergrid.persistence.Results.fromIdList;
import static org.usergrid.persistence.Results.fromRefList;
import static org.usergrid.persistence.Results.Level.IDS;
import static org.usergrid.persistence.Results.Level.REFS;
import static org.usergrid.persistence.Schema.COLLECTION_ROLES;
import static org.usergrid.persistence.Schema.DICTIONARY_COLLECTIONS;
import static org.usergrid.persistence.Schema.DICTIONARY_CONNECTED_ENTITIES;
import static org.usergrid.persistence.Schema.DICTIONARY_CONNECTED_TYPES;
import static org.usergrid.persistence.Schema.DICTIONARY_CONNECTING_ENTITIES;
import static org.usergrid.persistence.Schema.DICTIONARY_CONNECTING_TYPES;
import static org.usergrid.persistence.Schema.INDEX_CONNECTIONS;
import static org.usergrid.persistence.Schema.PROPERTY_ASSOCIATED;
import static org.usergrid.persistence.Schema.PROPERTY_COLLECTION_NAME;
import static org.usergrid.persistence.Schema.PROPERTY_CONNECTION;
import static org.usergrid.persistence.Schema.PROPERTY_CURSOR;
import static org.usergrid.persistence.Schema.PROPERTY_INACTIVITY;
import static org.usergrid.persistence.Schema.PROPERTY_ITEM;
import static org.usergrid.persistence.Schema.PROPERTY_ITEM_TYPE;
import static org.usergrid.persistence.Schema.PROPERTY_NAME;
import static org.usergrid.persistence.Schema.PROPERTY_OWNER;
import static org.usergrid.persistence.Schema.PROPERTY_OWNER_TYPE;
import static org.usergrid.persistence.Schema.PROPERTY_TITLE;
import static org.usergrid.persistence.Schema.PROPERTY_TYPE;
import static org.usergrid.persistence.Schema.TYPE_APPLICATION;
import static org.usergrid.persistence.Schema.TYPE_CONNECTION;
import static org.usergrid.persistence.Schema.TYPE_ENTITY;
import static org.usergrid.persistence.Schema.TYPE_MEMBER;
import static org.usergrid.persistence.Schema.TYPE_ROLE;
import static org.usergrid.persistence.Schema.defaultCollectionName;
import static org.usergrid.persistence.Schema.getDefaultSchema;
import static org.usergrid.persistence.SimpleEntityRef.ref;
import static org.usergrid.persistence.cassandra.ApplicationCF.ENTITY_COMPOSITE_DICTIONARIES;
import static org.usergrid.persistence.cassandra.ApplicationCF.ENTITY_CONNECTIONS;
import static org.usergrid.persistence.cassandra.ApplicationCF.ENTITY_DICTIONARIES;
import static org.usergrid.persistence.cassandra.ApplicationCF.ENTITY_ID_SETS;
import static org.usergrid.persistence.cassandra.ApplicationCF.ENTITY_INDEX;
import static org.usergrid.persistence.cassandra.ApplicationCF.ENTITY_INDEX_ENTRIES;
import static org.usergrid.persistence.cassandra.CassandraPersistenceUtils.addDeleteToMutator;
import static org.usergrid.persistence.cassandra.CassandraPersistenceUtils.addInsertToMutator;
import static org.usergrid.persistence.cassandra.CassandraPersistenceUtils.batchExecute;
import static org.usergrid.persistence.cassandra.CassandraPersistenceUtils.key;
import static org.usergrid.persistence.cassandra.CassandraService.INDEX_ENTRY_LIST_COUNT;
import static org.usergrid.persistence.cassandra.ConnectionRefImpl.CONNECTION_ENTITY_CONNECTION_TYPE;
import static org.usergrid.persistence.cassandra.GeoIndexManager.batchDeleteLocationInConnectionsIndex;
import static org.usergrid.persistence.cassandra.GeoIndexManager.batchRemoveLocationFromCollectionIndex;
import static org.usergrid.persistence.cassandra.GeoIndexManager.batchStoreLocationInCollectionIndex;
import static org.usergrid.persistence.cassandra.GeoIndexManager.batchStoreLocationInConnectionsIndex;
import static org.usergrid.persistence.cassandra.IndexUpdate.indexValueCode;
import static org.usergrid.persistence.cassandra.IndexUpdate.toIndexableValue;
import static org.usergrid.persistence.cassandra.IndexUpdate.validIndexableValue;
import static org.usergrid.utils.ClassUtils.cast;
import static org.usergrid.utils.CompositeUtils.setEqualityFlag;
import static org.usergrid.utils.CompositeUtils.setGreaterThanEqualityFlag;
import static org.usergrid.utils.ConversionUtils.bytebuffer;
import static org.usergrid.utils.ConversionUtils.bytes;
import static org.usergrid.utils.ConversionUtils.string;
import static org.usergrid.utils.ConversionUtils.uuid;
import static org.usergrid.utils.InflectionUtils.singularize;
import static org.usergrid.utils.MapUtils.addMapSet;
import static org.usergrid.utils.UUIDUtils.getTimestampInMicros;
import static org.usergrid.utils.UUIDUtils.newTimeUUID;

import java.nio.ByteBuffer;
import java.util.AbstractMap;
import java.util.ArrayList;
import java.util.LinkedHashMap;
import java.util.LinkedHashSet;
import java.util.List;
import java.util.Map;
import java.util.Map.Entry;
import java.util.Set;
import java.util.TreeMap;
import java.util.TreeSet;
import java.util.UUID;

import me.prettyprint.cassandra.model.IndexedSlicesQuery;
import me.prettyprint.cassandra.serializers.ByteBufferSerializer;
import me.prettyprint.cassandra.serializers.LongSerializer;
import me.prettyprint.cassandra.serializers.StringSerializer;
import me.prettyprint.cassandra.serializers.UUIDSerializer;
import me.prettyprint.hector.api.Keyspace;
import me.prettyprint.hector.api.beans.AbstractComposite.ComponentEquality;
import me.prettyprint.hector.api.beans.DynamicComposite;
import me.prettyprint.hector.api.beans.HColumn;
import me.prettyprint.hector.api.beans.OrderedRows;
import me.prettyprint.hector.api.beans.Row;
import me.prettyprint.hector.api.beans.Rows;
import me.prettyprint.hector.api.mutation.Mutator;
import me.prettyprint.hector.api.query.MultigetSliceQuery;
import me.prettyprint.hector.api.query.QueryResult;

import org.slf4j.Logger;
import org.slf4j.LoggerFactory;
import org.springframework.beans.BeansException;
import org.springframework.context.ApplicationContext;
import org.springframework.context.ApplicationContextAware;
import org.usergrid.persistence.AssociatedEntityRef;
import org.usergrid.persistence.CollectionRef;
import org.usergrid.persistence.ConnectedEntityRef;
import org.usergrid.persistence.ConnectionRef;
import org.usergrid.persistence.Entity;
import org.usergrid.persistence.EntityRef;
import org.usergrid.persistence.IndexBucketLocator;
import org.usergrid.persistence.IndexBucketLocator.IndexType;
import org.usergrid.persistence.Query;
import org.usergrid.persistence.RelationManager;
import org.usergrid.persistence.Results;
import org.usergrid.persistence.Results.Level;
import org.usergrid.persistence.RoleRef;
import org.usergrid.persistence.Schema;
import org.usergrid.persistence.SimpleCollectionRef;
import org.usergrid.persistence.SimpleEntityRef;
import org.usergrid.persistence.SimpleRoleRef;
import org.usergrid.persistence.cassandra.GeoIndexManager.EntityLocationRef;
import org.usergrid.persistence.cassandra.IndexUpdate.IndexEntry;
import org.usergrid.persistence.entities.Group;
import org.usergrid.persistence.query.ir.QuerySlice;
import org.usergrid.persistence.query.ir.SearchVisitor;
import org.usergrid.persistence.query.ir.SliceNode;
import org.usergrid.persistence.query.ir.WithinNode;
import org.usergrid.persistence.schema.CollectionInfo;
import org.usergrid.utils.IndexUtils;
import org.usergrid.utils.MapUtils;
import org.usergrid.utils.StringUtils;

import com.beoui.geocell.model.Point;

public class RelationManagerImpl implements RelationManager,
<<<<<<< HEAD
        ApplicationContextAware {

    private static final Logger logger = LoggerFactory
            .getLogger(EntityManagerImpl.class);

    private ApplicationContext applicationContext;
    private EntityManagerImpl em;
    private CassandraService cass;
    private UUID applicationId;
    private EntityRef headEntity;
    private IndexBucketLocator indexBucketLocator;

    public static final StringSerializer se = new StringSerializer();
    public static final ByteBufferSerializer be = new ByteBufferSerializer();
    public static final UUIDSerializer ue = new UUIDSerializer();
    public static final LongSerializer le = new LongSerializer();
    private static final UUID NULL_ID = new UUID(0, 0);

    public RelationManagerImpl() {
    }

    public RelationManagerImpl init(EntityManagerImpl em,
            CassandraService cass, UUID applicationId, EntityRef headEntity,
            IndexBucketLocator indexBucketLocator) {
        this.em = em;
        this.applicationId = applicationId;
        this.cass = cass;
        this.headEntity = headEntity;
        this.indexBucketLocator = indexBucketLocator;

        return this;
    }

    RelationManagerImpl getRelationManager(EntityRef headEntity) {
        return applicationContext.getAutowireCapableBeanFactory()
                .createBean(RelationManagerImpl.class)
                .init(em, cass, applicationId, headEntity, indexBucketLocator);
    }

    Entity getHeadEntity() throws Exception {
        Entity entity = null;
        if (headEntity instanceof Entity) {
            entity = (Entity) headEntity;
        } else {
            entity = em.get(headEntity);
            headEntity = entity;
        }
        return entity;
    }

    /**
     * Gets the connections.
     * 
     * @param applicationId
     *            the application id
     * @param connection
     *            the connection
     * @return list of connections
     * @throws Exception
     *             the exception
     */
    public List<ConnectionRefImpl> getConnections(ConnectionRefImpl connection,
            boolean includeConnectionEntities) throws Exception {
        Keyspace ko = cass.getApplicationKeyspace(applicationId);

        IndexedSlicesQuery<UUID, String, ByteBuffer> q = createIndexedSlicesQuery(
                ko, ue, se, be);
        q.setColumnFamily(ENTITY_CONNECTIONS.toString());
        q.setColumnNames(ConnectionRefImpl.getColumnNames());
        connection.addIndexExpressionsToQuery(q);
        QueryResult<OrderedRows<UUID, String, ByteBuffer>> r = q.execute();
        OrderedRows<UUID, String, ByteBuffer> rows = r.get();
        List<ConnectionRefImpl> connections = new ArrayList<ConnectionRefImpl>();
        logger.info(rows.getCount() + " indexed connection row(s) retrieved");
        for (Row<UUID, String, ByteBuffer> row : rows) {
            UUID entityId = row.getKey();

            logger.info("Indexed connection " + entityId.toString() + " found");

            ConnectionRefImpl c = ConnectionRefImpl.loadFromColumns(row
                    .getColumnSlice().getColumns());

            String entityType = c.getConnectedEntityType();
            if (!includeConnectionEntities
                    && TYPE_CONNECTION.equalsIgnoreCase(entityType)) {
                logger.info("Skipping loopback connection "
                        + entityId.toString());
                continue;
            }
            connections.add(c);
        }

        logger.info("Returing " + connections.size() + " connection(s)");
        return connections;
    }

    public List<ConnectionRefImpl> getConnectionsWithEntity(
            UUID participatingEntityId) throws Exception {
        Keyspace ko = cass.getApplicationKeyspace(applicationId);

        List<ConnectionRefImpl> connections = new ArrayList<ConnectionRefImpl>();
        List<String> idColumns = ConnectionRefImpl.getIdColumnNames();

        for (String idColumn : idColumns) {
            IndexedSlicesQuery<UUID, String, ByteBuffer> q = createIndexedSlicesQuery(
                    ko, ue, se, be);
            q.setColumnFamily(ENTITY_CONNECTIONS.toString());
            q.setColumnNames(ConnectionRefImpl.getColumnNames());
            q.addEqualsExpression(idColumn, bytebuffer(participatingEntityId));
            QueryResult<OrderedRows<UUID, String, ByteBuffer>> r = q.execute();
            OrderedRows<UUID, String, ByteBuffer> rows = r.get();
            for (Row<UUID, String, ByteBuffer> row : rows) {
                UUID entityId = row.getKey();

                logger.info("Indexed Connection " + entityId.toString()
                        + " found");

                ConnectionRefImpl c = ConnectionRefImpl.loadFromColumns(row
                        .getColumnSlice().getColumns());

                connections.add(c);
            }
        }

        return connections;
    }

    public List<ConnectionRefImpl> getConnections(List<UUID> connectionIds)
            throws Exception {

        List<ConnectionRefImpl> connections = new ArrayList<ConnectionRefImpl>();

        Map<UUID, ConnectionRefImpl> resultSet = new LinkedHashMap<UUID, ConnectionRefImpl>();

        Keyspace ko = cass.getApplicationKeyspace(applicationId);
        MultigetSliceQuery<UUID, String, ByteBuffer> q = createMultigetSliceQuery(
                ko, ue, se, be);
        q.setColumnFamily(ENTITY_CONNECTIONS.toString());
        q.setKeys(connectionIds);
        q.setColumnNames(ConnectionRefImpl.getColumnNamesSet().toArray(
                new String[0]));
        QueryResult<Rows<UUID, String, ByteBuffer>> r = q.execute();
        Rows<UUID, String, ByteBuffer> rows = r.get();

        for (Row<UUID, String, ByteBuffer> row : rows) {
            ConnectionRefImpl connection = ConnectionRefImpl
                    .loadFromColumns(row.getColumnSlice().getColumns());

            resultSet.put(row.getKey(), connection);
        }

        for (UUID connectionId : connectionIds) {
            ConnectionRefImpl connection = resultSet.get(connectionId);
            connections.add(connection);
        }

        return connections;
    }

    /**
     * Gets the cF key for subkey.
     * 
     * @param collection
     *            the collection
     * @param properties
     *            the properties
     * @return row key
     */
    public Object getCFKeyForSubkey(CollectionInfo collection, SliceNode node) {

        // only bother if we have subkeys
        if (!collection.hasSubkeys()) {
            return null;
        }

        Set<String> fields_used = null;
        Object best_key = null;
        int most_keys_matched = 0;

        List<String[]> combos = collection.getSubkeyCombinations();

        for (String[] combo : combos) {

            int keys_matched = 0;
            List<Object> subkey_props = new ArrayList<Object>();
            Set<String> subkey_names = new LinkedHashSet<String>();

            for (String subkey_name : combo) {

                QuerySlice slice = node.getSlice(subkey_name);

                // no slice for this property, or not an equals, skip it
                if (slice == null || !slice.isEquals()) {
                    continue;
                }

                Object subkey_value = null;

                if (subkey_name != null) {

                    subkey_value = slice.getStart().getValue();

                    if (subkey_value != null) {
                        keys_matched++;
                        subkey_names.add(subkey_name);
                    }
                }

                subkey_props.add(subkey_value);
            }

            Object subkey_key = key(subkey_props.toArray());

            if (keys_matched > most_keys_matched) {
                best_key = subkey_key;
                fields_used = subkey_names;
            }
        }

        // Remove any fields that we used in constructing the row key, it's
        // already been joined
        // by adding it to the row key
        if (fields_used != null) {
            for (String field : fields_used) {
                node.removeSlice(field, collection);
            }
        }

        return best_key;
    }

    /**
     * Batch update collection index.
     * 
     * @param batch
     *            the batch
     * @param applicationId
     *            the application id
     * @param ownerType
     *            the owner type
     * @param ownerId
     *            the owner id
     * @param jointOwnerId
     *            the joint owner id
     * @param collectionName
     *            the collection name
     * @param entityType
     *            the entity type
     * @param entityId
     *            the entity id
     * @param entityProperties
     *            the entity properties
     * @param entryName
     *            the entry name
     * @param entryValue
     *            the entry value
     * @param isSet
     *            the is set
     * @param removeSetEntry
     *            the remove set entry
     * @param timestamp
     *            the timestamp
     * @return batch
     * @throws Exception
     *             the exception
     */
    public IndexUpdate batchUpdateCollectionIndex(IndexUpdate indexUpdate,
            EntityRef owner, String collectionName) throws Exception {

        logger.info("batchUpdateCollectionIndex");

        Entity indexedEntity = indexUpdate.getEntity();

        String bucketId = indexBucketLocator.getBucket(applicationId,
                IndexType.COLLECTION, indexedEntity.getUuid(),
                indexedEntity.getType(), indexUpdate.getEntryName());

        CollectionInfo collection = getDefaultSchema().getCollection(
                owner.getType(), collectionName);

        // the root name without the bucket
        // entity_id,collection_name,prop_name,
        Object index_name = null;
        // entity_id,collection_name,prop_name, bucketId
        Object index_key = null;

        // entity_id,collection_name,collected_entity_id,prop_name

        for (IndexEntry entry : indexUpdate.getPrevEntries()) {

            if (entry.getValue() != null) {

                index_name = key(owner.getUuid(), collectionName,
                        entry.getPath());

                index_key = key(index_name, bucketId);

                addDeleteToMutator(indexUpdate.getBatch(), ENTITY_INDEX,
                        index_key, entry.getIndexComposite(),
                        indexUpdate.getTimestamp());

                if (collection != null) {
                    if (collection.hasSubkeys()) {
                        List<String[]> combos = collection
                                .getSubkeyCombinations();
                        for (String[] combo : combos) {
                            List<Object> subkey_props = new ArrayList<Object>();
                            for (String subkey_name : combo) {
                                Object subkey_value = null;
                                if (subkey_name != null) {
                                    subkey_value = indexUpdate.getEntity()
                                            .getProperty(subkey_name);
                                }
                                subkey_props.add(subkey_value);
                            }
                            Object subkey_key = key(subkey_props.toArray());

                            // entity_id,collection_name,prop_name
                            Object index_subkey_key = key(owner.getUuid(),
                                    collectionName, subkey_key, entry.getPath());

                            addDeleteToMutator(indexUpdate.getBatch(),
                                    ENTITY_INDEX, index_subkey_key,
                                    entry.getIndexComposite(),
                                    indexUpdate.getTimestamp());

                        }
                    }
                }

                if ("location.coordinates".equals(entry.getPath())) {
                    EntityLocationRef loc = new EntityLocationRef(
                            indexUpdate.getEntity(), entry.getTimestampUuid(),
                            entry.getValue().toString());
                    batchRemoveLocationFromCollectionIndex(
                            indexUpdate.getBatch(), indexBucketLocator,
                            applicationId, index_name, loc);
                }

            } else {
                logger.error("Unexpected condition - deserialized property value is null");
            }
        }

        if ((indexUpdate.getNewEntries().size() > 0)
                && (!indexUpdate.isMultiValue() || (indexUpdate.isMultiValue() && !indexUpdate
                        .isRemoveListEntry()))) {

            for (IndexEntry indexEntry : indexUpdate.getNewEntries()) {

                // byte valueCode = indexEntry.getValueCode();

                index_name = key(owner.getUuid(), collectionName,
                        indexEntry.getPath());

                index_key = key(index_name, bucketId);

                // int i = 0;

                addInsertToMutator(indexUpdate.getBatch(), ENTITY_INDEX,
                        index_key, indexEntry.getIndexComposite(), null,
                        indexUpdate.getTimestamp());

                // Add subkey indexes

                if (collection != null) {
                    if (collection.hasSubkeys()) {
                        List<String[]> combos = collection
                                .getSubkeyCombinations();
                        for (String[] combo : combos) {
                            List<Object> subkey_props = new ArrayList<Object>();
                            for (String subkey_name : combo) {
                                Object subkey_value = null;
                                if (subkey_name != null) {
                                    subkey_value = indexUpdate.getEntity()
                                            .getProperty(subkey_name);
                                }
                                subkey_props.add(subkey_value);
                            }
                            Object subkey_key = key(subkey_props.toArray());

                            // entity_id,collection_name,prop_name
                            Object index_subkey_key = key(owner.getUuid(),
                                    collectionName, subkey_key,
                                    indexEntry.getPath(), bucketId);

                            addInsertToMutator(indexUpdate.getBatch(),
                                    ENTITY_INDEX, index_subkey_key,
                                    indexEntry.getIndexComposite(), null,
                                    indexUpdate.getTimestamp());

                        }
                    }
                }

                if ("location.coordinates".equals(indexEntry.getPath())) {
                    EntityLocationRef loc = new EntityLocationRef(
                            indexUpdate.getEntity(),
                            indexEntry.getTimestampUuid(), indexEntry
                                    .getValue().toString());
                    batchStoreLocationInCollectionIndex(indexUpdate.getBatch(),
                            indexBucketLocator, applicationId, index_name,
                            indexedEntity.getUuid(), loc);
                }

                // i++;
            }

        }

        for (String index : indexUpdate.getIndexesSet()) {
            addInsertToMutator(
                    indexUpdate.getBatch(),
                    ENTITY_DICTIONARIES,
                    key(owner.getUuid(), collectionName,
                            Schema.DICTIONARY_INDEXES), index, null,
                    indexUpdate.getTimestamp());
        }

        return indexUpdate;
    }

    @Override
    public Set<String> getCollectionIndexes(String collectionName)
            throws Exception {

        // TODO TN, read all buckets here
        List<HColumn<String, String>> results = cass.getAllColumns(
                cass.getApplicationKeyspace(applicationId),
                ENTITY_DICTIONARIES,
                key(headEntity.getUuid(), collectionName,
                        Schema.DICTIONARY_INDEXES), se, se);
        Set<String> indexes = new TreeSet<String>();
        if (results != null) {
            for (HColumn<String, String> column : results) {
                String propertyName = column.getName();
                if (!propertyName.endsWith(".keywords")) {
                    indexes.add(column.getName());
                }
            }
        }
        return indexes;
    }

    public Map<EntityRef, Set<String>> getContainingCollections()
            throws Exception {
        Map<EntityRef, Set<String>> results = new LinkedHashMap<EntityRef, Set<String>>();

        Keyspace ko = cass.getApplicationKeyspace(applicationId);

        // TODO TN get all buckets here

        List<HColumn<DynamicComposite, ByteBuffer>> containers = cass
                .getAllColumns(
                        ko,
                        ENTITY_COMPOSITE_DICTIONARIES,
                        key(headEntity.getUuid(),
                                Schema.DICTIONARY_CONTAINER_ENTITIES),
                        EntityManagerFactoryImpl.dce, be);
        if (containers != null) {
            for (HColumn<DynamicComposite, ByteBuffer> container : containers) {
                DynamicComposite composite = container.getName();
                if (composite != null) {
                    String ownerType = (String) composite.get(0);
                    String collectionName = (String) composite.get(1);
                    UUID ownerId = (UUID) composite.get(2);
                    addMapSet(results, new SimpleEntityRef(ownerType, ownerId),
                            collectionName);
                    logger.info(headEntity.getType() + "("
                            + headEntity.getUuid() + ") is in collection "
                            + ownerType + "(" + ownerId + ")." + collectionName);
                }
            }
        }
        EntityRef applicationRef = new SimpleEntityRef(TYPE_APPLICATION,
                applicationId);
        if (!results.containsKey(applicationRef)) {
            addMapSet(results, applicationRef,
                    defaultCollectionName(headEntity.getType()));
        }
        return results;

    }

    @SuppressWarnings("unchecked")
    public void batchCreateCollectionMembership(Mutator<ByteBuffer> batch,
            EntityRef ownerRef, String collectionName, EntityRef itemRef,
            EntityRef membershipRef, UUID timestampUuid) throws Exception {

        long timestamp = getTimestampInMicros(timestampUuid);

        if (membershipRef == null) {
            membershipRef = new SimpleCollectionRef(ownerRef, collectionName,
                    itemRef);
        }

        Map<String, Object> properties = new TreeMap<String, Object>(
                CASE_INSENSITIVE_ORDER);
        properties.put(PROPERTY_TYPE, membershipRef.getType());
        properties.put(PROPERTY_OWNER, ownerRef.getUuid());
        properties.put(PROPERTY_OWNER_TYPE, ownerRef.getType());
        properties.put(PROPERTY_COLLECTION_NAME, collectionName);
        properties.put(PROPERTY_ITEM, itemRef.getUuid());
        properties.put(PROPERTY_ITEM_TYPE, itemRef.getType());

        em.batchCreate(batch, membershipRef.getType(), null, properties,
                membershipRef.getUuid(), timestampUuid);

        addInsertToMutator(
                batch,
                ENTITY_COMPOSITE_DICTIONARIES,
                key(membershipRef.getUuid(),
                        Schema.DICTIONARY_CONTAINER_ENTITIES),
                asList(ownerRef.getType(), collectionName, ownerRef.getUuid()),
                membershipRef.getUuid(), timestamp);

    }

    /**
     * Batch add to collection.
     * 
     * @param batch
     *            the batch
     * @param applicationId
     *            the application id
     * @param ownerType
     *            the owner type
     * @param ownerId
     *            the owner id
     * @param jointOwnerId
     *            the joint owner id
     * @param collectionName
     *            the collection name
     * @param entityType
     *            the entity type
     * @param entityId
     *            the entity id
     * @param entityProperties
     *            the entity properties
     * @param timestamp
     *            the timestamp
     * @return batch
     * @throws Exception
     *             the exception
     */
    public Mutator<ByteBuffer> batchAddToCollection(Mutator<ByteBuffer> batch,
            String collectionName, Entity entity, UUID timestampUuid)
            throws Exception {
        List<UUID> ids = new ArrayList<UUID>(1);
        ids.add(headEntity.getUuid());
        return batchAddToCollections(batch, headEntity.getType(), ids,
                collectionName, entity, timestampUuid);
    }

    @SuppressWarnings("unchecked")
    public Mutator<ByteBuffer> batchAddToCollections(Mutator<ByteBuffer> batch,
            String ownerType, List<UUID> ownerIds, String collectionName,
            Entity entity, UUID timestampUuid) throws Exception {

        long timestamp = getTimestampInMicros(timestampUuid);

        if (Schema.isAssociatedEntityType(entity.getType())) {
            logger.error("Cant add an extended type to any collection",
                    new Throwable());
            return batch;
        }

        Map<UUID, CollectionRef> membershipRefs = new LinkedHashMap<UUID, CollectionRef>();

        for (UUID ownerId : ownerIds) {

            CollectionRef membershipRef = new SimpleCollectionRef(
                    new SimpleEntityRef(ownerType, ownerId), collectionName,
                    entity);

            membershipRefs.put(ownerId, membershipRef);

            // get the bucket this entityId needs to be inserted into
            String bucketId = indexBucketLocator.getBucket(applicationId,
                    IndexType.COLLECTION, entity.getUuid(), collectionName);

            Object collections_key = key(ownerId,
                    Schema.DICTIONARY_COLLECTIONS, collectionName, bucketId);

            // Insert in main collection

            addInsertToMutator(batch, ENTITY_ID_SETS, collections_key,
                    entity.getUuid(), membershipRef.getUuid(), timestamp);

            addInsertToMutator(
                    batch,
                    ENTITY_COMPOSITE_DICTIONARIES,
                    key(entity.getUuid(), Schema.DICTIONARY_CONTAINER_ENTITIES),
                    asList(ownerType, collectionName, ownerId),
                    membershipRef.getUuid(), timestamp);

        }
        // Insert in subkeyed collections

        CollectionInfo collection = getDefaultSchema().getCollection(ownerType,
                collectionName);
        if (collection != null) {
            if (collection.hasSubkeys()) {
                List<String[]> combos = collection.getSubkeyCombinations();
                for (String[] combo : combos) {
                    List<Object> subkey_props = new ArrayList<Object>();
                    for (String subkey_name : combo) {
                        Object subkey_value = null;
                        if (subkey_name != null) {
                            subkey_value = entity.getProperty(subkey_name);
                        }
                        subkey_props.add(subkey_value);
                    }
                    for (UUID ownerId : ownerIds) {
                        addInsertToMutator(
                                batch,
                                ENTITY_ID_SETS,
                                key(ownerId, Schema.DICTIONARY_COLLECTIONS,
                                        collectionName, subkey_props.toArray()),
                                entity.getUuid(), membershipRefs.get(ownerId)
                                        .getUuid(), timestamp);
                    }

                }
            }
        }

        // Add property indexes

        for (String propertyName : entity.getProperties().keySet()) {
            boolean indexed_property = getDefaultSchema().isPropertyIndexed(
                    entity.getType(), propertyName);
            if (indexed_property) {
                boolean collection_indexes_property = getDefaultSchema()
                        .isPropertyIndexedInCollection(ownerType,
                                collectionName, propertyName);
                boolean item_schema_has_property = getDefaultSchema()
                        .hasProperty(entity.getType(), propertyName);
                boolean collection_indexes_dynamic_properties = getDefaultSchema()
                        .hasProperty(entity.getType(), propertyName)
                        && getDefaultSchema()
                                .isCollectionIndexingDynamicProperties(
                                        ownerType, collectionName);
                boolean fulltext_indexed = getDefaultSchema()
                        .isPropertyFulltextIndexed(entity.getType(),
                                propertyName);
                if (collection_indexes_property
                        || (!item_schema_has_property && collection_indexes_dynamic_properties)) {
                    Object propertyValue = entity.getProperty(propertyName);
                    IndexUpdate indexUpdate = batchStartIndexUpdate(batch,
                            entity, propertyName, propertyValue, timestampUuid,
                            item_schema_has_property, false, false,
                            fulltext_indexed, true);
                    for (UUID ownerId : ownerIds) {
                        EntityRef owner = new SimpleEntityRef(ownerType,
                                ownerId);
                        batchUpdateCollectionIndex(indexUpdate, owner,
                                collectionName);
                    }
                }
            }
        }

        // Add set property indexes

        Set<String> dictionaryNames = em.getDictionaryNames(entity);

        for (String dictionaryName : dictionaryNames) {
            boolean has_dictionary = getDefaultSchema().hasDictionary(
                    entity.getType(), dictionaryName);
            boolean dictionary_indexed = getDefaultSchema()
                    .isDictionaryIndexedInCollection(ownerType, collectionName,
                            dictionaryName);

            if (dictionary_indexed || !has_dictionary) {
                Set<Object> elementValues = em.getDictionaryAsSet(entity,
                        dictionaryName);
                for (Object elementValue : elementValues) {
                    IndexUpdate indexUpdate = batchStartIndexUpdate(batch,
                            entity, dictionaryName, elementValue,
                            timestampUuid, has_dictionary, true, false, false,
                            true);
                    for (UUID ownerId : ownerIds) {
                        EntityRef owner = new SimpleEntityRef(ownerType,
                                ownerId);
                        batchUpdateCollectionIndex(indexUpdate, owner,
                                collectionName);
                    }
                }
            }
        }

        for (UUID ownerId : ownerIds) {
            EntityRef owner = new SimpleEntityRef(ownerType, ownerId);
            batchCreateCollectionMembership(batch, owner, collectionName,
                    entity, membershipRefs.get(ownerId), timestampUuid);
        }

        return batch;
    }

    /**
     * Batch remove from collection.
     * 
     * @param batch
     *            the batch
     * @param applicationId
     *            the application id
     * @param ownerType
     *            the owner type
     * @param ownerId
     *            the owner id
     * @param collectionName
     *            the collection name
     * @param entityType
     *            the entity type
     * @param entityId
     *            the entity id
     * @param entityProperties
     *            the entity properties
     * @param timestamp
     *            the timestamp
     * @return batch
     * @throws Exception
     *             the exception
     */
    public Mutator<ByteBuffer> batchRemoveFromCollection(
            Mutator<ByteBuffer> batch, String collectionName, Entity entity,
            UUID timestampUuid) throws Exception {
        return this.batchRemoveFromCollection(batch, collectionName, entity,
                false, timestampUuid);
    }

    @SuppressWarnings("unchecked")
    public Mutator<ByteBuffer> batchRemoveFromCollection(
            Mutator<ByteBuffer> batch, String collectionName, Entity entity,
            boolean force, UUID timestampUuid) throws Exception {

        long timestamp = getTimestampInMicros(timestampUuid);

        if (!force && headEntity.getUuid().equals(applicationId)) {
            // Can't remove entities from root collections
            return batch;
        }

        Object collections_key = key(headEntity.getUuid(),
                Schema.DICTIONARY_COLLECTIONS, collectionName,
                indexBucketLocator.getBucket(applicationId,
                        IndexType.COLLECTION, headEntity.getUuid(),
                        collectionName));

        // Remove property indexes

        for (String propertyName : entity.getProperties().keySet()) {
            boolean collection_indexes_property = getDefaultSchema()
                    .isPropertyIndexedInCollection(headEntity.getType(),
                            collectionName, propertyName);
            boolean item_schema_has_property = getDefaultSchema().hasProperty(
                    entity.getType(), propertyName);
            boolean collection_indexes_dynamic_properties = getDefaultSchema()
                    .hasProperty(entity.getType(), propertyName)
                    && getDefaultSchema()
                            .isCollectionIndexingDynamicProperties(
                                    headEntity.getType(), collectionName);
            boolean fulltext_indexed = getDefaultSchema()
                    .isPropertyFulltextIndexed(entity.getType(), propertyName);
            if (collection_indexes_property
                    || (!item_schema_has_property && collection_indexes_dynamic_properties)) {
                IndexUpdate indexUpdate = batchStartIndexUpdate(batch, entity,
                        propertyName, null, timestampUuid,
                        item_schema_has_property, false, false,
                        fulltext_indexed);
                batchUpdateCollectionIndex(indexUpdate, headEntity,
                        collectionName);
            }
        }

        // Remove set indexes

        Set<String> dictionaryNames = em.getDictionaryNames(entity);

        for (String dictionaryName : dictionaryNames) {
            boolean has_dictionary = getDefaultSchema().hasDictionary(
                    entity.getType(), dictionaryName);
            boolean dictionary_indexed = getDefaultSchema()
                    .isDictionaryIndexedInCollection(headEntity.getType(),
                            collectionName, dictionaryName);

            if (dictionary_indexed || !has_dictionary) {
                Set<Object> elementValues = em.getDictionaryAsSet(entity,
                        dictionaryName);
                for (Object elementValue : elementValues) {
                    IndexUpdate indexUpdate = batchStartIndexUpdate(batch,
                            entity, dictionaryName, elementValue,
                            timestampUuid, has_dictionary, true, true, false);
                    batchUpdateCollectionIndex(indexUpdate, headEntity,
                            collectionName);
                }
            }
        }

        // Delete actual property

        addDeleteToMutator(batch, ENTITY_ID_SETS, collections_key,
                entity.getUuid(), timestamp);

        // Delete from subkeyed collections

        CollectionInfo collection = getDefaultSchema().getCollection(
                headEntity.getType(), collectionName);
        if (collection != null) {
            if (collection.hasSubkeys()) {
                List<String[]> combos = collection.getSubkeyCombinations();
                for (String[] combo : combos) {
                    List<Object> subkey_props = new ArrayList<Object>();
                    for (String subkey_name : combo) {
                        Object subkey_value = null;
                        if (subkey_name != null) {
                            subkey_value = entity.getProperty(subkey_name);
                        }
                        subkey_props.add(subkey_value);
                    }
                    addDeleteToMutator(batch, ENTITY_ID_SETS,
                            key(collections_key, subkey_props.toArray()),
                            entity.getUuid(), timestamp);

                }
            }
        }

        addDeleteToMutator(
                batch,
                ENTITY_COMPOSITE_DICTIONARIES,
                key(entity.getUuid(), Schema.DICTIONARY_CONTAINER_ENTITIES),
                asList(headEntity.getType(), collectionName,
                        headEntity.getUuid()), timestamp);

        if (!headEntity.getType().equalsIgnoreCase(TYPE_APPLICATION)
                && !Schema.isAssociatedEntityType(entity.getType())) {
            em.deleteEntity(new SimpleCollectionRef(headEntity, collectionName,
                    entity).getUuid());
        }

        return batch;
    }

    public Mutator<ByteBuffer> batchDeleteConnectionIndexEntries(
            IndexUpdate indexUpdate, IndexEntry entry,
            ConnectionRefImpl connection, UUID[] index_keys) throws Exception {

        // entity_id,prop_name
        Object property_index_key = key(index_keys[ConnectionRefImpl.ALL],
                INDEX_CONNECTIONS, entry.getPath(),
                indexBucketLocator.getBucket(applicationId,
                        IndexType.CONNECTION,
                        index_keys[ConnectionRefImpl.ALL], entry.getPath()));

        // entity_id,entity_type,prop_name
        Object entity_type_prop_index_key = key(
                index_keys[ConnectionRefImpl.BY_ENTITY_TYPE],
                INDEX_CONNECTIONS, entry.getPath(),
                indexBucketLocator.getBucket(applicationId,
                        IndexType.CONNECTION,
                        index_keys[ConnectionRefImpl.BY_ENTITY_TYPE],
                        entry.getPath()));

        // entity_id,connection_type,prop_name
        Object connection_type_prop_index_key = key(
                index_keys[ConnectionRefImpl.BY_CONNECTION_TYPE],
                INDEX_CONNECTIONS, entry.getPath(),
                indexBucketLocator.getBucket(applicationId,
                        IndexType.CONNECTION,
                        index_keys[ConnectionRefImpl.BY_CONNECTION_TYPE],
                        entry.getPath()));

        // entity_id,connection_type,entity_type,prop_name
        Object connection_type_and_entity_type_prop_index_key = key(
                index_keys[ConnectionRefImpl.BY_CONNECTION_AND_ENTITY_TYPE],
                INDEX_CONNECTIONS,
                entry.getPath(),
                indexBucketLocator
                        .getBucket(
                                applicationId,
                                IndexType.CONNECTION,
                                index_keys[ConnectionRefImpl.BY_CONNECTION_AND_ENTITY_TYPE],
                                entry.getPath()));

        // composite(property_value,connected_entity_id,connection_type,entity_type,entry_timestamp)
        addDeleteToMutator(indexUpdate.getBatch(), ENTITY_INDEX,
                property_index_key, entry.getIndexComposite(
                        connection.getConnectedEntityId(),
                        connection.getConnectionType(),
                        connection.getConnectedEntityType()),
                indexUpdate.getTimestamp());

        // composite(property_value,connected_entity_id,connection_type,entry_timestamp)
        addDeleteToMutator(indexUpdate.getBatch(), ENTITY_INDEX,
                entity_type_prop_index_key, entry.getIndexComposite(
                        connection.getConnectedEntityId(),
                        connection.getConnectionType()),
                indexUpdate.getTimestamp());

        // composite(property_value,connected_entity_id,entity_type,entry_timestamp)
        addDeleteToMutator(indexUpdate.getBatch(), ENTITY_INDEX,
                connection_type_prop_index_key, entry.getIndexComposite(
                        connection.getConnectedEntityId(),
                        connection.getConnectedEntityType()),
                indexUpdate.getTimestamp());

        // composite(property_value,connected_entity_id,entry_timestamp)
        addDeleteToMutator(indexUpdate.getBatch(), ENTITY_INDEX,
                connection_type_and_entity_type_prop_index_key,
                entry.getIndexComposite(connection.getConnectedEntityId()),
                indexUpdate.getTimestamp());

        return indexUpdate.getBatch();
    }

    public Mutator<ByteBuffer> batchAddConnectionIndexEntries(
            IndexUpdate indexUpdate, IndexEntry entry,
            ConnectionRefImpl connection, UUID[] index_keys) {

        // entity_id,prop_name
        Object property_index_key = key(index_keys[ConnectionRefImpl.ALL],
                INDEX_CONNECTIONS, entry.getPath(),
                indexBucketLocator.getBucket(applicationId,
                        IndexType.CONNECTION,
                        index_keys[ConnectionRefImpl.ALL], entry.getPath()));

        // entity_id,entity_type,prop_name
        Object entity_type_prop_index_key = key(
                index_keys[ConnectionRefImpl.BY_ENTITY_TYPE],
                INDEX_CONNECTIONS, entry.getPath(),
                indexBucketLocator.getBucket(applicationId,
                        IndexType.CONNECTION,
                        index_keys[ConnectionRefImpl.BY_ENTITY_TYPE],
                        entry.getPath()));

        // entity_id,connection_type,prop_name
        Object connection_type_prop_index_key = key(
                index_keys[ConnectionRefImpl.BY_CONNECTION_TYPE],
                INDEX_CONNECTIONS, entry.getPath(),
                indexBucketLocator.getBucket(applicationId,
                        IndexType.CONNECTION,
                        index_keys[ConnectionRefImpl.BY_CONNECTION_TYPE],
                        entry.getPath()));

        // entity_id,connection_type,entity_type,prop_name
        Object connection_type_and_entity_type_prop_index_key = key(
                index_keys[ConnectionRefImpl.BY_CONNECTION_AND_ENTITY_TYPE],
                INDEX_CONNECTIONS,
                entry.getPath(),
                indexBucketLocator
                        .getBucket(
                                applicationId,
                                IndexType.CONNECTION,
                                index_keys[ConnectionRefImpl.BY_CONNECTION_AND_ENTITY_TYPE],
                                entry.getPath()));

        // composite(property_value,connected_entity_id,connection_type,entity_type,entry_timestamp)
        addInsertToMutator(indexUpdate.getBatch(), ENTITY_INDEX,
                property_index_key, entry.getIndexComposite(
                        connection.getConnectedEntityId(),
                        connection.getConnectionType(),
                        connection.getConnectedEntityType()),
                connection.getUuid(), indexUpdate.getTimestamp());

        // composite(property_value,connected_entity_id,connection_type,entry_timestamp)
        addInsertToMutator(indexUpdate.getBatch(), ENTITY_INDEX,
                entity_type_prop_index_key, entry.getIndexComposite(
                        connection.getConnectedEntityId(),
                        connection.getConnectionType()), connection.getUuid(),
                indexUpdate.getTimestamp());

        // composite(property_value,connected_entity_id,entity_type,entry_timestamp)
        addInsertToMutator(indexUpdate.getBatch(), ENTITY_INDEX,
                connection_type_prop_index_key, entry.getIndexComposite(
                        connection.getConnectedEntityId(),
                        connection.getConnectedEntityType()),
                connection.getUuid(), indexUpdate.getTimestamp());

        // composite(property_value,connected_entity_id,entry_timestamp)
        addInsertToMutator(indexUpdate.getBatch(), ENTITY_INDEX,
                connection_type_and_entity_type_prop_index_key,
                entry.getIndexComposite(connection.getConnectedEntityId()),
                connection.getUuid(), indexUpdate.getTimestamp());

        return indexUpdate.getBatch();
    }

    /**
     * Batch update connection index.
     * 
     * @param batch
     *            the batch
     * @param applicationId
     *            the application id
     * @param connection
     *            the connection
     * @param entryName
     *            the entry name
     * @param entryValue
     *            the entry value
     * @param isSet
     *            the is set
     * @param removeListEntry
     *            the remove set entry
     * @param timestamp
     *            the timestamp
     * @return batch
     * @throws Exception
     *             the exception
     */
    public IndexUpdate batchUpdateConnectionIndex(IndexUpdate indexUpdate,
            ConnectionRefImpl connection) throws Exception {

        // UUID connection_id = connection.getId();

        UUID[] index_keys = connection.getIndexIds();

        // Delete all matching entries from entry list
        for (IndexEntry entry : indexUpdate.getPrevEntries()) {

            if (entry.getValue() != null) {

                batchDeleteConnectionIndexEntries(indexUpdate, entry,
                        connection, index_keys);

                if ("location.coordinates".equals(entry.getPath())) {
                    EntityLocationRef loc = new EntityLocationRef(
                            indexUpdate.getEntity(), entry.getTimestampUuid(),
                            entry.getValue().toString());
                    batchDeleteLocationInConnectionsIndex(
                            indexUpdate.getBatch(), indexBucketLocator,
                            applicationId, index_keys, entry.getPath(), loc);
                }

            } else {
                logger.error("Unexpected condition - deserialized property value is null");
            }
        }

        if ((indexUpdate.getNewEntries().size() > 0)
                && (!indexUpdate.isMultiValue() || (indexUpdate.isMultiValue() && !indexUpdate
                        .isRemoveListEntry()))) {

            for (IndexEntry indexEntry : indexUpdate.getNewEntries()) {

                batchAddConnectionIndexEntries(indexUpdate, indexEntry,
                        connection, index_keys);

                if ("location.coordinates".equals(indexEntry.getPath())) {
                    EntityLocationRef loc = new EntityLocationRef(
                            indexUpdate.getEntity(),
                            indexEntry.getTimestampUuid(), indexEntry
                                    .getValue().toString());
                    batchStoreLocationInConnectionsIndex(
                            indexUpdate.getBatch(), indexBucketLocator,
                            applicationId, index_keys, indexEntry.getPath(),
                            loc);
                }
            }

            /*
             * addInsertToMutator(batch, EntityCF.SETS, key(connection_id,
             * Schema.INDEXES_SET), indexEntry.getKey(), null, false,
             * timestamp); }
             * 
             * addInsertToMutator(batch, EntityCF.SETS, key(connection_id,
             * Schema.INDEXES_SET), entryName, null, false, timestamp);
             */
        }

        for (String index : indexUpdate.getIndexesSet()) {
            addInsertToMutator(
                    indexUpdate.getBatch(),
                    ENTITY_DICTIONARIES,
                    key(connection.getConnectingIndexId(),
                            Schema.DICTIONARY_INDEXES), index, null,
                    indexUpdate.getTimestamp());
        }

        return indexUpdate;
    }

    public Set<String> getConnectionIndexes(ConnectionRefImpl connection)
            throws Exception {
        List<HColumn<String, String>> results = cass.getAllColumns(
                cass.getApplicationKeyspace(applicationId),
                ENTITY_DICTIONARIES,
                key(connection.getConnectingIndexId(),
                        Schema.DICTIONARY_INDEXES), se, se);
        Set<String> indexes = new TreeSet<String>();
        if (results != null) {
            for (HColumn<String, String> column : results) {
                String propertyName = column.getName();
                if (!propertyName.endsWith(".keywords")) {
                    indexes.add(column.getName());
                }
            }
        }
        return indexes;
    }

    /**
     * Batch update backword connections property indexes.
     * 
     * @param batch
     *            the batch
     * @param applicationId
     *            the application id
     * @param itemType
     *            the item type
     * @param itemId
     *            the item id
     * @param propertyName
     *            the property name
     * @param propertyValue
     *            the property value
     * @param timestamp
     *            the timestamp
     * @return batch
     * @throws Exception
     *             the exception
     */
    public IndexUpdate batchUpdateBackwardConnectionsPropertyIndexes(
            IndexUpdate indexUpdate) throws Exception {

        logger.info("batchUpdateBackwordConnectionsPropertyIndexes");

        boolean entitySchemaHasProperty = indexUpdate.isSchemaHasProperty();

        if (entitySchemaHasProperty) {
            if (!getDefaultSchema().isPropertyIndexedInConnections(
                    indexUpdate.getEntity().getType(),
                    indexUpdate.getEntryName())) {
                return indexUpdate;
            }
        }

        List<ConnectionRefImpl> connections = getConnections(
                ConnectionRefImpl.toConnectedEntity(indexUpdate.getEntity()),
                true);

        for (ConnectionRefImpl connection : connections) {

            batchUpdateConnectionIndex(indexUpdate, connection);
        }

        return indexUpdate;
    }

    /**
     * Batch update backword connections set indexes.
     * 
     * @param batch
     *            the batch
     * @param applicationId
     *            the application id
     * @param itemType
     *            the item type
     * @param itemId
     *            the item id
     * @param setName
     *            the set name
     * @param property
     *            the property
     * @param elementValue
     *            the set value
     * @param removeFromSet
     *            the remove from set
     * @param timestamp
     *            the timestamp
     * @return batch
     * @throws Exception
     *             the exception
     */
    public IndexUpdate batchUpdateBackwardConnectionsDictionaryIndexes(
            IndexUpdate indexUpdate) throws Exception {

        logger.info("batchUpdateBackwardConnectionsListIndexes");

        boolean entityHasDictionary = getDefaultSchema()
                .isDictionaryIndexedInConnections(
                        indexUpdate.getEntity().getType(),
                        indexUpdate.getEntryName());
        if (!entityHasDictionary) {
            return indexUpdate;
        }

        List<ConnectionRefImpl> connections = getConnections(
                ConnectionRefImpl.toConnectedEntity(indexUpdate.getEntity()),
                true);

        for (ConnectionRefImpl connection : connections) {

            batchUpdateConnectionIndex(indexUpdate, connection);
        }

        return indexUpdate;
    }

    @SuppressWarnings("unchecked")
    public Mutator<ByteBuffer> batchUpdateEntityConnection(
            Mutator<ByteBuffer> batch, boolean disconnect,
            ConnectionRefImpl connection, UUID timestampUuid) throws Exception {

        long timestamp = getTimestampInMicros(timestampUuid);

        Entity connectedEntity = em.loadPartialEntity(connection
                .getConnectedEntityId());
        if (connectedEntity == null) {
            return batch;
        }

        // Create connection for requested params

        Object connection_id = connection.getUuid();
        Map<String, Object> columns = connection.toColumnMap();

        if (disconnect) {
            addDeleteToMutator(batch, ENTITY_CONNECTIONS, connection_id,
                    timestamp, columns.keySet().toArray());

            addDeleteToMutator(
                    batch,
                    ENTITY_COMPOSITE_DICTIONARIES,
                    key(connection.getConnectingEntityId(),
                            DICTIONARY_CONNECTED_ENTITIES,
                            connection.getConnectionType()),
                    asList(connection.getConnectedEntityId(),
                            connection.getConnectedEntityType()), timestamp);

            addDeleteToMutator(
                    batch,
                    ENTITY_COMPOSITE_DICTIONARIES,
                    key(connection.getConnectedEntityId(),
                            DICTIONARY_CONNECTING_ENTITIES,
                            connection.getConnectionType()),
                    asList(connection.getConnectingEntityId(),
                            connection.getConnectingEntityType()), timestamp);
        } else {
            addInsertToMutator(batch, ENTITY_CONNECTIONS, connection_id,
                    columns, timestamp);

            addInsertToMutator(
                    batch,
                    ENTITY_COMPOSITE_DICTIONARIES,
                    key(connection.getConnectingEntityId(),
                            DICTIONARY_CONNECTED_ENTITIES,
                            connection.getConnectionType()),
                    asList(connection.getConnectedEntityId(),
                            connection.getConnectedEntityType()), timestamp,
                    timestamp);

            addInsertToMutator(
                    batch,
                    ENTITY_COMPOSITE_DICTIONARIES,
                    key(connection.getConnectedEntityId(),
                            DICTIONARY_CONNECTING_ENTITIES,
                            connection.getConnectionType()),
                    asList(connection.getConnectingEntityId(),
                            connection.getConnectingEntityType()), timestamp,
                    timestamp);

            // Add connection type to connections set
            addInsertToMutator(
                    batch,
                    ENTITY_DICTIONARIES,
                    key(connection.getConnectingEntityId(),
                            DICTIONARY_CONNECTED_TYPES),
                    connection.getConnectionType(), null, timestamp);

            // Add connection type to connections set
            addInsertToMutator(
                    batch,
                    ENTITY_DICTIONARIES,
                    key(connection.getConnectedEntityId(),
                            DICTIONARY_CONNECTING_TYPES),
                    connection.getConnectionType(), null, timestamp);
        }

        // Add property indexes

        // Iterate though all the properties of the connected entity

        for (String propertyName : connectedEntity.getProperties().keySet()) {
            Object propertyValue = connectedEntity.getProperties().get(
                    propertyName);

            boolean indexed = getDefaultSchema().isPropertyIndexed(
                    connectedEntity.getType(), propertyName);

            boolean connection_indexes_property = getDefaultSchema()
                    .isPropertyIndexedInConnections(connectedEntity.getType(),
                            propertyName);
            boolean item_schema_has_property = getDefaultSchema().hasProperty(
                    connectedEntity.getType(), propertyName);
            boolean fulltext_indexed = getDefaultSchema()
                    .isPropertyFulltextIndexed(connectedEntity.getType(),
                            propertyName);
            // For each property, if the schema says it's indexed, update its
            // index

            if (indexed
                    && (connection_indexes_property || !item_schema_has_property)) {
                IndexUpdate indexUpdate = batchStartIndexUpdate(batch,
                        connectedEntity, propertyName, disconnect ? null
                                : propertyValue, timestampUuid,
                        item_schema_has_property, false, false,
                        fulltext_indexed);
                batchUpdateConnectionIndex(indexUpdate, connection);
            }
        }

        // Add indexes for the connected entity's list properties

        // Get the names of the list properties in the connected entity
        Set<String> dictionaryNames = em.getDictionaryNames(connectedEntity);

        // For each list property, get the values in the list and
        // update the index with those values

        for (String dictionaryName : dictionaryNames) {
            boolean has_dictionary = getDefaultSchema().hasDictionary(
                    connectedEntity.getType(), dictionaryName);
            boolean dictionary_indexed = getDefaultSchema()
                    .isDictionaryIndexedInConnections(
                            connectedEntity.getType(), dictionaryName);

            if (dictionary_indexed || !has_dictionary) {
                Set<Object> elementValues = em.getDictionaryAsSet(
                        connectedEntity, dictionaryName);
                for (Object elementValue : elementValues) {
                    IndexUpdate indexUpdate = batchStartIndexUpdate(batch,
                            connectedEntity, dictionaryName, elementValue,
                            timestampUuid, has_dictionary, true, disconnect,
                            false);
                    batchUpdateConnectionIndex(indexUpdate, connection);
                }
            }
        }

        if (disconnect) {
            cass.deleteRow(cass.getApplicationKeyspace(applicationId),
                    ENTITY_CONNECTIONS, connection_id, timestamp);

            // TODO any more rows to delete?
        }

        return batch;
    }

    public void updateEntityConnection(boolean disconnect,
            ConnectionRefImpl connection) throws Exception {

        UUID timestampUuid = newTimeUUID();
        Mutator<ByteBuffer> batch = createMutator(
                cass.getApplicationKeyspace(applicationId), be);

        // Make or break the connection

        batchUpdateEntityConnection(batch, disconnect, connection,
                timestampUuid);

        // Make or break a connection from the connecting entity
        // to the connection itself

        ConnectionRefImpl loopback = connection
                .getConnectionToConnectionEntity();
        if (!disconnect) {
            em.insertEntity(CONNECTION_ENTITY_CONNECTION_TYPE,
                    loopback.getConnectedEntityId());
        }

        batchUpdateEntityConnection(batch, disconnect, loopback, timestampUuid);

        batchExecute(batch, CassandraService.RETRY_COUNT);

    }

    public void batchDisconnect(Mutator<ByteBuffer> batch, UUID timestampUuid)
            throws Exception {
        List<ConnectionRefImpl> connections = getConnectionsWithEntity(headEntity
                .getUuid());
        if (connections != null) {
            for (ConnectionRefImpl connection : connections) {
                batchUpdateEntityConnection(batch, true, connection,
                        timestampUuid);
            }
        }
    }

    public IndexUpdate batchStartIndexUpdate(Mutator<ByteBuffer> batch,
            Entity entity, String entryName, Object entryValue,
            UUID timestampUuid, boolean schemaHasProperty,
            boolean isMultiValue, boolean removeListEntry,
            boolean fulltextIndexed) throws Exception {
        return batchStartIndexUpdate(batch, entity, entryName, entryValue,
                timestampUuid, schemaHasProperty, isMultiValue,
                removeListEntry, fulltextIndexed, false);
    }

    public IndexUpdate batchStartIndexUpdate(Mutator<ByteBuffer> batch,
            Entity entity, String entryName, Object entryValue,
            UUID timestampUuid, boolean schemaHasProperty,
            boolean isMultiValue, boolean removeListEntry,
            boolean fulltextIndexed, boolean skipRead) throws Exception {

        long timestamp = getTimestampInMicros(timestampUuid);

        IndexUpdate indexUpdate = new IndexUpdate(batch, entity, entryName,
                entryValue, schemaHasProperty, isMultiValue, removeListEntry,
                timestampUuid);

        // entryName = entryName.toLowerCase();

        // entity_id,connection_type,connected_entity_id,prop_name

        if (!skipRead) {

            List<HColumn<ByteBuffer, ByteBuffer>> entries = null;

            if (isMultiValue && validIndexableValue(entryValue)) {
                entries = cass.getColumns(cass
                        .getApplicationKeyspace(applicationId),
                        ENTITY_INDEX_ENTRIES, entity.getUuid(),
                        new DynamicComposite(entryName,
                                indexValueCode(entryValue),
                                toIndexableValue(entryValue)),
                        setGreaterThanEqualityFlag(new DynamicComposite(
                                entryName, indexValueCode(entryValue),
                                toIndexableValue(entryValue))),
                        INDEX_ENTRY_LIST_COUNT, false);
            } else {
                entries = cass.getColumns(cass
                        .getApplicationKeyspace(applicationId),
                        ENTITY_INDEX_ENTRIES, entity.getUuid(),
                        new DynamicComposite(entryName),
                        setGreaterThanEqualityFlag(new DynamicComposite(
                                entryName)), INDEX_ENTRY_LIST_COUNT, false);
            }

            logger.info("Found " + entries.size()
                    + " previous index entries for " + entryName
                    + " of entity " + entity.getUuid());

            // Delete all matching entries from entry list
            for (HColumn<ByteBuffer, ByteBuffer> entry : entries) {
                UUID prev_timestamp = null;
                Object prev_value = null;
                String prev_obj_path = null;

                // new format:
                // composite(entryName,
                // value_code,prev_value,prev_timestamp,prev_obj_path) = null
                DynamicComposite composite = DynamicComposite
                        .fromByteBuffer(entry.getName().duplicate());
                prev_value = composite.get(2);
                prev_timestamp = (UUID) composite.get(3);
                if (composite.size() > 4) {
                    prev_obj_path = (String) composite.get(4);
                }

                if (prev_value != null) {

                    String entryPath = entryName;
                    if ((prev_obj_path != null) && (prev_obj_path.length() > 0)) {
                        entryPath = entryName + "." + prev_obj_path;
                    }

                    indexUpdate.addPrevEntry(entryPath, prev_value,
                            prev_timestamp);

                    // composite(property_value,connected_entity_id,entry_timestamp)
                    addDeleteToMutator(batch, ENTITY_INDEX_ENTRIES,
                            entity.getUuid(), entry.getName(), timestamp);

                } else {
                    logger.error("Unexpected condition - deserialized property value is null");
                }
            }
        }

        if (!isMultiValue || (isMultiValue && !removeListEntry)) {

            List<Map.Entry<String, Object>> list = IndexUtils.getKeyValueList(
                    entryName, entryValue, fulltextIndexed);

            if (entryName.equalsIgnoreCase("location")
                    && (entryValue instanceof Map)) {
                @SuppressWarnings("rawtypes")
                double latitude = MapUtils.getDoubleValue((Map) entryValue,
                        "latitude");
                @SuppressWarnings("rawtypes")
                double longitude = MapUtils.getDoubleValue((Map) entryValue,
                        "longitude");
                list.add(new AbstractMap.SimpleEntry<String, Object>(
                        "location.coordinates", latitude + "," + longitude));
            }

            for (Map.Entry<String, Object> indexEntry : list) {

                if (validIndexableValue(indexEntry.getValue())) {
                    indexUpdate.addNewEntry(indexEntry.getKey(),
                            toIndexableValue(indexEntry.getValue()));
                }

            }

            if (isMultiValue) {
                addInsertToMutator(
                        batch,
                        ENTITY_INDEX_ENTRIES,
                        entity.getUuid(),
                        asList(entryName, indexValueCode(entryValue),
                                toIndexableValue(entryValue),
                                indexUpdate.getTimestampUuid()), null,
                        timestamp);
            } else {
                // int i = 0;

                for (Map.Entry<String, Object> indexEntry : list) {

                    String name = indexEntry.getKey();
                    if (name.startsWith(entryName + ".")) {
                        name = name.substring(entryName.length() + 1);
                    } else if (name.startsWith(entryName)) {
                        name = name.substring(entryName.length());
                    }

                    byte code = indexValueCode(indexEntry.getValue());
                    Object val = toIndexableValue(indexEntry.getValue());
                    addInsertToMutator(
                            batch,
                            ENTITY_INDEX_ENTRIES,
                            entity.getUuid(),
                            asList(entryName, code, val,
                                    indexUpdate.getTimestampUuid(), name),
                            null, timestamp);

                    indexUpdate.addIndex(indexEntry.getKey());
                }
            }

            indexUpdate.addIndex(entryName);

        }

        return indexUpdate;
    }

    public void batchUpdatePropertyIndexes(Mutator<ByteBuffer> batch,
            String propertyName, Object propertyValue,
            boolean entitySchemaHasProperty, boolean noRead, UUID timestampUuid)
            throws Exception {

        Entity entity = getHeadEntity();

        UUID associatedId = null;
        String associatedType = null;

        if (Schema.isAssociatedEntityType(entity.getType())) {
            Object item = entity.getProperty(PROPERTY_ITEM);
            if ((item instanceof UUID)
                    && (entity.getProperty(PROPERTY_COLLECTION_NAME) instanceof String)) {
                associatedId = (UUID) item;
                associatedType = string(entity.getProperty(PROPERTY_ITEM_TYPE));
                String entryName = TYPE_MEMBER + "." + propertyName;
                logger.info("Extended property " + entity.getType() + "("
                        + entity.getUuid() + ")." + propertyName
                        + " indexed as " + associatedType + "(" + associatedId
                        + ")." + entryName);
                propertyName = entryName;
            }
        }

        IndexUpdate indexUpdate = batchStartIndexUpdate(
                batch,
                entity,
                propertyName,
                propertyValue,
                timestampUuid,
                entitySchemaHasProperty,
                false,
                false,
                getDefaultSchema().isPropertyFulltextIndexed(entity.getType(),
                        propertyName), noRead);

        // Update collections

        String effectiveType = entity.getType();
        if (associatedType != null) {
            indexUpdate.setAssociatedId(associatedId);
            effectiveType = associatedType;
        }

        Map<String, Set<CollectionInfo>> containers = getDefaultSchema()
                .getContainersIndexingProperty(effectiveType, propertyName);

        Map<String, java.util.Set<CollectionInfo>> containersIndexDynamicProperties = null;

        if (!entitySchemaHasProperty) {
            containersIndexDynamicProperties = getDefaultSchema()
                    .getContainersIndexingDynamicProperties(effectiveType);
        }

        Map<String, java.util.Set<CollectionInfo>> copy = new TreeMap<String, java.util.Set<CollectionInfo>>(
                CASE_INSENSITIVE_ORDER);
        if (containers != null) {
            copy.putAll(containers);
        }
        if (containersIndexDynamicProperties != null) {
            copy.putAll(containersIndexDynamicProperties);
        }
        containers = copy;

        if (containers != null) {

            Map<EntityRef, Set<String>> containerEntities = null;
            if (noRead) {
                containerEntities = new LinkedHashMap<EntityRef, Set<String>>();
                EntityRef applicationRef = new SimpleEntityRef(
                        TYPE_APPLICATION, applicationId);
                addMapSet(containerEntities, applicationRef,
                        defaultCollectionName(entity.getType()));
            } else {
                containerEntities = getContainingCollections();
            }

            for (EntityRef containerEntity : containerEntities.keySet()) {
                if (containerEntity.getType().equals(TYPE_APPLICATION)
                        && Schema.isAssociatedEntityType(entity.getType())) {
                    logger.info("Extended properties for " + entity.getType()
                            + " not indexed by application");
                    continue;
                }
                Set<String> collectionNames = containerEntities
                        .get(containerEntity);
                Set<CollectionInfo> collections = containers
                        .get(containerEntity.getType());

                if (collections != null) {
                    for (CollectionInfo collection : collections) {
                        if (collectionNames.contains(collection.getName())) {
                            batchUpdateCollectionIndex(indexUpdate,
                                    containerEntity, collection.getName());
                        }
                    }
                }
            }
        }

        if (!noRead) {
            batchUpdateBackwardConnectionsPropertyIndexes(indexUpdate);
        }

    }

    public void batchUpdateSetIndexes(Mutator<ByteBuffer> batch,
            String setName, Object elementValue, boolean removeFromSet,
            UUID timestampUuid) throws Exception {

        Entity entity = getHeadEntity();

        elementValue = getDefaultSchema().validateEntitySetValue(
                entity.getType(), setName, elementValue);

        IndexUpdate indexUpdate = batchStartIndexUpdate(batch, entity, setName,
                elementValue, timestampUuid, true, true, removeFromSet, false);

        // Update collections
        Map<String, Set<CollectionInfo>> containers = getDefaultSchema()
                .getContainersIndexingDictionary(entity.getType(), setName);

        if (containers != null) {
            Map<EntityRef, Set<String>> containerEntities = getContainingCollections();
            for (EntityRef containerEntity : containerEntities.keySet()) {
                if (containerEntity.getType().equals(TYPE_APPLICATION)
                        && Schema.isAssociatedEntityType(entity.getType())) {
                    logger.info("Extended properties for " + entity.getType()
                            + " not indexed by application");
                    continue;
                }
                Set<String> collectionNames = containerEntities
                        .get(containerEntity);
                Set<CollectionInfo> collections = containers
                        .get(containerEntity.getType());

                if (collections != null) {

                    for (CollectionInfo collection : collections) {
                        if (collectionNames.contains(collection.getName())) {

                            batchUpdateCollectionIndex(indexUpdate,
                                    containerEntity, collection.getName());
                        }
                    }
                }
            }
        }

        batchUpdateBackwardConnectionsDictionaryIndexes(indexUpdate);

    }

    /**
     * Process index results.
     * 
     * @param results
     *            the results
     * @param compositeResults
     *            the composite results
     * @param compositeOffset
     *            the composite offset
     * @param connectionType
     *            the connection type
     * @param entityType
     *            the entity type
     * @param outputList
     *            the output list
     * @param outputDetails
     *            the output details
     * @throws Exception
     *             the exception
     */
    public Results getIndexResults(
            List<HColumn<ByteBuffer, ByteBuffer>> results,
            boolean compositeResults, String connectionType, String entityType,
            Level level) throws Exception {

        if (results == null) {
            return null;
        }

        Set<UUID> idSet = new LinkedHashSet<UUID>();
        List<UUID> ids = null;
        List<EntityRef> refs = null;
        Map<UUID, Map<String, Object>> metadata = new LinkedHashMap<UUID, Map<String, Object>>();

        if (level.ordinal() > REFS.ordinal()) {
            level = REFS;
        }

        if (compositeResults && (level != IDS)) {
            refs = new ArrayList<EntityRef>();
        } else {
            ids = new ArrayList<UUID>();
        }

        for (HColumn<ByteBuffer, ByteBuffer> result : results) {

            UUID connectedEntityId = null;
            String cType = connectionType;
            String eType = entityType;
            UUID associatedEntityId = null;

            if (compositeResults) {
                List<Object> objects = DynamicComposite.fromByteBuffer(result
                        .getName().duplicate());
                connectedEntityId = (UUID) objects.get(2);
                if (refs != null) {
                    if ((connectionType == null) || (entityType == null)) {
                        if (connectionType != null) {
                            eType = StringUtils.ifString(objects.get(3));
                        } else if (entityType != null) {
                            cType = StringUtils.ifString(objects.get(3));
                        } else {
                            cType = StringUtils.ifString(objects.get(3));
                            eType = StringUtils.ifString(objects.get(4));
                        }
                    }
                }
            } else {
                connectedEntityId = uuid(result.getName());
            }

            ByteBuffer v = result.getValue();
            if ((v != null) && (v.remaining() >= 16)) {
                associatedEntityId = uuid(result.getValue());
            }

            if ((refs != null) && (eType != null)) {
                if (!idSet.contains(connectedEntityId)) {
                    refs.add(new SimpleEntityRef(eType, connectedEntityId));
                    idSet.add(connectedEntityId);
                } else {
                    logger.error("Duplicate entity uuid ("
                            + connectedEntityId
                            + ") found in index results, discarding but index appears inconsistent...");
                }
            }

            if (ids != null) {
                if (!idSet.contains(connectedEntityId)) {
                    ids.add(connectedEntityId);
                    idSet.add(connectedEntityId);
                } else {
                    logger.error("Duplicate entity uuid ("
                            + connectedEntityId
                            + ") found in index results, discarding but index appears inconsistent...");
                }
            }

            if (cType != null) {
                MapUtils.putMapMap(metadata, connectedEntityId,
                        PROPERTY_CONNECTION, cType);
            }

            String cursor = encodeBase64URLSafeString(bytes(result.getName()));
            if (cursor != null) {
                MapUtils.putMapMap(metadata, connectedEntityId,
                        PROPERTY_CURSOR, cursor);
            }

            if (associatedEntityId != null) {
                MapUtils.putMapMap(metadata, connectedEntityId,
                        PROPERTY_ASSOCIATED, associatedEntityId);
            }

        }

        Results r = null;

        if ((refs != null) && (refs.size() > 0)) {
            r = fromRefList(refs);
        } else if ((ids != null) && (ids.size() > 0)) {
            r = fromIdList(ids);
        } else {
            r = new Results();
        }

        if (metadata.size() > 0) {
            r.setMetadata(metadata);
        }

        return r;
    }

    /**
     * Search index.
     * 
     * @param applicationId
     *            the application id
     * @param indexKey
     *            the index key
     * @param searchName
     *            the search name
     * @param searchStartValue
     *            the search start value
     * @param searchFinishValue
     *            the search finish value
     * @param startResult
     *            the start result
     * @param count
     *            the count
     * @return the list
     * @throws Exception
     *             the exception
     */
    public List<HColumn<ByteBuffer, ByteBuffer>> searchIndex(Object indexKey,
            String searchName, Object searchStartValue,
            Object searchFinishValue, UUID startResult, String cursor,
            int count, boolean reversed) throws Exception {

        searchStartValue = toIndexableValue(searchStartValue);
        searchFinishValue = toIndexableValue(searchFinishValue);

        if (NULL_ID.equals(startResult)) {
            startResult = null;
        }

        List<HColumn<ByteBuffer, ByteBuffer>> results = null;

        Object index_key = key(indexKey, searchName);
        Object start = null;
        Object finish = null;

        if ("*".equals(searchStartValue)) {
            if (isNotBlank(cursor)) {
                byte[] cursorBytes = decodeBase64(cursor);
                if (reversed) {
                    finish = cursorBytes;
                } else {
                    start = cursorBytes;
                }
            }

        } else if (StringUtils.isString(searchStartValue)
                && StringUtils.isStringOrNull(searchFinishValue)) {
            String strStartValue = searchStartValue.toString().toLowerCase()
                    .trim();

            String strFinishValue = strStartValue;
            if (searchFinishValue != null) {
                strFinishValue = searchFinishValue.toString().toLowerCase()
                        .trim();
            }

            if (strStartValue.endsWith("*")) {
                strStartValue = removeEnd(strStartValue, "*");
                finish = new DynamicComposite(indexValueCode(""), strStartValue
                        + "\uFFFF");
                if (isBlank(strStartValue)) {
                    strStartValue = "\0000";
                }
            } else {
                finish = new DynamicComposite(indexValueCode(""),
                        strFinishValue + "\u0000");
            }

            if (startResult != null) {
                start = new DynamicComposite(indexValueCode(strStartValue),
                        strStartValue, startResult);
            } else {
                start = new DynamicComposite(indexValueCode(strStartValue),
                        strStartValue);
            }

            if (isNotBlank(cursor)) {
                byte[] cursorBytes = decodeBase64(cursor);
                // if (Composite.validate(0, cursorBytes, false)) {
                start = cursorBytes;
                // }
            }

        } else if (StringUtils.isString(searchFinishValue)) {

            String strFinishValue = searchFinishValue.toString().toLowerCase()
                    .trim();

            finish = new DynamicComposite(indexValueCode(strFinishValue),
                    strFinishValue);

            if (isNotBlank(cursor)) {
                byte[] cursorBytes = decodeBase64(cursor);
                // if (Composite.validate(0, cursorBytes, false)) {
                start = cursorBytes;
                // }
            }

        } else if (searchStartValue != null) {
            if (searchFinishValue == null) {
                searchFinishValue = searchStartValue;
            }
            if (startResult != null) {
                start = new DynamicComposite(indexValueCode(searchStartValue),
                        searchStartValue, startResult);
            } else {
                start = new DynamicComposite(indexValueCode(searchStartValue),
                        searchStartValue);
            }
            finish = new DynamicComposite(indexValueCode(searchFinishValue),
                    searchFinishValue);
            setEqualityFlag((DynamicComposite) finish,
                    ComponentEquality.GREATER_THAN_EQUAL);

            if (isNotBlank(cursor)) {
                byte[] cursorBytes = decodeBase64(cursor);
                // if (Composite.validate(0, cursorBytes, false)) {
                start = cursorBytes;
                // }
            }

        }

        results = cass.getColumns(cass.getApplicationKeyspace(applicationId),
                ENTITY_INDEX, index_key, start, finish, count, reversed);

        return results;
    }

    private List<HColumn<ByteBuffer, ByteBuffer>> searchIndex(Object indexKey,
            QuerySlice slice, int count) throws Exception {

        Object start = getStart(slice);

        Object finish = getFinish(slice);

        if (slice.isReversed() && (start != null) && (finish != null)) {
            Object temp = start;
            start = finish;
            finish = temp;
        }

        Object keyPrefix = key(indexKey, slice.getPropertyName());

        IndexBucketScanner scanner = new IndexBucketScanner(cass,
                indexBucketLocator, ENTITY_INDEX, applicationId,
                IndexType.CONNECTION, keyPrefix, start, finish,
                slice.isReversed(), count, slice.getPropertyName());

        return scanner.load();
        //
        //
        // return cass.getColumns(cass.getApplicationKeyspace(applicationId),
        // ENTITY_INDEX, key(indexKey, slice.getPropertyName()), start,
        // finish, count, slice.isReversed());

    }

    /**
     * Search the collection index using all the buckets for the given
     * collection
     * 
     * @param indexKey
     * @param slice
     * @param count
     * @param collectionName
     * @return
     * @throws Exception
     */
    private List<HColumn<ByteBuffer, ByteBuffer>> searchIndexBuckets(
            Object indexKey, QuerySlice slice, int count, String collectionName)
            throws Exception {

        Object start = getStart(slice);

        Object finish = getFinish(slice);

        if (slice.isReversed() && (start != null) && (finish != null)) {
            Object temp = start;
            start = finish;
            finish = temp;
        }

        Object keyPrefix = key(indexKey, slice.getPropertyName());

        IndexBucketScanner scanner = new IndexBucketScanner(cass,
                indexBucketLocator, ENTITY_INDEX, applicationId,
                IndexType.COLLECTION, keyPrefix, start, finish,
                slice.isReversed(), count, collectionName);

        return scanner.load();

    }

    private Object getStart(QuerySlice slice) {
        Object start = null;

        if (slice.getCursor() != null) {
            start = slice.getCursor();
        } else if (slice.getStart() != null) {
            start = new DynamicComposite(slice.getStart().getCode(), slice
                    .getStart().getValue());
            if (!slice.getStart().isInclusive()) {
                setEqualityFlag((DynamicComposite) start,
                        ComponentEquality.GREATER_THAN_EQUAL);
            }
        }

        return start;
    }

    private Object getFinish(QuerySlice slice) {
        Object finish = null;

        if (slice.getFinish() != null) {
            finish = new DynamicComposite(slice.getFinish().getCode(), slice
                    .getFinish().getValue());
            if (slice.getFinish().isInclusive()) {
                setEqualityFlag((DynamicComposite) finish,
                        ComponentEquality.GREATER_THAN_EQUAL);
            }
        }

        return finish;
    }

    /**
     * Search collection.
     * 
     * @param applicationId
     *            the application id
     * @param entityId
     *            the entity id
     * @param collectionName
     *            the collection name
     * @param subkeyProperties
     *            the subkey properties
     * @param searchName
     *            the search name
     * @param searchStartValue
     *            the search start value
     * @param searchFinishValue
     *            the search finish value
     * @param startResult
     *            the start result
     * @param count
     *            the count
     * @param outputList
     *            the output list
     * @param outputDetails
     *            the output details
     * @throws Exception
     *             the exception
     */
    // TODO Todd, called with null values on the subkey props
    // public Results searchCollection(String collectionName, String itemType,
    // Map<String, Object> subkeyProperties, Object subkey_key,
    // String searchName, Object searchStartValue,
    // Object searchFinishValue, UUID startResult, String cursor,
    // int count, boolean reversed, Level level) throws Exception {
    //
    // if (NULL_ID.equals(startResult)) {
    // startResult = null;
    // }
    //
    // Object indexKey = key(headEntity.getUuid(), collectionName);
    // if (subkeyProperties != null) {
    // if (subkey_key == null) {
    // String collectionType = em.getEntityType(headEntity.getUuid());
    // CollectionInfo collection = getDefaultSchema().getCollection(
    // collectionType, collectionName);
    // subkey_key = getCFKeyForSubkey(collection, subkeyProperties,
    // null);
    // }
    // if (subkey_key != null) {
    // indexKey = key(headEntity.getUuid(), collectionName, subkey_key);
    // }
    // }
    //
    // List<HColumn<ByteBuffer, ByteBuffer>> results = searchIndex(indexKey,
    // searchName, searchStartValue, searchFinishValue, startResult,
    // cursor, count, reversed);
    //
    // return getIndexResults(results, true, null, itemType, level);
    // }

    // /**
    // * Search connections.
    // *
    // * @param applicationId
    // * the application id
    // * @param connectingEntityId
    // * the connecting entity id
    // * @param pairedConnectionType
    // * the paired connection type
    // * @param pairedConnectingEntityId
    // * the paired connecting entity id
    // * @param connectionType
    // * the connection type
    // * @param connectedEntityType
    // * the connected entity type
    // * @param searchName
    // * the search name
    // * @param searchStartValue
    // * the search start value
    // * @param searchFinishValue
    // * the search finish value
    // * @param startResult
    // * the start result
    // * @param count
    // * the count
    // * @param outputList
    // * the output list
    // * @param outputDetails
    // * the output details
    // * @throws Exception
    // * the exception
    // */
    // public Results searchConnections(ConnectionRefImpl connection,
    // String searchName, Object searchStartValue,
    // Object searchFinishValue, UUID startResult, String cursor,
    // int count, boolean reversed, Level level) throws Exception {
    //
    // if (NULL_ID.equals(startResult)) {
    // startResult = null;
    // }
    //
    // List<HColumn<ByteBuffer, ByteBuffer>> results = searchIndex(
    // key(connection.getIndexId(), INDEX_CONNECTIONS), searchName,
    // searchStartValue, searchFinishValue, startResult, cursor,
    // count, reversed);
    //
    // return getIndexResults(results, true, connection.getConnectionType(),
    // connection.getConnectedEntityType(), level);
    // }

    // @SuppressWarnings("rawtypes")
    // public Results searchConnections(ConnectionRefImpl connection,
    // QuerySlice slice, int count, Level level) throws Exception {
    //
    // // if (slice.operator == FilterOperator.WITHIN) {
    // // Object v = slice.getValue();
    // // if ((v instanceof List) && (((List) v).size() >= 3)) {
    // // double maxDistance = getDouble(((List) v).get(0));
    // // double latitude = getDouble(((List) v).get(1));
    // // double longitude = getDouble(((List) v).get(2));
    // // Results r = em.getGeoIndexManager().proximitySearchConnections(
    // // connection.getIndexId(), slice.getPropertyName(),
    // // new Point(latitude, longitude), maxDistance, null,
    // // count, false, level);
    // // return r;
    // // }
    // // return new Results();
    // // }
    //
    // List<HColumn<ByteBuffer, ByteBuffer>> results = searchIndex(
    // key(connection.getIndexId(), INDEX_CONNECTIONS), slice, count);
    //
    // return getIndexResults(results, true, connection.getConnectionType(),
    // connection.getConnectedEntityType(), level);
    // }

    @Override
    public Map<String, Map<UUID, Set<String>>> getOwners() throws Exception {
        Map<EntityRef, Set<String>> containerEntities = getContainingCollections();
        Map<String, Map<UUID, Set<String>>> owners = new LinkedHashMap<String, Map<UUID, Set<String>>>();

        for (EntityRef owner : containerEntities.keySet()) {
            Set<String> collections = containerEntities.get(owner);
            for (String collection : collections) {
                MapUtils.addMapMapSet(owners, owner.getType(), owner.getUuid(),
                        collection);
            }
        }

        return owners;
    }

    @Override
    public Set<String> getCollections() throws Exception {
        Entity e = getHeadEntity();

        Map<String, CollectionInfo> collections = getDefaultSchema()
                .getCollections(e.getType());
        if (collections == null) {
            return null;
        }

        return collections.keySet();
    }

    @Override
    public Results getCollection(String collectionName, UUID startResult,
            int count, Results.Level resultsLevel, boolean reversed)
            throws Exception {
        // Entity_Collections
        // Key: entity_id,collection_name
        List<UUID> ids = cass.getIdList(
                cass.getApplicationKeyspace(applicationId),
                key(headEntity.getUuid(), DICTIONARY_COLLECTIONS,
                        collectionName), startResult, null, count + 1,
                reversed, indexBucketLocator, applicationId, collectionName);

        Results results = null;

        if (resultsLevel == Results.Level.IDS) {
            results = Results.fromIdList(ids);
        } else {
            results = Results.fromIdList(ids, getDefaultSchema()
                    .getCollectionType(headEntity.getType(), collectionName));
        }

        return em.loadEntities(results, resultsLevel, count);
    }

    @Override
    public long getCollectionSize(String collectionName) throws Exception {
        long result = 0;

        for (String bucketId : indexBucketLocator.getBuckets(applicationId,
                IndexType.COLLECTION, collectionName)) {

            result += cass.countColumns(
                    cass.getApplicationKeyspace(applicationId),
                    ENTITY_ID_SETS,
                    key(headEntity.getUuid(), DICTIONARY_COLLECTIONS,
                            collectionName, bucketId));
        }

        return result;
    }

    // @Override
    // public Results getCollection(String collectionName,
    // Map<String, Object> subkeyProperties, UUID startResult, int count,
    // Results.Level resultsLevel, boolean reversed) throws Exception {
    //
    // Entity e = getHeadEntity();
    //
    // CollectionInfo collection = getDefaultSchema().getCollection(
    // e.getType(), collectionName);
    //
    // Object subkey_key = getCFKeyForSubkey(collection, subkeyProperties,
    // null);
    //
    // Map<UUID, UUID> ids = null;
    //
    // if (subkey_key != null) {
    // ids = cass
    // .getIdPairList(
    // cass.getApplicationKeyspace(applicationId),
    // key(e.getUuid(), DICTIONARY_COLLECTIONS,
    // collectionName, subkey_key), startResult,
    // null, count + 1, reversed);
    // } else {
    // ids = cass.getIdPairList(
    // cass.getApplicationKeyspace(applicationId),
    // key(e.getUuid(), DICTIONARY_COLLECTIONS, collectionName),
    // startResult, null, count + 1, reversed);
    // }
    //
    // Results results = Results.fromIdList(new ArrayList<UUID>(ids.keySet()),
    // collection.getType());
    //
    // return em.loadEntities(results, resultsLevel, ids, count);
    // }

    @Override
    public Results getCollection(String collectionName, Query query,
            Results.Level resultsLevel) throws Exception {

        UUID startResult = query.getStartResult();
        String cursor = query.getCursor();
        if (cursor != null) {
            byte[] cursorBytes = decodeBase64(cursor);
            if ((cursorBytes != null) && (cursorBytes.length == 16)) {
                startResult = uuid(cursorBytes);
            }
        }
        int count = query.getLimit();

        Results results = getCollection(collectionName, startResult, count,
                resultsLevel, query.isReversed());

        if (results != null) {
            results.setQuery(query);
        }

        return results;

    }

    @Override
    public Entity addToCollection(String collectionName, EntityRef itemRef)
            throws Exception {

        Entity entity = getHeadEntity();
        Entity itemEntity = em.get(itemRef);

        if (itemEntity == null) {
            return null;
        }

        CollectionInfo collection = getDefaultSchema().getCollection(
                entity.getType(), collectionName);
        if ((collection != null)
                && !collection.getType().equals(itemRef.getType())) {
            return null;
        }

        UUID timestampUuid = newTimeUUID();
        Mutator<ByteBuffer> batch = createMutator(
                cass.getApplicationKeyspace(applicationId), be);

        batchAddToCollection(batch, collectionName, itemEntity, timestampUuid);

        if (collection.getLinkedCollection() != null) {
            getRelationManager(itemEntity).batchAddToCollection(batch,
                    collection.getLinkedCollection(), entity, timestampUuid);

        }

        batchExecute(batch, CassandraService.RETRY_COUNT);

        return itemEntity;
    }

    @Override
    public Entity addToCollections(List<EntityRef> owners, String collectionName)
            throws Exception {

        Entity itemEntity = getHeadEntity();

        Map<String, List<UUID>> collectionsByType = new LinkedHashMap<String, List<UUID>>();
        for (EntityRef owner : owners) {
            MapUtils.addMapList(collectionsByType, owner.getType(),
                    owner.getUuid());
        }

        UUID timestampUuid = newTimeUUID();
        Mutator<ByteBuffer> batch = createMutator(
                cass.getApplicationKeyspace(applicationId), be);

        for (Entry<String, List<UUID>> entry : collectionsByType.entrySet()) {
            CollectionInfo collection = getDefaultSchema().getCollection(
                    entry.getKey(), collectionName);
            if ((collection != null)
                    && !collection.getType().equals(headEntity.getType())) {
                continue;
            }
            batchAddToCollections(batch, entry.getKey(), entry.getValue(),
                    collectionName, itemEntity, timestampUuid);

            if (collection.getLinkedCollection() != null) {
                logger.error("Bulk add to collections used on a linked collection, linked connection will not be updated");
            }
        }

        batchExecute(batch, CassandraService.RETRY_COUNT);

        return null;
    }

    @Override
    public Entity createItemInCollection(String collectionName,
            String itemType, Map<String, Object> properties) throws Exception {

        if (headEntity.getUuid().equals(applicationId)) {
            if (itemType.equals(TYPE_ENTITY)) {
                itemType = singularize(collectionName);
            }
            if (itemType.equals(TYPE_ROLE)) {
                return em.createRole((String) properties.get(PROPERTY_NAME),
                        (String) properties.get(PROPERTY_TITLE),
                        (Long) properties.get(PROPERTY_INACTIVITY));
            }
            return em.create(itemType, properties);
        } else if (headEntity.getType().equals(Group.ENTITY_TYPE)
                && (collectionName.equals(COLLECTION_ROLES))) {
            UUID groupId = headEntity.getUuid();
            String roleName = (String) properties.get(PROPERTY_NAME);
            return em.createGroupRole(groupId, roleName,
                    (Long) properties.get(PROPERTY_INACTIVITY));
        }

        Entity entity = getHeadEntity();

        Entity itemEntity = null;

        CollectionInfo collection = getDefaultSchema().getCollection(
                entity.getType(), collectionName);
        if ((collection != null) && !collection.getType().equals(itemType)) {
            return null;
        }

        properties = getDefaultSchema().cleanUpdatedProperties(itemType,
                properties, true);

        itemEntity = em.create(itemType, properties);

        if (itemEntity != null) {
            UUID timestampUuid = newTimeUUID();
            Mutator<ByteBuffer> batch = createMutator(
                    cass.getApplicationKeyspace(applicationId), be);

            batchAddToCollection(batch, collectionName, itemEntity,
                    timestampUuid);

            if (collection.getLinkedCollection() != null) {
                getRelationManager(itemEntity)
                        .batchAddToCollection(batch,
                                collection.getLinkedCollection(), entity,
                                timestampUuid);

            }

            batchExecute(batch, CassandraService.RETRY_COUNT);

        }

        return itemEntity;
    }

    @Override
    public void removeFromCollection(String collectionName, EntityRef itemRef)
            throws Exception {

        if (headEntity.getUuid().equals(applicationId)) {
            if (collectionName.equals(COLLECTION_ROLES)) {
                Entity itemEntity = em.get(itemRef);
                if (itemEntity != null) {
                    RoleRef roleRef = SimpleRoleRef.forRoleEntity(itemEntity);
                    em.deleteRole(roleRef.getApplicationRoleName());
                    return;
                }
                em.delete(itemEntity);
                return;
            }
            em.delete(itemRef);
            return;
        }

        Entity entity = getHeadEntity();
        Entity itemEntity = em.get(itemRef);

        if (itemEntity == null) {
            return;
        }

        UUID timestampUuid = newTimeUUID();
        Mutator<ByteBuffer> batch = createMutator(
                cass.getApplicationKeyspace(applicationId), be);

        batchRemoveFromCollection(batch, collectionName, itemEntity,
                timestampUuid);

        CollectionInfo collection = getDefaultSchema().getCollection(
                entity.getType(), collectionName);
        if ((collection != null) && (collection.getLinkedCollection() != null)) {
            getRelationManager(itemEntity).batchRemoveFromCollection(batch,
                    collection.getLinkedCollection(), entity, timestampUuid);
        }

        batchExecute(batch, CassandraService.RETRY_COUNT);

        if (headEntity.getType().equals(Group.ENTITY_TYPE)) {
            if (collectionName.equals(COLLECTION_ROLES)) {
                RoleRef roleRef = SimpleRoleRef.forRoleEntity(itemEntity);
                em.deleteRole(roleRef.getApplicationRoleName());
            }
        }
    }

    public void batchRemoveFromContainers(Mutator<ByteBuffer> m,
            UUID timestampUuid) throws Exception {
        Entity entity = getHeadEntity();
        // find all the containing collections
        Map<EntityRef, Set<String>> containers = getContainingCollections();
        if (containers != null) {
            for (Entry<EntityRef, Set<String>> container : containers
                    .entrySet()) {
                for (String collectionName : container.getValue()) {
                    getRelationManager(container.getKey())
                            .batchRemoveFromCollection(m, collectionName,
                                    entity, true, timestampUuid);
                }
            }
        }
    }

    @Override
    public Results searchCollection(String collectionName, Query query)
            throws Exception {

        if (query == null) {
            query = new Query();
        }

        headEntity = em.validate(headEntity);

        CollectionInfo collection = getDefaultSchema().getCollection(
                headEntity.getType(), collectionName);

        query.setEntityType(collection.getType());

        boolean reversed = query.isReversed();

        // nothing to search for or sort, just grab ids
        if (!query.hasQueryPredicates() && !query.hasSortPredicates()) {
            List<UUID> ids = cass.getIdList(
                    cass.getApplicationKeyspace(applicationId),
                    key(headEntity.getUuid(), DICTIONARY_COLLECTIONS,
                            collectionName), query.getStartResult(), null,
                    query.getLimit() + 1, reversed, indexBucketLocator,
                    applicationId, collectionName);

            Results results = Results.fromIdList(ids, collection.getType());

            if (results != null) {
                results.setQuery(query);
            }

            return em.loadEntities(results, query.getResultsLevel(),
                    query.getLimit());
        }

        // we have something to search with, visit our tree and evaluate the
        // results

        QueryProcessor qp = new QueryProcessor(query, collection);
        SearchCollectionVisitor visitor = new SearchCollectionVisitor(query,
                qp, collection);
        qp.getFirstNode().visit(visitor);

        Results results = visitor.getResults();

        if (results == null) {
            return null;
        }

        Map<UUID, UUID> ids = null;
        if (query.getResultsLevel() == Results.Level.LINKED_PROPERTIES) {
            ids = new LinkedHashMap<UUID, UUID>();
            List<UUID> resultIds = results.getIds();
            for (UUID id : resultIds) {
                ids.put(id, new SimpleCollectionRef(headEntity, collectionName,
                        ref(id)).getUuid());
            }
        }
=======
		ApplicationContextAware {

	private static final Logger logger = LoggerFactory
			.getLogger(EntityManagerImpl.class);

	private ApplicationContext applicationContext;
	private EntityManagerImpl em;
	private CassandraService cass;
	private UUID applicationId;
	private EntityRef headEntity;
	private IndexBucketLocator indexBucketLocator;

	public static final StringSerializer se = new StringSerializer();
	public static final ByteBufferSerializer be = new ByteBufferSerializer();
	public static final UUIDSerializer ue = new UUIDSerializer();
	public static final LongSerializer le = new LongSerializer();
	private static final UUID NULL_ID = new UUID(0, 0);

	public RelationManagerImpl() {
	}

	public RelationManagerImpl init(EntityManagerImpl em,
			CassandraService cass, UUID applicationId, EntityRef headEntity,
			IndexBucketLocator indexBucketLocator) {
		this.em = em;
		this.applicationId = applicationId;
		this.cass = cass;
		this.headEntity = headEntity;
		this.indexBucketLocator = indexBucketLocator;

		return this;
	}

	RelationManagerImpl getRelationManager(EntityRef headEntity) {
		return applicationContext.getAutowireCapableBeanFactory()
				.createBean(RelationManagerImpl.class)
				.init(em, cass, applicationId, headEntity, indexBucketLocator);
	}

	Entity getHeadEntity() throws Exception {
		Entity entity = null;
		if (headEntity instanceof Entity) {
			entity = (Entity) headEntity;
		} else {
			entity = em.get(headEntity);
			headEntity = entity;
		}
		return entity;
	}

	/**
	 * Gets the connections.
	 * 
	 * @param applicationId
	 *            the application id
	 * @param connection
	 *            the connection
	 * @return list of connections
	 * @throws Exception
	 *             the exception
	 */
	public List<ConnectionRefImpl> getConnections(ConnectionRefImpl connection,
			boolean includeConnectionEntities) throws Exception {
		Keyspace ko = cass.getApplicationKeyspace(applicationId);

		IndexedSlicesQuery<UUID, String, ByteBuffer> q = createIndexedSlicesQuery(
				ko, ue, se, be);
		q.setColumnFamily(ENTITY_CONNECTIONS.toString());
		q.setColumnNames(ConnectionRefImpl.getColumnNames());
		connection.addIndexExpressionsToQuery(q);
		QueryResult<OrderedRows<UUID, String, ByteBuffer>> r = q.execute();
		OrderedRows<UUID, String, ByteBuffer> rows = r.get();
		List<ConnectionRefImpl> connections = new ArrayList<ConnectionRefImpl>();
		logger.info(rows.getCount() + " indexed connection row(s) retrieved");
		for (Row<UUID, String, ByteBuffer> row : rows) {
			UUID entityId = row.getKey();

			logger.info("Indexed connection " + entityId.toString() + " found");

			ConnectionRefImpl c = ConnectionRefImpl.loadFromColumns(row
					.getColumnSlice().getColumns());

			String entityType = c.getConnectedEntityType();
			if (!includeConnectionEntities
					&& TYPE_CONNECTION.equalsIgnoreCase(entityType)) {
				logger.info("Skipping loopback connection "
						+ entityId.toString());
				continue;
			}
			connections.add(c);
		}

		logger.info("Returing " + connections.size() + " connection(s)");
		return connections;
	}

	public List<ConnectionRefImpl> getConnectionsWithEntity(
			UUID participatingEntityId) throws Exception {
		Keyspace ko = cass.getApplicationKeyspace(applicationId);

		List<ConnectionRefImpl> connections = new ArrayList<ConnectionRefImpl>();
		List<String> idColumns = ConnectionRefImpl.getIdColumnNames();

		for (String idColumn : idColumns) {
			IndexedSlicesQuery<UUID, String, ByteBuffer> q = createIndexedSlicesQuery(
					ko, ue, se, be);
			q.setColumnFamily(ENTITY_CONNECTIONS.toString());
			q.setColumnNames(ConnectionRefImpl.getColumnNames());
			q.addEqualsExpression(idColumn, bytebuffer(participatingEntityId));
			QueryResult<OrderedRows<UUID, String, ByteBuffer>> r = q.execute();
			OrderedRows<UUID, String, ByteBuffer> rows = r.get();
			for (Row<UUID, String, ByteBuffer> row : rows) {
				UUID entityId = row.getKey();

				logger.info("Indexed Connection " + entityId.toString()
						+ " found");

				ConnectionRefImpl c = ConnectionRefImpl.loadFromColumns(row
						.getColumnSlice().getColumns());

				connections.add(c);
			}
		}

		return connections;
	}

	public List<ConnectionRefImpl> getConnections(List<UUID> connectionIds)
			throws Exception {

		List<ConnectionRefImpl> connections = new ArrayList<ConnectionRefImpl>();

		Map<UUID, ConnectionRefImpl> resultSet = new LinkedHashMap<UUID, ConnectionRefImpl>();

		Keyspace ko = cass.getApplicationKeyspace(applicationId);
		MultigetSliceQuery<UUID, String, ByteBuffer> q = createMultigetSliceQuery(
				ko, ue, se, be);
		q.setColumnFamily(ENTITY_CONNECTIONS.toString());
		q.setKeys(connectionIds);
		q.setColumnNames(ConnectionRefImpl.getColumnNamesSet().toArray(
				new String[0]));
		QueryResult<Rows<UUID, String, ByteBuffer>> r = q.execute();
		Rows<UUID, String, ByteBuffer> rows = r.get();

		for (Row<UUID, String, ByteBuffer> row : rows) {
			ConnectionRefImpl connection = ConnectionRefImpl
					.loadFromColumns(row.getColumnSlice().getColumns());

			resultSet.put(row.getKey(), connection);
		}

		for (UUID connectionId : connectionIds) {
			ConnectionRefImpl connection = resultSet.get(connectionId);
			connections.add(connection);
		}

		return connections;
	}

	/**
	 * Gets the cF key for subkey.
	 * 
	 * @param collection
	 *            the collection
	 * @param properties
	 *            the properties
	 * @return row key
	 */
	public Object getCFKeyForSubkey(CollectionInfo collection, SliceNode node) {

		// only bother if we have subkeys
		if (!collection.hasSubkeys()) {
			return null;
		}

		Set<String> fields_used = null;
		Object best_key = null;
		int most_keys_matched = 0;

		List<String[]> combos = collection.getSubkeyCombinations();

		for (String[] combo : combos) {

			int keys_matched = 0;
			List<Object> subkey_props = new ArrayList<Object>();
			Set<String> subkey_names = new LinkedHashSet<String>();

			for (String subkey_name : combo) {

				QuerySlice slice = node.getSlice(subkey_name);

				// no slice for this property, or not an equals, skip it
				if (slice == null || !slice.isEquals()) {
					continue;
				}

				Object subkey_value = null;

				if (subkey_name != null) {

					subkey_value = slice.getStart().getValue();

					if (subkey_value != null) {
						keys_matched++;
						subkey_names.add(subkey_name);
					}
				}

				subkey_props.add(subkey_value);
			}

			Object subkey_key = key(subkey_props.toArray());

			if (keys_matched > most_keys_matched) {
				best_key = subkey_key;
				fields_used = subkey_names;
			}
		}

		// Remove any fields that we used in constructing the row key, it's
		// already been joined
		// by adding it to the row key
		if (fields_used != null) {
			for (String field : fields_used) {
				node.removeSlice(field, collection);
			}
		}

		return best_key;
	}

	/**
	 * Batch update collection index.
	 * 
	 * @param batch
	 *            the batch
	 * @param applicationId
	 *            the application id
	 * @param ownerType
	 *            the owner type
	 * @param ownerId
	 *            the owner id
	 * @param jointOwnerId
	 *            the joint owner id
	 * @param collectionName
	 *            the collection name
	 * @param entityType
	 *            the entity type
	 * @param entityId
	 *            the entity id
	 * @param entityProperties
	 *            the entity properties
	 * @param entryName
	 *            the entry name
	 * @param entryValue
	 *            the entry value
	 * @param isSet
	 *            the is set
	 * @param removeSetEntry
	 *            the remove set entry
	 * @param timestamp
	 *            the timestamp
	 * @return batch
	 * @throws Exception
	 *             the exception
	 */
	public IndexUpdate batchUpdateCollectionIndex(IndexUpdate indexUpdate,
			EntityRef owner, String collectionName) throws Exception {

		logger.info("batchUpdateCollectionIndex");

		Entity indexedEntity = indexUpdate.getEntity();

		String bucketId = indexBucketLocator.getBucket(applicationId,
				IndexType.COLLECTION, indexedEntity.getUuid(),
				indexedEntity.getType(), indexUpdate.getEntryName());

		CollectionInfo collection = getDefaultSchema().getCollection(
				owner.getType(), collectionName);

		// the root name without the bucket
		// entity_id,collection_name,prop_name,
		Object index_name = null;
		// entity_id,collection_name,prop_name, bucketId
		Object index_key = null;

		// entity_id,collection_name,collected_entity_id,prop_name

		for (IndexEntry entry : indexUpdate.getPrevEntries()) {

			if (entry.getValue() != null) {

				index_name = key(owner.getUuid(), collectionName,
						entry.getPath());

				index_key = key(index_name, bucketId);

				addDeleteToMutator(indexUpdate.getBatch(), ENTITY_INDEX,
						index_key, entry.getIndexComposite(),
						indexUpdate.getTimestamp());

				if (collection != null) {
					if (collection.hasSubkeys()) {
						List<String[]> combos = collection
								.getSubkeyCombinations();
						for (String[] combo : combos) {
							List<Object> subkey_props = new ArrayList<Object>();
							for (String subkey_name : combo) {
								Object subkey_value = null;
								if (subkey_name != null) {
									subkey_value = indexUpdate.getEntity()
											.getProperty(subkey_name);
								}
								subkey_props.add(subkey_value);
							}
							Object subkey_key = key(subkey_props.toArray());

							// entity_id,collection_name,prop_name
							Object index_subkey_key = key(owner.getUuid(),
									collectionName, subkey_key, entry.getPath());

							addDeleteToMutator(indexUpdate.getBatch(),
									ENTITY_INDEX, index_subkey_key,
									entry.getIndexComposite(),
									indexUpdate.getTimestamp());

						}
					}
				}

				if ("location.coordinates".equals(entry.getPath())) {
					EntityLocationRef loc = new EntityLocationRef(
							indexUpdate.getEntity(), entry.getTimestampUuid(),
							entry.getValue().toString());
					batchRemoveLocationFromCollectionIndex(
							indexUpdate.getBatch(), indexBucketLocator,
							applicationId, index_name, loc);
				}

			} else {
				logger.error("Unexpected condition - deserialized property value is null");
			}
		}

		if ((indexUpdate.getNewEntries().size() > 0)
				&& (!indexUpdate.isMultiValue() || (indexUpdate.isMultiValue() && !indexUpdate
						.isRemoveListEntry()))) {

			for (IndexEntry indexEntry : indexUpdate.getNewEntries()) {

				// byte valueCode = indexEntry.getValueCode();

				index_name = key(owner.getUuid(), collectionName,
						indexEntry.getPath());

				index_key = key(index_name, bucketId);

				// int i = 0;

				addInsertToMutator(indexUpdate.getBatch(), ENTITY_INDEX,
						index_key, indexEntry.getIndexComposite(), null,
						indexUpdate.getTimestamp());

				// Add subkey indexes

				if (collection != null) {
					if (collection.hasSubkeys()) {
						List<String[]> combos = collection
								.getSubkeyCombinations();
						for (String[] combo : combos) {
							List<Object> subkey_props = new ArrayList<Object>();
							for (String subkey_name : combo) {
								Object subkey_value = null;
								if (subkey_name != null) {
									subkey_value = indexUpdate.getEntity()
											.getProperty(subkey_name);
								}
								subkey_props.add(subkey_value);
							}
							Object subkey_key = key(subkey_props.toArray());

							// entity_id,collection_name,prop_name
							Object index_subkey_key = key(owner.getUuid(),
									collectionName, subkey_key,
									indexEntry.getPath(), bucketId);

							addInsertToMutator(indexUpdate.getBatch(),
									ENTITY_INDEX, index_subkey_key,
									indexEntry.getIndexComposite(), null,
									indexUpdate.getTimestamp());

						}
					}
				}

				if ("location.coordinates".equals(indexEntry.getPath())) {
					EntityLocationRef loc = new EntityLocationRef(
							indexUpdate.getEntity(),
							indexEntry.getTimestampUuid(), indexEntry
									.getValue().toString());
					batchStoreLocationInCollectionIndex(indexUpdate.getBatch(),
							indexBucketLocator, applicationId, index_name,
							indexedEntity.getUuid(), loc);
				}

				// i++;
			}

		}

		for (String index : indexUpdate.getIndexesSet()) {
			addInsertToMutator(
					indexUpdate.getBatch(),
					ENTITY_DICTIONARIES,
					key(owner.getUuid(), collectionName,
							Schema.DICTIONARY_INDEXES), index, null,
					indexUpdate.getTimestamp());
		}

		return indexUpdate;
	}

	@Override
	public Set<String> getCollectionIndexes(String collectionName)
			throws Exception {

		// TODO TN, read all buckets here
		List<HColumn<String, String>> results = cass.getAllColumns(
				cass.getApplicationKeyspace(applicationId),
				ENTITY_DICTIONARIES,
				key(headEntity.getUuid(), collectionName,
						Schema.DICTIONARY_INDEXES), se, se);
		Set<String> indexes = new TreeSet<String>();
		if (results != null) {
			for (HColumn<String, String> column : results) {
				String propertyName = column.getName();
				if (!propertyName.endsWith(".keywords")) {
					indexes.add(column.getName());
				}
			}
		}
		return indexes;
	}

	public Map<EntityRef, Set<String>> getContainingCollections()
			throws Exception {
		Map<EntityRef, Set<String>> results = new LinkedHashMap<EntityRef, Set<String>>();

		Keyspace ko = cass.getApplicationKeyspace(applicationId);

		// TODO TN get all buckets here

		List<HColumn<DynamicComposite, ByteBuffer>> containers = cass
				.getAllColumns(
						ko,
						ENTITY_COMPOSITE_DICTIONARIES,
						key(headEntity.getUuid(),
								Schema.DICTIONARY_CONTAINER_ENTITIES),
						EntityManagerFactoryImpl.dce, be);
		if (containers != null) {
			for (HColumn<DynamicComposite, ByteBuffer> container : containers) {
				DynamicComposite composite = container.getName();
				if (composite != null) {
					String ownerType = (String) composite.get(0);
					String collectionName = (String) composite.get(1);
					UUID ownerId = (UUID) composite.get(2);
					addMapSet(results, new SimpleEntityRef(ownerType, ownerId),
							collectionName);
					logger.info(headEntity.getType() + "("
							+ headEntity.getUuid() + ") is in collection "
							+ ownerType + "(" + ownerId + ")." + collectionName);
				}
			}
		}
		EntityRef applicationRef = new SimpleEntityRef(TYPE_APPLICATION,
				applicationId);
		if (!results.containsKey(applicationRef)) {
			addMapSet(results, applicationRef,
					defaultCollectionName(headEntity.getType()));
		}
		return results;

	}

	@SuppressWarnings("unchecked")
	public void batchCreateCollectionMembership(Mutator<ByteBuffer> batch,
			EntityRef ownerRef, String collectionName, EntityRef itemRef,
			EntityRef membershipRef, UUID timestampUuid) throws Exception {

		long timestamp = getTimestampInMicros(timestampUuid);

		if (membershipRef == null) {
			membershipRef = new SimpleCollectionRef(ownerRef, collectionName,
					itemRef);
		}

		Map<String, Object> properties = new TreeMap<String, Object>(
				CASE_INSENSITIVE_ORDER);
		properties.put(PROPERTY_TYPE, membershipRef.getType());
		properties.put(PROPERTY_OWNER, ownerRef.getUuid());
		properties.put(PROPERTY_OWNER_TYPE, ownerRef.getType());
		properties.put(PROPERTY_COLLECTION_NAME, collectionName);
		properties.put(PROPERTY_ITEM, itemRef.getUuid());
		properties.put(PROPERTY_ITEM_TYPE, itemRef.getType());

		em.batchCreate(batch, membershipRef.getType(), null, properties,
				membershipRef.getUuid(), timestampUuid);

		addInsertToMutator(
				batch,
				ENTITY_COMPOSITE_DICTIONARIES,
				key(membershipRef.getUuid(),
						Schema.DICTIONARY_CONTAINER_ENTITIES),
				asList(ownerRef.getType(), collectionName, ownerRef.getUuid()),
				membershipRef.getUuid(), timestamp);

	}

	/**
	 * Batch add to collection.
	 * 
	 * @param batch
	 *            the batch
	 * @param applicationId
	 *            the application id
	 * @param ownerType
	 *            the owner type
	 * @param ownerId
	 *            the owner id
	 * @param jointOwnerId
	 *            the joint owner id
	 * @param collectionName
	 *            the collection name
	 * @param entityType
	 *            the entity type
	 * @param entityId
	 *            the entity id
	 * @param entityProperties
	 *            the entity properties
	 * @param timestamp
	 *            the timestamp
	 * @return batch
	 * @throws Exception
	 *             the exception
	 */
	public Mutator<ByteBuffer> batchAddToCollection(Mutator<ByteBuffer> batch,
			String collectionName, Entity entity, UUID timestampUuid)
			throws Exception {
		List<UUID> ids = new ArrayList<UUID>(1);
		ids.add(headEntity.getUuid());
		return batchAddToCollections(batch, headEntity.getType(), ids,
				collectionName, entity, timestampUuid);
	}

	@SuppressWarnings("unchecked")
	public Mutator<ByteBuffer> batchAddToCollections(Mutator<ByteBuffer> batch,
			String ownerType, List<UUID> ownerIds, String collectionName,
			Entity entity, UUID timestampUuid) throws Exception {

		long timestamp = getTimestampInMicros(timestampUuid);

		if (Schema.isAssociatedEntityType(entity.getType())) {
			logger.error("Cant add an extended type to any collection",
					new Throwable());
			return batch;
		}

		Map<UUID, CollectionRef> membershipRefs = new LinkedHashMap<UUID, CollectionRef>();

		for (UUID ownerId : ownerIds) {

			CollectionRef membershipRef = new SimpleCollectionRef(
					new SimpleEntityRef(ownerType, ownerId), collectionName,
					entity);

			membershipRefs.put(ownerId, membershipRef);

			// get the bucket this entityId needs to be inserted into
			String bucketId = indexBucketLocator.getBucket(applicationId,
					IndexType.COLLECTION, entity.getUuid(), collectionName);

			Object collections_key = key(ownerId,
					Schema.DICTIONARY_COLLECTIONS, collectionName, bucketId);

			// Insert in main collection

			addInsertToMutator(batch, ENTITY_ID_SETS, collections_key,
					entity.getUuid(), membershipRef.getUuid(), timestamp);

			addInsertToMutator(
					batch,
					ENTITY_COMPOSITE_DICTIONARIES,
					key(entity.getUuid(), Schema.DICTIONARY_CONTAINER_ENTITIES),
					asList(ownerType, collectionName, ownerId),
					membershipRef.getUuid(), timestamp);

		}
		// Insert in subkeyed collections

		CollectionInfo collection = getDefaultSchema().getCollection(ownerType,
				collectionName);
		if (collection != null) {
			if (collection.hasSubkeys()) {
				List<String[]> combos = collection.getSubkeyCombinations();
				for (String[] combo : combos) {
					List<Object> subkey_props = new ArrayList<Object>();
					for (String subkey_name : combo) {
						Object subkey_value = null;
						if (subkey_name != null) {
							subkey_value = entity.getProperty(subkey_name);
						}
						subkey_props.add(subkey_value);
					}
					for (UUID ownerId : ownerIds) {
						addInsertToMutator(
								batch,
								ENTITY_ID_SETS,
								key(ownerId, Schema.DICTIONARY_COLLECTIONS,
										collectionName, subkey_props.toArray()),
								entity.getUuid(), membershipRefs.get(ownerId)
										.getUuid(), timestamp);
					}

				}
			}
		}

		// Add property indexes

		for (String propertyName : entity.getProperties().keySet()) {
			boolean indexed_property = getDefaultSchema().isPropertyIndexed(
					entity.getType(), propertyName);
			if (indexed_property) {
				boolean collection_indexes_property = getDefaultSchema()
						.isPropertyIndexedInCollection(ownerType,
								collectionName, propertyName);
				boolean item_schema_has_property = getDefaultSchema()
						.hasProperty(entity.getType(), propertyName);
				boolean collection_indexes_dynamic_properties = getDefaultSchema()
						.hasProperty(entity.getType(), propertyName)
						&& getDefaultSchema()
								.isCollectionIndexingDynamicProperties(
										ownerType, collectionName);
				boolean fulltext_indexed = getDefaultSchema()
						.isPropertyFulltextIndexed(entity.getType(),
								propertyName);
				if (collection_indexes_property
						|| (!item_schema_has_property && collection_indexes_dynamic_properties)) {
					Object propertyValue = entity.getProperty(propertyName);
					IndexUpdate indexUpdate = batchStartIndexUpdate(batch,
							entity, propertyName, propertyValue, timestampUuid,
							item_schema_has_property, false, false,
							fulltext_indexed, true);
					for (UUID ownerId : ownerIds) {
						EntityRef owner = new SimpleEntityRef(ownerType,
								ownerId);
						batchUpdateCollectionIndex(indexUpdate, owner,
								collectionName);
					}
				}
			}
		}

		// Add set property indexes

		Set<String> dictionaryNames = em.getDictionaryNames(entity);

		for (String dictionaryName : dictionaryNames) {
			boolean has_dictionary = getDefaultSchema().hasDictionary(
					entity.getType(), dictionaryName);
			boolean dictionary_indexed = getDefaultSchema()
					.isDictionaryIndexedInCollection(ownerType, collectionName,
							dictionaryName);

			if (dictionary_indexed || !has_dictionary) {
				Set<Object> elementValues = em.getDictionaryAsSet(entity,
						dictionaryName);
				for (Object elementValue : elementValues) {
					IndexUpdate indexUpdate = batchStartIndexUpdate(batch,
							entity, dictionaryName, elementValue,
							timestampUuid, has_dictionary, true, false, false,
							true);
					for (UUID ownerId : ownerIds) {
						EntityRef owner = new SimpleEntityRef(ownerType,
								ownerId);
						batchUpdateCollectionIndex(indexUpdate, owner,
								collectionName);
					}
				}
			}
		}

		for (UUID ownerId : ownerIds) {
			EntityRef owner = new SimpleEntityRef(ownerType, ownerId);
			batchCreateCollectionMembership(batch, owner, collectionName,
					entity, membershipRefs.get(ownerId), timestampUuid);
		}

		return batch;
	}

	/**
	 * Batch remove from collection.
	 * 
	 * @param batch
	 *            the batch
	 * @param applicationId
	 *            the application id
	 * @param ownerType
	 *            the owner type
	 * @param ownerId
	 *            the owner id
	 * @param collectionName
	 *            the collection name
	 * @param entityType
	 *            the entity type
	 * @param entityId
	 *            the entity id
	 * @param entityProperties
	 *            the entity properties
	 * @param timestamp
	 *            the timestamp
	 * @return batch
	 * @throws Exception
	 *             the exception
	 */
	public Mutator<ByteBuffer> batchRemoveFromCollection(
			Mutator<ByteBuffer> batch, String collectionName, Entity entity,
			UUID timestampUuid) throws Exception {
		return this.batchRemoveFromCollection(batch, collectionName, entity,
				false, timestampUuid);
	}

	@SuppressWarnings("unchecked")
	public Mutator<ByteBuffer> batchRemoveFromCollection(
			Mutator<ByteBuffer> batch, String collectionName, Entity entity,
			boolean force, UUID timestampUuid) throws Exception {

		long timestamp = getTimestampInMicros(timestampUuid);

		if (!force && headEntity.getUuid().equals(applicationId)) {
			// Can't remove entities from root collections
			return batch;
		}

		Object collections_key = key(headEntity.getUuid(),
				Schema.DICTIONARY_COLLECTIONS, collectionName,
				indexBucketLocator.getBucket(applicationId,
						IndexType.COLLECTION, headEntity.getUuid(),
						collectionName));

		// Remove property indexes

		for (String propertyName : entity.getProperties().keySet()) {
			boolean collection_indexes_property = getDefaultSchema()
					.isPropertyIndexedInCollection(headEntity.getType(),
							collectionName, propertyName);
			boolean item_schema_has_property = getDefaultSchema().hasProperty(
					entity.getType(), propertyName);
			boolean collection_indexes_dynamic_properties = getDefaultSchema()
					.hasProperty(entity.getType(), propertyName)
					&& getDefaultSchema()
							.isCollectionIndexingDynamicProperties(
									headEntity.getType(), collectionName);
			boolean fulltext_indexed = getDefaultSchema()
					.isPropertyFulltextIndexed(entity.getType(), propertyName);
			if (collection_indexes_property
					|| (!item_schema_has_property && collection_indexes_dynamic_properties)) {
				IndexUpdate indexUpdate = batchStartIndexUpdate(batch, entity,
						propertyName, null, timestampUuid,
						item_schema_has_property, false, false,
						fulltext_indexed);
				batchUpdateCollectionIndex(indexUpdate, headEntity,
						collectionName);
			}
		}

		// Remove set indexes

		Set<String> dictionaryNames = em.getDictionaryNames(entity);

		for (String dictionaryName : dictionaryNames) {
			boolean has_dictionary = getDefaultSchema().hasDictionary(
					entity.getType(), dictionaryName);
			boolean dictionary_indexed = getDefaultSchema()
					.isDictionaryIndexedInCollection(headEntity.getType(),
							collectionName, dictionaryName);

			if (dictionary_indexed || !has_dictionary) {
				Set<Object> elementValues = em.getDictionaryAsSet(entity,
						dictionaryName);
				for (Object elementValue : elementValues) {
					IndexUpdate indexUpdate = batchStartIndexUpdate(batch,
							entity, dictionaryName, elementValue,
							timestampUuid, has_dictionary, true, true, false);
					batchUpdateCollectionIndex(indexUpdate, headEntity,
							collectionName);
				}
			}
		}

		// Delete actual property

		addDeleteToMutator(batch, ENTITY_ID_SETS, collections_key,
				entity.getUuid(), timestamp);

		// Delete from subkeyed collections

		CollectionInfo collection = getDefaultSchema().getCollection(
				headEntity.getType(), collectionName);
		if (collection != null) {
			if (collection.hasSubkeys()) {
				List<String[]> combos = collection.getSubkeyCombinations();
				for (String[] combo : combos) {
					List<Object> subkey_props = new ArrayList<Object>();
					for (String subkey_name : combo) {
						Object subkey_value = null;
						if (subkey_name != null) {
							subkey_value = entity.getProperty(subkey_name);
						}
						subkey_props.add(subkey_value);
					}
					addDeleteToMutator(batch, ENTITY_ID_SETS,
							key(collections_key, subkey_props.toArray()),
							entity.getUuid(), timestamp);

				}
			}
		}

		addDeleteToMutator(
				batch,
				ENTITY_COMPOSITE_DICTIONARIES,
				key(entity.getUuid(), Schema.DICTIONARY_CONTAINER_ENTITIES),
				asList(headEntity.getType(), collectionName,
						headEntity.getUuid()), timestamp);

		if (!headEntity.getType().equalsIgnoreCase(TYPE_APPLICATION)
				&& !Schema.isAssociatedEntityType(entity.getType())) {
			em.deleteEntity(new SimpleCollectionRef(headEntity, collectionName,
					entity).getUuid());
		}

		return batch;
	}

	public Mutator<ByteBuffer> batchDeleteConnectionIndexEntries(
			IndexUpdate indexUpdate, IndexEntry entry,
			ConnectionRefImpl connection, UUID[] index_keys) throws Exception {

		// entity_id,prop_name
		Object property_index_key = key(index_keys[ConnectionRefImpl.ALL],
				INDEX_CONNECTIONS, entry.getPath(),
				indexBucketLocator.getBucket(applicationId,
						IndexType.CONNECTION,
						index_keys[ConnectionRefImpl.ALL], entry.getPath()));

		// entity_id,entity_type,prop_name
		Object entity_type_prop_index_key = key(
				index_keys[ConnectionRefImpl.BY_ENTITY_TYPE],
				INDEX_CONNECTIONS, entry.getPath(),
				indexBucketLocator.getBucket(applicationId,
						IndexType.CONNECTION,
						index_keys[ConnectionRefImpl.BY_ENTITY_TYPE],
						entry.getPath()));

		// entity_id,connection_type,prop_name
		Object connection_type_prop_index_key = key(
				index_keys[ConnectionRefImpl.BY_CONNECTION_TYPE],
				INDEX_CONNECTIONS, entry.getPath(),
				indexBucketLocator.getBucket(applicationId,
						IndexType.CONNECTION,
						index_keys[ConnectionRefImpl.BY_CONNECTION_TYPE],
						entry.getPath()));

		// entity_id,connection_type,entity_type,prop_name
		Object connection_type_and_entity_type_prop_index_key = key(
				index_keys[ConnectionRefImpl.BY_CONNECTION_AND_ENTITY_TYPE],
				INDEX_CONNECTIONS,
				entry.getPath(),
				indexBucketLocator
						.getBucket(
								applicationId,
								IndexType.CONNECTION,
								index_keys[ConnectionRefImpl.BY_CONNECTION_AND_ENTITY_TYPE],
								entry.getPath()));

		// composite(property_value,connected_entity_id,connection_type,entity_type,entry_timestamp)
		addDeleteToMutator(indexUpdate.getBatch(), ENTITY_INDEX,
				property_index_key, entry.getIndexComposite(
						connection.getConnectedEntityId(),
						connection.getConnectionType(),
						connection.getConnectedEntityType()),
				indexUpdate.getTimestamp());

		// composite(property_value,connected_entity_id,connection_type,entry_timestamp)
		addDeleteToMutator(indexUpdate.getBatch(), ENTITY_INDEX,
				entity_type_prop_index_key, entry.getIndexComposite(
						connection.getConnectedEntityId(),
						connection.getConnectionType()),
				indexUpdate.getTimestamp());

		// composite(property_value,connected_entity_id,entity_type,entry_timestamp)
		addDeleteToMutator(indexUpdate.getBatch(), ENTITY_INDEX,
				connection_type_prop_index_key, entry.getIndexComposite(
						connection.getConnectedEntityId(),
						connection.getConnectedEntityType()),
				indexUpdate.getTimestamp());

		// composite(property_value,connected_entity_id,entry_timestamp)
		addDeleteToMutator(indexUpdate.getBatch(), ENTITY_INDEX,
				connection_type_and_entity_type_prop_index_key,
				entry.getIndexComposite(connection.getConnectedEntityId()),
				indexUpdate.getTimestamp());

		return indexUpdate.getBatch();
	}

	public Mutator<ByteBuffer> batchAddConnectionIndexEntries(
			IndexUpdate indexUpdate, IndexEntry entry,
			ConnectionRefImpl connection, UUID[] index_keys) {

		// entity_id,prop_name
		Object property_index_key = key(index_keys[ConnectionRefImpl.ALL],
				INDEX_CONNECTIONS, entry.getPath(),
				indexBucketLocator.getBucket(applicationId,
						IndexType.CONNECTION,
						index_keys[ConnectionRefImpl.ALL], entry.getPath()));

		// entity_id,entity_type,prop_name
		Object entity_type_prop_index_key = key(
				index_keys[ConnectionRefImpl.BY_ENTITY_TYPE],
				INDEX_CONNECTIONS, entry.getPath(),
				indexBucketLocator.getBucket(applicationId,
						IndexType.CONNECTION,
						index_keys[ConnectionRefImpl.BY_ENTITY_TYPE],
						entry.getPath()));

		// entity_id,connection_type,prop_name
		Object connection_type_prop_index_key = key(
				index_keys[ConnectionRefImpl.BY_CONNECTION_TYPE],
				INDEX_CONNECTIONS, entry.getPath(),
				indexBucketLocator.getBucket(applicationId,
						IndexType.CONNECTION,
						index_keys[ConnectionRefImpl.BY_CONNECTION_TYPE],
						entry.getPath()));

		// entity_id,connection_type,entity_type,prop_name
		Object connection_type_and_entity_type_prop_index_key = key(
				index_keys[ConnectionRefImpl.BY_CONNECTION_AND_ENTITY_TYPE],
				INDEX_CONNECTIONS,
				entry.getPath(),
				indexBucketLocator
						.getBucket(
								applicationId,
								IndexType.CONNECTION,
								index_keys[ConnectionRefImpl.BY_CONNECTION_AND_ENTITY_TYPE],
								entry.getPath()));

		// composite(property_value,connected_entity_id,connection_type,entity_type,entry_timestamp)
		addInsertToMutator(indexUpdate.getBatch(), ENTITY_INDEX,
				property_index_key, entry.getIndexComposite(
						connection.getConnectedEntityId(),
						connection.getConnectionType(),
						connection.getConnectedEntityType()),
				connection.getUuid(), indexUpdate.getTimestamp());

		// composite(property_value,connected_entity_id,connection_type,entry_timestamp)
		addInsertToMutator(indexUpdate.getBatch(), ENTITY_INDEX,
				entity_type_prop_index_key, entry.getIndexComposite(
						connection.getConnectedEntityId(),
						connection.getConnectionType()), connection.getUuid(),
				indexUpdate.getTimestamp());

		// composite(property_value,connected_entity_id,entity_type,entry_timestamp)
		addInsertToMutator(indexUpdate.getBatch(), ENTITY_INDEX,
				connection_type_prop_index_key, entry.getIndexComposite(
						connection.getConnectedEntityId(),
						connection.getConnectedEntityType()),
				connection.getUuid(), indexUpdate.getTimestamp());

		// composite(property_value,connected_entity_id,entry_timestamp)
		addInsertToMutator(indexUpdate.getBatch(), ENTITY_INDEX,
				connection_type_and_entity_type_prop_index_key,
				entry.getIndexComposite(connection.getConnectedEntityId()),
				connection.getUuid(), indexUpdate.getTimestamp());

		return indexUpdate.getBatch();
	}

	/**
	 * Batch update connection index.
	 * 
	 * @param batch
	 *            the batch
	 * @param applicationId
	 *            the application id
	 * @param connection
	 *            the connection
	 * @param entryName
	 *            the entry name
	 * @param entryValue
	 *            the entry value
	 * @param isSet
	 *            the is set
	 * @param removeListEntry
	 *            the remove set entry
	 * @param timestamp
	 *            the timestamp
	 * @return batch
	 * @throws Exception
	 *             the exception
	 */
	public IndexUpdate batchUpdateConnectionIndex(IndexUpdate indexUpdate,
			ConnectionRefImpl connection) throws Exception {

		// UUID connection_id = connection.getId();

		UUID[] index_keys = connection.getIndexIds();

		// Delete all matching entries from entry list
		for (IndexEntry entry : indexUpdate.getPrevEntries()) {

			if (entry.getValue() != null) {

				batchDeleteConnectionIndexEntries(indexUpdate, entry,
						connection, index_keys);

				if ("location.coordinates".equals(entry.getPath())) {
					EntityLocationRef loc = new EntityLocationRef(
							indexUpdate.getEntity(), entry.getTimestampUuid(),
							entry.getValue().toString());
					batchDeleteLocationInConnectionsIndex(
							indexUpdate.getBatch(), indexBucketLocator,
							applicationId, index_keys, entry.getPath(), loc);
				}

			} else {
				logger.error("Unexpected condition - deserialized property value is null");
			}
		}

		if ((indexUpdate.getNewEntries().size() > 0)
				&& (!indexUpdate.isMultiValue() || (indexUpdate.isMultiValue() && !indexUpdate
						.isRemoveListEntry()))) {

			for (IndexEntry indexEntry : indexUpdate.getNewEntries()) {

				batchAddConnectionIndexEntries(indexUpdate, indexEntry,
						connection, index_keys);

				if ("location.coordinates".equals(indexEntry.getPath())) {
					EntityLocationRef loc = new EntityLocationRef(
							indexUpdate.getEntity(),
							indexEntry.getTimestampUuid(), indexEntry
									.getValue().toString());
					batchStoreLocationInConnectionsIndex(
							indexUpdate.getBatch(), indexBucketLocator,
							applicationId, index_keys, indexEntry.getPath(),
							loc);
				}
			}

			/*
			 * addInsertToMutator(batch, EntityCF.SETS, key(connection_id,
			 * Schema.INDEXES_SET), indexEntry.getKey(), null, false,
			 * timestamp); }
			 * 
			 * addInsertToMutator(batch, EntityCF.SETS, key(connection_id,
			 * Schema.INDEXES_SET), entryName, null, false, timestamp);
			 */
		}

		for (String index : indexUpdate.getIndexesSet()) {
			addInsertToMutator(
					indexUpdate.getBatch(),
					ENTITY_DICTIONARIES,
					key(connection.getConnectingIndexId(),
							Schema.DICTIONARY_INDEXES), index, null,
					indexUpdate.getTimestamp());
		}

		return indexUpdate;
	}

	public Set<String> getConnectionIndexes(ConnectionRefImpl connection)
			throws Exception {
		List<HColumn<String, String>> results = cass.getAllColumns(
				cass.getApplicationKeyspace(applicationId),
				ENTITY_DICTIONARIES,
				key(connection.getConnectingIndexId(),
						Schema.DICTIONARY_INDEXES), se, se);
		Set<String> indexes = new TreeSet<String>();
		if (results != null) {
			for (HColumn<String, String> column : results) {
				String propertyName = column.getName();
				if (!propertyName.endsWith(".keywords")) {
					indexes.add(column.getName());
				}
			}
		}
		return indexes;
	}

	/**
	 * Batch update backword connections property indexes.
	 * 
	 * @param batch
	 *            the batch
	 * @param applicationId
	 *            the application id
	 * @param itemType
	 *            the item type
	 * @param itemId
	 *            the item id
	 * @param propertyName
	 *            the property name
	 * @param propertyValue
	 *            the property value
	 * @param timestamp
	 *            the timestamp
	 * @return batch
	 * @throws Exception
	 *             the exception
	 */
	public IndexUpdate batchUpdateBackwardConnectionsPropertyIndexes(
			IndexUpdate indexUpdate) throws Exception {

		logger.info("batchUpdateBackwordConnectionsPropertyIndexes");

		boolean entitySchemaHasProperty = indexUpdate.isSchemaHasProperty();

		if (entitySchemaHasProperty) {
			if (!getDefaultSchema().isPropertyIndexedInConnections(
					indexUpdate.getEntity().getType(),
					indexUpdate.getEntryName())) {
				return indexUpdate;
			}
		}

		List<ConnectionRefImpl> connections = getConnections(
				ConnectionRefImpl.toConnectedEntity(indexUpdate.getEntity()),
				true);

		for (ConnectionRefImpl connection : connections) {

			batchUpdateConnectionIndex(indexUpdate, connection);
		}

		return indexUpdate;
	}

	/**
	 * Batch update backword connections set indexes.
	 * 
	 * @param batch
	 *            the batch
	 * @param applicationId
	 *            the application id
	 * @param itemType
	 *            the item type
	 * @param itemId
	 *            the item id
	 * @param setName
	 *            the set name
	 * @param property
	 *            the property
	 * @param elementValue
	 *            the set value
	 * @param removeFromSet
	 *            the remove from set
	 * @param timestamp
	 *            the timestamp
	 * @return batch
	 * @throws Exception
	 *             the exception
	 */
	public IndexUpdate batchUpdateBackwardConnectionsDictionaryIndexes(
			IndexUpdate indexUpdate) throws Exception {

		logger.info("batchUpdateBackwardConnectionsListIndexes");

		boolean entityHasDictionary = getDefaultSchema()
				.isDictionaryIndexedInConnections(
						indexUpdate.getEntity().getType(),
						indexUpdate.getEntryName());
		if (!entityHasDictionary) {
			return indexUpdate;
		}

		List<ConnectionRefImpl> connections = getConnections(
				ConnectionRefImpl.toConnectedEntity(indexUpdate.getEntity()),
				true);

		for (ConnectionRefImpl connection : connections) {

			batchUpdateConnectionIndex(indexUpdate, connection);
		}

		return indexUpdate;
	}

	@SuppressWarnings("unchecked")
	public Mutator<ByteBuffer> batchUpdateEntityConnection(
			Mutator<ByteBuffer> batch, boolean disconnect,
			ConnectionRefImpl connection, UUID timestampUuid) throws Exception {

		long timestamp = getTimestampInMicros(timestampUuid);

		Entity connectedEntity = em.loadPartialEntity(connection
				.getConnectedEntityId());
		if (connectedEntity == null) {
			return batch;
		}

		// Create connection for requested params

		Object connection_id = connection.getUuid();
		Map<String, Object> columns = connection.toColumnMap();

		if (disconnect) {
			addDeleteToMutator(batch, ENTITY_CONNECTIONS, connection_id,
					timestamp, columns.keySet().toArray());

			addDeleteToMutator(
					batch,
					ENTITY_COMPOSITE_DICTIONARIES,
					key(connection.getConnectingEntityId(),
							DICTIONARY_CONNECTED_ENTITIES,
							connection.getConnectionType()),
					asList(connection.getConnectedEntityId(),
							connection.getConnectedEntityType()), timestamp);

			addDeleteToMutator(
					batch,
					ENTITY_COMPOSITE_DICTIONARIES,
					key(connection.getConnectedEntityId(),
							DICTIONARY_CONNECTING_ENTITIES,
							connection.getConnectionType()),
					asList(connection.getConnectingEntityId(),
							connection.getConnectingEntityType()), timestamp);
		} else {
			addInsertToMutator(batch, ENTITY_CONNECTIONS, connection_id,
					columns, timestamp);

			addInsertToMutator(
					batch,
					ENTITY_COMPOSITE_DICTIONARIES,
					key(connection.getConnectingEntityId(),
							DICTIONARY_CONNECTED_ENTITIES,
							connection.getConnectionType()),
					asList(connection.getConnectedEntityId(),
							connection.getConnectedEntityType()), timestamp,
					timestamp);

			addInsertToMutator(
					batch,
					ENTITY_COMPOSITE_DICTIONARIES,
					key(connection.getConnectedEntityId(),
							DICTIONARY_CONNECTING_ENTITIES,
							connection.getConnectionType()),
					asList(connection.getConnectingEntityId(),
							connection.getConnectingEntityType()), timestamp,
					timestamp);

			// Add connection type to connections set
			addInsertToMutator(
					batch,
					ENTITY_DICTIONARIES,
					key(connection.getConnectingEntityId(),
							DICTIONARY_CONNECTED_TYPES),
					connection.getConnectionType(), null, timestamp);

			// Add connection type to connections set
			addInsertToMutator(
					batch,
					ENTITY_DICTIONARIES,
					key(connection.getConnectedEntityId(),
							DICTIONARY_CONNECTING_TYPES),
					connection.getConnectionType(), null, timestamp);
		}

		// Add property indexes

		// Iterate though all the properties of the connected entity

		for (String propertyName : connectedEntity.getProperties().keySet()) {
			Object propertyValue = connectedEntity.getProperties().get(
					propertyName);

			boolean indexed = getDefaultSchema().isPropertyIndexed(
					connectedEntity.getType(), propertyName);

			boolean connection_indexes_property = getDefaultSchema()
					.isPropertyIndexedInConnections(connectedEntity.getType(),
							propertyName);
			boolean item_schema_has_property = getDefaultSchema().hasProperty(
					connectedEntity.getType(), propertyName);
			boolean fulltext_indexed = getDefaultSchema()
					.isPropertyFulltextIndexed(connectedEntity.getType(),
							propertyName);
			// For each property, if the schema says it's indexed, update its
			// index

			if (indexed
					&& (connection_indexes_property || !item_schema_has_property)) {
				IndexUpdate indexUpdate = batchStartIndexUpdate(batch,
						connectedEntity, propertyName, disconnect ? null
								: propertyValue, timestampUuid,
						item_schema_has_property, false, false,
						fulltext_indexed);
				batchUpdateConnectionIndex(indexUpdate, connection);
			}
		}

		// Add indexes for the connected entity's list properties

		// Get the names of the list properties in the connected entity
		Set<String> dictionaryNames = em.getDictionaryNames(connectedEntity);

		// For each list property, get the values in the list and
		// update the index with those values

		for (String dictionaryName : dictionaryNames) {
			boolean has_dictionary = getDefaultSchema().hasDictionary(
					connectedEntity.getType(), dictionaryName);
			boolean dictionary_indexed = getDefaultSchema()
					.isDictionaryIndexedInConnections(
							connectedEntity.getType(), dictionaryName);

			if (dictionary_indexed || !has_dictionary) {
				Set<Object> elementValues = em.getDictionaryAsSet(
						connectedEntity, dictionaryName);
				for (Object elementValue : elementValues) {
					IndexUpdate indexUpdate = batchStartIndexUpdate(batch,
							connectedEntity, dictionaryName, elementValue,
							timestampUuid, has_dictionary, true, disconnect,
							false);
					batchUpdateConnectionIndex(indexUpdate, connection);
				}
			}
		}

		if (disconnect) {
			cass.deleteRow(cass.getApplicationKeyspace(applicationId),
					ENTITY_CONNECTIONS, connection_id, timestamp);

			// TODO any more rows to delete?
		}

		return batch;
	}

	public void updateEntityConnection(boolean disconnect,
			ConnectionRefImpl connection) throws Exception {

		UUID timestampUuid = newTimeUUID();
		Mutator<ByteBuffer> batch = createMutator(
				cass.getApplicationKeyspace(applicationId), be);

		// Make or break the connection

		batchUpdateEntityConnection(batch, disconnect, connection,
				timestampUuid);

		// Make or break a connection from the connecting entity
		// to the connection itself

		ConnectionRefImpl loopback = connection
				.getConnectionToConnectionEntity();
		if (!disconnect) {
			em.insertEntity(CONNECTION_ENTITY_CONNECTION_TYPE,
					loopback.getConnectedEntityId());
		}

		batchUpdateEntityConnection(batch, disconnect, loopback, timestampUuid);

		batchExecute(batch, CassandraService.RETRY_COUNT);

	}

	public void batchDisconnect(Mutator<ByteBuffer> batch, UUID timestampUuid)
			throws Exception {
		List<ConnectionRefImpl> connections = getConnectionsWithEntity(headEntity
				.getUuid());
		if (connections != null) {
			for (ConnectionRefImpl connection : connections) {
				batchUpdateEntityConnection(batch, true, connection,
						timestampUuid);
			}
		}
	}

	public IndexUpdate batchStartIndexUpdate(Mutator<ByteBuffer> batch,
			Entity entity, String entryName, Object entryValue,
			UUID timestampUuid, boolean schemaHasProperty,
			boolean isMultiValue, boolean removeListEntry,
			boolean fulltextIndexed) throws Exception {
		return batchStartIndexUpdate(batch, entity, entryName, entryValue,
				timestampUuid, schemaHasProperty, isMultiValue,
				removeListEntry, fulltextIndexed, false);
	}

	public IndexUpdate batchStartIndexUpdate(Mutator<ByteBuffer> batch,
			Entity entity, String entryName, Object entryValue,
			UUID timestampUuid, boolean schemaHasProperty,
			boolean isMultiValue, boolean removeListEntry,
			boolean fulltextIndexed, boolean skipRead) throws Exception {

		long timestamp = getTimestampInMicros(timestampUuid);

		IndexUpdate indexUpdate = new IndexUpdate(batch, entity, entryName,
				entryValue, schemaHasProperty, isMultiValue, removeListEntry,
				timestampUuid);

		// entryName = entryName.toLowerCase();

		// entity_id,connection_type,connected_entity_id,prop_name

		if (!skipRead) {

			List<HColumn<ByteBuffer, ByteBuffer>> entries = null;

			if (isMultiValue && validIndexableValue(entryValue)) {
				entries = cass.getColumns(cass
						.getApplicationKeyspace(applicationId),
						ENTITY_INDEX_ENTRIES, entity.getUuid(),
						new DynamicComposite(entryName,
								indexValueCode(entryValue),
								toIndexableValue(entryValue)),
						setGreaterThanEqualityFlag(new DynamicComposite(
								entryName, indexValueCode(entryValue),
								toIndexableValue(entryValue))),
						INDEX_ENTRY_LIST_COUNT, false);
			} else {
				entries = cass.getColumns(cass
						.getApplicationKeyspace(applicationId),
						ENTITY_INDEX_ENTRIES, entity.getUuid(),
						new DynamicComposite(entryName),
						setGreaterThanEqualityFlag(new DynamicComposite(
								entryName)), INDEX_ENTRY_LIST_COUNT, false);
			}

			logger.info("Found " + entries.size()
					+ " previous index entries for " + entryName
					+ " of entity " + entity.getUuid());

			// Delete all matching entries from entry list
			for (HColumn<ByteBuffer, ByteBuffer> entry : entries) {
				UUID prev_timestamp = null;
				Object prev_value = null;
				String prev_obj_path = null;

				// new format:
				// composite(entryName,
				// value_code,prev_value,prev_timestamp,prev_obj_path) = null
				DynamicComposite composite = DynamicComposite
						.fromByteBuffer(entry.getName().duplicate());
				prev_value = composite.get(2);
				prev_timestamp = (UUID) composite.get(3);
				if (composite.size() > 4) {
					prev_obj_path = (String) composite.get(4);
				}

				if (prev_value != null) {

					String entryPath = entryName;
					if ((prev_obj_path != null) && (prev_obj_path.length() > 0)) {
						entryPath = entryName + "." + prev_obj_path;
					}

					indexUpdate.addPrevEntry(entryPath, prev_value,
							prev_timestamp);

					// composite(property_value,connected_entity_id,entry_timestamp)
					addDeleteToMutator(batch, ENTITY_INDEX_ENTRIES,
							entity.getUuid(), entry.getName(), timestamp);

				} else {
					logger.error("Unexpected condition - deserialized property value is null");
				}
			}
		}

		if (!isMultiValue || (isMultiValue && !removeListEntry)) {

			List<Map.Entry<String, Object>> list = IndexUtils.getKeyValueList(
					entryName, entryValue, fulltextIndexed);

			if (entryName.equalsIgnoreCase("location")
					&& (entryValue instanceof Map)) {
				@SuppressWarnings("rawtypes")
				double latitude = MapUtils.getDoubleValue((Map) entryValue,
						"latitude");
				@SuppressWarnings("rawtypes")
				double longitude = MapUtils.getDoubleValue((Map) entryValue,
						"longitude");
				list.add(new AbstractMap.SimpleEntry<String, Object>(
						"location.coordinates", latitude + "," + longitude));
			}

			for (Map.Entry<String, Object> indexEntry : list) {

				if (validIndexableValue(indexEntry.getValue())) {
					indexUpdate.addNewEntry(indexEntry.getKey(),
							toIndexableValue(indexEntry.getValue()));
				}

			}

			if (isMultiValue) {
				addInsertToMutator(
						batch,
						ENTITY_INDEX_ENTRIES,
						entity.getUuid(),
						asList(entryName, indexValueCode(entryValue),
								toIndexableValue(entryValue),
								indexUpdate.getTimestampUuid()), null,
						timestamp);
			} else {
				// int i = 0;

				for (Map.Entry<String, Object> indexEntry : list) {

					String name = indexEntry.getKey();
					if (name.startsWith(entryName + ".")) {
						name = name.substring(entryName.length() + 1);
					} else if (name.startsWith(entryName)) {
						name = name.substring(entryName.length());
					}

					byte code = indexValueCode(indexEntry.getValue());
					Object val = toIndexableValue(indexEntry.getValue());
					addInsertToMutator(
							batch,
							ENTITY_INDEX_ENTRIES,
							entity.getUuid(),
							asList(entryName, code, val,
									indexUpdate.getTimestampUuid(), name),
							null, timestamp);

					indexUpdate.addIndex(indexEntry.getKey());
				}
			}

			indexUpdate.addIndex(entryName);

		}

		return indexUpdate;
	}

	public void batchUpdatePropertyIndexes(Mutator<ByteBuffer> batch,
			String propertyName, Object propertyValue,
			boolean entitySchemaHasProperty, boolean noRead, UUID timestampUuid)
			throws Exception {

		Entity entity = getHeadEntity();

		UUID associatedId = null;
		String associatedType = null;

		if (Schema.isAssociatedEntityType(entity.getType())) {
			Object item = entity.getProperty(PROPERTY_ITEM);
			if ((item instanceof UUID)
					&& (entity.getProperty(PROPERTY_COLLECTION_NAME) instanceof String)) {
				associatedId = (UUID) item;
				associatedType = string(entity.getProperty(PROPERTY_ITEM_TYPE));
				String entryName = TYPE_MEMBER + "." + propertyName;
				logger.info("Extended property " + entity.getType() + "("
						+ entity.getUuid() + ")." + propertyName
						+ " indexed as " + associatedType + "(" + associatedId
						+ ")." + entryName);
				propertyName = entryName;
			}
		}

		IndexUpdate indexUpdate = batchStartIndexUpdate(
				batch,
				entity,
				propertyName,
				propertyValue,
				timestampUuid,
				entitySchemaHasProperty,
				false,
				false,
				getDefaultSchema().isPropertyFulltextIndexed(entity.getType(),
						propertyName), noRead);

		// Update collections

		String effectiveType = entity.getType();
		if (associatedType != null) {
			indexUpdate.setAssociatedId(associatedId);
			effectiveType = associatedType;
		}

		Map<String, Set<CollectionInfo>> containers = getDefaultSchema()
				.getContainersIndexingProperty(effectiveType, propertyName);

		Map<String, java.util.Set<CollectionInfo>> containersIndexDynamicProperties = null;

		if (!entitySchemaHasProperty) {
			containersIndexDynamicProperties = getDefaultSchema()
					.getContainersIndexingDynamicProperties(effectiveType);
		}

		Map<String, java.util.Set<CollectionInfo>> copy = new TreeMap<String, java.util.Set<CollectionInfo>>(
				CASE_INSENSITIVE_ORDER);
		if (containers != null) {
			copy.putAll(containers);
		}
		if (containersIndexDynamicProperties != null) {
			copy.putAll(containersIndexDynamicProperties);
		}
		containers = copy;

		if (containers != null) {

			Map<EntityRef, Set<String>> containerEntities = null;
			if (noRead) {
				containerEntities = new LinkedHashMap<EntityRef, Set<String>>();
				EntityRef applicationRef = new SimpleEntityRef(
						TYPE_APPLICATION, applicationId);
				addMapSet(containerEntities, applicationRef,
						defaultCollectionName(entity.getType()));
			} else {
				containerEntities = getContainingCollections();
			}

			for (EntityRef containerEntity : containerEntities.keySet()) {
				if (containerEntity.getType().equals(TYPE_APPLICATION)
						&& Schema.isAssociatedEntityType(entity.getType())) {
					logger.info("Extended properties for " + entity.getType()
							+ " not indexed by application");
					continue;
				}
				Set<String> collectionNames = containerEntities
						.get(containerEntity);
				Set<CollectionInfo> collections = containers
						.get(containerEntity.getType());

				if (collections != null) {
					for (CollectionInfo collection : collections) {
						if (collectionNames.contains(collection.getName())) {
							batchUpdateCollectionIndex(indexUpdate,
									containerEntity, collection.getName());
						}
					}
				}
			}
		}

		if (!noRead) {
			batchUpdateBackwardConnectionsPropertyIndexes(indexUpdate);
		}

	}

	public void batchUpdateSetIndexes(Mutator<ByteBuffer> batch,
			String setName, Object elementValue, boolean removeFromSet,
			UUID timestampUuid) throws Exception {

		Entity entity = getHeadEntity();

		elementValue = getDefaultSchema().validateEntitySetValue(
				entity.getType(), setName, elementValue);

		IndexUpdate indexUpdate = batchStartIndexUpdate(batch, entity, setName,
				elementValue, timestampUuid, true, true, removeFromSet, false);

		// Update collections
		Map<String, Set<CollectionInfo>> containers = getDefaultSchema()
				.getContainersIndexingDictionary(entity.getType(), setName);

		if (containers != null) {
			Map<EntityRef, Set<String>> containerEntities = getContainingCollections();
			for (EntityRef containerEntity : containerEntities.keySet()) {
				if (containerEntity.getType().equals(TYPE_APPLICATION)
						&& Schema.isAssociatedEntityType(entity.getType())) {
					logger.info("Extended properties for " + entity.getType()
							+ " not indexed by application");
					continue;
				}
				Set<String> collectionNames = containerEntities
						.get(containerEntity);
				Set<CollectionInfo> collections = containers
						.get(containerEntity.getType());

				if (collections != null) {

					for (CollectionInfo collection : collections) {
						if (collectionNames.contains(collection.getName())) {

							batchUpdateCollectionIndex(indexUpdate,
									containerEntity, collection.getName());
						}
					}
				}
			}
		}

		batchUpdateBackwardConnectionsDictionaryIndexes(indexUpdate);

	}

	/**
	 * Process index results.
	 * 
	 * @param results
	 *            the results
	 * @param compositeResults
	 *            the composite results
	 * @param compositeOffset
	 *            the composite offset
	 * @param connectionType
	 *            the connection type
	 * @param entityType
	 *            the entity type
	 * @param outputList
	 *            the output list
	 * @param outputDetails
	 *            the output details
	 * @throws Exception
	 *             the exception
	 */
	public Results getIndexResults(
			List<HColumn<ByteBuffer, ByteBuffer>> results,
			boolean compositeResults, String connectionType, String entityType,
			Level level) throws Exception {

		if (results == null) {
			return null;
		}

		Set<UUID> idSet = new LinkedHashSet<UUID>();
		List<UUID> ids = null;
		List<EntityRef> refs = null;
		Map<UUID, Map<String, Object>> metadata = new LinkedHashMap<UUID, Map<String, Object>>();

		if (level.ordinal() > REFS.ordinal()) {
			level = REFS;
		}

		if (compositeResults && (level != IDS)) {
			refs = new ArrayList<EntityRef>();
		} else {
			ids = new ArrayList<UUID>();
		}

		for (HColumn<ByteBuffer, ByteBuffer> result : results) {

			UUID connectedEntityId = null;
			String cType = connectionType;
			String eType = entityType;
			UUID associatedEntityId = null;

			if (compositeResults) {
				List<Object> objects = DynamicComposite.fromByteBuffer(result
						.getName().duplicate());
				connectedEntityId = (UUID) objects.get(2);
				if (refs != null) {
					if ((connectionType == null) || (entityType == null)) {
						if (connectionType != null) {
							eType = StringUtils.ifString(objects.get(3));
						} else if (entityType != null) {
							cType = StringUtils.ifString(objects.get(3));
						} else {
							cType = StringUtils.ifString(objects.get(3));
							eType = StringUtils.ifString(objects.get(4));
						}
					}
				}
			} else {
				connectedEntityId = uuid(result.getName());
			}

			ByteBuffer v = result.getValue();
			if ((v != null) && (v.remaining() >= 16)) {
				associatedEntityId = uuid(result.getValue());
			}

			if ((refs != null) && (eType != null)) {
				if (!idSet.contains(connectedEntityId)) {
					refs.add(new SimpleEntityRef(eType, connectedEntityId));
					idSet.add(connectedEntityId);
				} else {
					logger.error("Duplicate entity uuid ("
							+ connectedEntityId
							+ ") found in index results, discarding but index appears inconsistent...");
				}
			}

			if (ids != null) {
				if (!idSet.contains(connectedEntityId)) {
					ids.add(connectedEntityId);
					idSet.add(connectedEntityId);
				} else {
					logger.error("Duplicate entity uuid ("
							+ connectedEntityId
							+ ") found in index results, discarding but index appears inconsistent...");
				}
			}

			if (cType != null) {
				MapUtils.putMapMap(metadata, connectedEntityId,
						PROPERTY_CONNECTION, cType);
			}

			String cursor = encodeBase64URLSafeString(bytes(result.getName()));
			if (cursor != null) {
				MapUtils.putMapMap(metadata, connectedEntityId,
						PROPERTY_CURSOR, cursor);
			}

			if (associatedEntityId != null) {
				MapUtils.putMapMap(metadata, connectedEntityId,
						PROPERTY_ASSOCIATED, associatedEntityId);
			}

		}

		Results r = null;

		if ((refs != null) && (refs.size() > 0)) {
			r = fromRefList(refs);
		} else if ((ids != null) && (ids.size() > 0)) {
			r = fromIdList(ids);
		} else {
			r = new Results();
		}

		if (metadata.size() > 0) {
			r.setMetadata(metadata);
		}

		return r;
	}

	/**
	 * Search index.
	 * 
	 * @param applicationId
	 *            the application id
	 * @param indexKey
	 *            the index key
	 * @param searchName
	 *            the search name
	 * @param searchStartValue
	 *            the search start value
	 * @param searchFinishValue
	 *            the search finish value
	 * @param startResult
	 *            the start result
	 * @param count
	 *            the count
	 * @return the list
	 * @throws Exception
	 *             the exception
	 */
	public List<HColumn<ByteBuffer, ByteBuffer>> searchIndex(Object indexKey,
			String searchName, Object searchStartValue,
			Object searchFinishValue, UUID startResult, String cursor,
			int count, boolean reversed) throws Exception {

		searchStartValue = toIndexableValue(searchStartValue);
		searchFinishValue = toIndexableValue(searchFinishValue);

		if (NULL_ID.equals(startResult)) {
			startResult = null;
		}

		List<HColumn<ByteBuffer, ByteBuffer>> results = null;

		Object index_key = key(indexKey, searchName);
		Object start = null;
		Object finish = null;

		if ("*".equals(searchStartValue)) {
			if (isNotBlank(cursor)) {
				byte[] cursorBytes = decodeBase64(cursor);
				if (reversed) {
					finish = cursorBytes;
				} else {
					start = cursorBytes;
				}
			}

		} else if (StringUtils.isString(searchStartValue)
				&& StringUtils.isStringOrNull(searchFinishValue)) {
			String strStartValue = searchStartValue.toString().toLowerCase()
					.trim();

			String strFinishValue = strStartValue;
			if (searchFinishValue != null) {
				strFinishValue = searchFinishValue.toString().toLowerCase()
						.trim();
			}

			if (strStartValue.endsWith("*")) {
				strStartValue = removeEnd(strStartValue, "*");
				finish = new DynamicComposite(indexValueCode(""), strStartValue
						+ "\uFFFF");
				if (isBlank(strStartValue)) {
					strStartValue = "\0000";
				}
			} else {
				finish = new DynamicComposite(indexValueCode(""),
						strFinishValue + "\u0000");
			}

			if (startResult != null) {
				start = new DynamicComposite(indexValueCode(strStartValue),
						strStartValue, startResult);
			} else {
				start = new DynamicComposite(indexValueCode(strStartValue),
						strStartValue);
			}

			if (isNotBlank(cursor)) {
				byte[] cursorBytes = decodeBase64(cursor);
				// if (Composite.validate(0, cursorBytes, false)) {
				start = cursorBytes;
				// }
			}

		} else if (StringUtils.isString(searchFinishValue)) {

			String strFinishValue = searchFinishValue.toString().toLowerCase()
					.trim();

			finish = new DynamicComposite(indexValueCode(strFinishValue),
					strFinishValue);

			if (isNotBlank(cursor)) {
				byte[] cursorBytes = decodeBase64(cursor);
				// if (Composite.validate(0, cursorBytes, false)) {
				start = cursorBytes;
				// }
			}

		} else if (searchStartValue != null) {
			if (searchFinishValue == null) {
				searchFinishValue = searchStartValue;
			}
			if (startResult != null) {
				start = new DynamicComposite(indexValueCode(searchStartValue),
						searchStartValue, startResult);
			} else {
				start = new DynamicComposite(indexValueCode(searchStartValue),
						searchStartValue);
			}
			finish = new DynamicComposite(indexValueCode(searchFinishValue),
					searchFinishValue);
			setEqualityFlag((DynamicComposite) finish,
					ComponentEquality.GREATER_THAN_EQUAL);

			if (isNotBlank(cursor)) {
				byte[] cursorBytes = decodeBase64(cursor);
				// if (Composite.validate(0, cursorBytes, false)) {
				start = cursorBytes;
				// }
			}

		}

		results = cass.getColumns(cass.getApplicationKeyspace(applicationId),
				ENTITY_INDEX, index_key, start, finish, count, reversed);

		return results;
	}

	private List<HColumn<ByteBuffer, ByteBuffer>> searchIndex(Object indexKey,
			QuerySlice slice, int count) throws Exception {

		Object start = getStart(slice);

		Object finish = getFinish(slice);

		if (slice.isReversed() && (start != null) && (finish != null)) {
			Object temp = start;
			start = finish;
			finish = temp;
		}

		Object keyPrefix = key(indexKey, slice.getPropertyName());

		IndexBucketScanner scanner = new IndexBucketScanner(cass,
				indexBucketLocator, ENTITY_INDEX, applicationId,
				IndexType.CONNECTION, keyPrefix, start, finish,
				slice.isReversed(), count, slice.getPropertyName());

		return scanner.load();
		//
		//
		// return cass.getColumns(cass.getApplicationKeyspace(applicationId),
		// ENTITY_INDEX, key(indexKey, slice.getPropertyName()), start,
		// finish, count, slice.isReversed());

	}

	/**
	 * Search the collection index using all the buckets for the given
	 * collection
	 * 
	 * @param indexKey
	 * @param slice
	 * @param count
	 * @param collectionName
	 * @return
	 * @throws Exception
	 */
	private List<HColumn<ByteBuffer, ByteBuffer>> searchIndexBuckets(
			Object indexKey, QuerySlice slice, int count, String collectionName)
			throws Exception {

		Object start = getStart(slice);

		Object finish = getFinish(slice);

		if (slice.isReversed() && (start != null) && (finish != null)) {
			Object temp = start;
			start = finish;
			finish = temp;
		}

		Object keyPrefix = key(indexKey, slice.getPropertyName());

		IndexBucketScanner scanner = new IndexBucketScanner(cass,
				indexBucketLocator, ENTITY_INDEX, applicationId,
				IndexType.COLLECTION, keyPrefix, start, finish,
				slice.isReversed(), count, collectionName);

		return scanner.load();

	}

	private Object getStart(QuerySlice slice) {
		Object start = null;

		if (slice.getCursor() != null) {
			start = slice.getCursor();
		} else if (slice.getStart() != null) {
			start = new DynamicComposite(slice.getStart().getCode(), slice
					.getStart().getValue());
			if (!slice.getStart().isInclusive()) {
				setEqualityFlag((DynamicComposite) start,
						ComponentEquality.GREATER_THAN_EQUAL);
			}
		}

		return start;
	}

	private Object getFinish(QuerySlice slice) {
		Object finish = null;

		if (slice.getFinish() != null) {
			finish = new DynamicComposite(slice.getFinish().getCode(), slice
					.getFinish().getValue());
			if (slice.getFinish().isInclusive()) {
				setEqualityFlag((DynamicComposite) finish,
						ComponentEquality.GREATER_THAN_EQUAL);
			}
		}

		return finish;
	}

	/**
	 * Search collection.
	 * 
	 * @param applicationId
	 *            the application id
	 * @param entityId
	 *            the entity id
	 * @param collectionName
	 *            the collection name
	 * @param subkeyProperties
	 *            the subkey properties
	 * @param searchName
	 *            the search name
	 * @param searchStartValue
	 *            the search start value
	 * @param searchFinishValue
	 *            the search finish value
	 * @param startResult
	 *            the start result
	 * @param count
	 *            the count
	 * @param outputList
	 *            the output list
	 * @param outputDetails
	 *            the output details
	 * @throws Exception
	 *             the exception
	 */
	// TODO Todd, called with null values on the subkey props
	// public Results searchCollection(String collectionName, String itemType,
	// Map<String, Object> subkeyProperties, Object subkey_key,
	// String searchName, Object searchStartValue,
	// Object searchFinishValue, UUID startResult, String cursor,
	// int count, boolean reversed, Level level) throws Exception {
	//
	// if (NULL_ID.equals(startResult)) {
	// startResult = null;
	// }
	//
	// Object indexKey = key(headEntity.getUuid(), collectionName);
	// if (subkeyProperties != null) {
	// if (subkey_key == null) {
	// String collectionType = em.getEntityType(headEntity.getUuid());
	// CollectionInfo collection = getDefaultSchema().getCollection(
	// collectionType, collectionName);
	// subkey_key = getCFKeyForSubkey(collection, subkeyProperties,
	// null);
	// }
	// if (subkey_key != null) {
	// indexKey = key(headEntity.getUuid(), collectionName, subkey_key);
	// }
	// }
	//
	// List<HColumn<ByteBuffer, ByteBuffer>> results = searchIndex(indexKey,
	// searchName, searchStartValue, searchFinishValue, startResult,
	// cursor, count, reversed);
	//
	// return getIndexResults(results, true, null, itemType, level);
	// }

	// /**
	// * Search connections.
	// *
	// * @param applicationId
	// * the application id
	// * @param connectingEntityId
	// * the connecting entity id
	// * @param pairedConnectionType
	// * the paired connection type
	// * @param pairedConnectingEntityId
	// * the paired connecting entity id
	// * @param connectionType
	// * the connection type
	// * @param connectedEntityType
	// * the connected entity type
	// * @param searchName
	// * the search name
	// * @param searchStartValue
	// * the search start value
	// * @param searchFinishValue
	// * the search finish value
	// * @param startResult
	// * the start result
	// * @param count
	// * the count
	// * @param outputList
	// * the output list
	// * @param outputDetails
	// * the output details
	// * @throws Exception
	// * the exception
	// */
	// public Results searchConnections(ConnectionRefImpl connection,
	// String searchName, Object searchStartValue,
	// Object searchFinishValue, UUID startResult, String cursor,
	// int count, boolean reversed, Level level) throws Exception {
	//
	// if (NULL_ID.equals(startResult)) {
	// startResult = null;
	// }
	//
	// List<HColumn<ByteBuffer, ByteBuffer>> results = searchIndex(
	// key(connection.getIndexId(), INDEX_CONNECTIONS), searchName,
	// searchStartValue, searchFinishValue, startResult, cursor,
	// count, reversed);
	//
	// return getIndexResults(results, true, connection.getConnectionType(),
	// connection.getConnectedEntityType(), level);
	// }

	// @SuppressWarnings("rawtypes")
	// public Results searchConnections(ConnectionRefImpl connection,
	// QuerySlice slice, int count, Level level) throws Exception {
	//
	// // if (slice.operator == FilterOperator.WITHIN) {
	// // Object v = slice.getValue();
	// // if ((v instanceof List) && (((List) v).size() >= 3)) {
	// // double maxDistance = getDouble(((List) v).get(0));
	// // double latitude = getDouble(((List) v).get(1));
	// // double longitude = getDouble(((List) v).get(2));
	// // Results r = em.getGeoIndexManager().proximitySearchConnections(
	// // connection.getIndexId(), slice.getPropertyName(),
	// // new Point(latitude, longitude), maxDistance, null,
	// // count, false, level);
	// // return r;
	// // }
	// // return new Results();
	// // }
	//
	// List<HColumn<ByteBuffer, ByteBuffer>> results = searchIndex(
	// key(connection.getIndexId(), INDEX_CONNECTIONS), slice, count);
	//
	// return getIndexResults(results, true, connection.getConnectionType(),
	// connection.getConnectedEntityType(), level);
	// }

	@Override
	public Map<String, Map<UUID, Set<String>>> getOwners() throws Exception {
		Map<EntityRef, Set<String>> containerEntities = getContainingCollections();
		Map<String, Map<UUID, Set<String>>> owners = new LinkedHashMap<String, Map<UUID, Set<String>>>();

		for (EntityRef owner : containerEntities.keySet()) {
			Set<String> collections = containerEntities.get(owner);
			for (String collection : collections) {
				MapUtils.addMapMapSet(owners, owner.getType(), owner.getUuid(),
						collection);
			}
		}

		return owners;
	}

	@Override
	public Set<String> getCollections() throws Exception {
		Entity e = getHeadEntity();

		Map<String, CollectionInfo> collections = getDefaultSchema()
				.getCollections(e.getType());
		if (collections == null) {
			return null;
		}

		return collections.keySet();
	}

	@Override
	public Results getCollection(String collectionName, UUID startResult,
			int count, Results.Level resultsLevel, boolean reversed)
			throws Exception {
		// Entity_Collections
		// Key: entity_id,collection_name
		List<UUID> ids = cass.getIdList(
				cass.getApplicationKeyspace(applicationId),
				key(headEntity.getUuid(), DICTIONARY_COLLECTIONS,
						collectionName), startResult, null, count + 1,
				reversed, indexBucketLocator, applicationId, collectionName);

		Results results = null;

		if (resultsLevel == Results.Level.IDS) {
			results = Results.fromIdList(ids);
		} else {
			results = Results.fromIdList(ids, getDefaultSchema()
					.getCollectionType(headEntity.getType(), collectionName));
		}

		return em.loadEntities(results, resultsLevel, count);
	}

	@Override
	public long getCollectionSize(String collectionName) throws Exception {
		long result = 0;

		for (String bucketId : indexBucketLocator.getBuckets(applicationId,
				IndexType.COLLECTION, collectionName)) {

			result += cass.countColumns(
					cass.getApplicationKeyspace(applicationId),
					ENTITY_ID_SETS,
					key(headEntity.getUuid(), DICTIONARY_COLLECTIONS,
							collectionName, bucketId));
		}

		return result;
	}

	// @Override
	// public Results getCollection(String collectionName,
	// Map<String, Object> subkeyProperties, UUID startResult, int count,
	// Results.Level resultsLevel, boolean reversed) throws Exception {
	//
	// Entity e = getHeadEntity();
	//
	// CollectionInfo collection = getDefaultSchema().getCollection(
	// e.getType(), collectionName);
	//
	// Object subkey_key = getCFKeyForSubkey(collection, subkeyProperties,
	// null);
	//
	// Map<UUID, UUID> ids = null;
	//
	// if (subkey_key != null) {
	// ids = cass
	// .getIdPairList(
	// cass.getApplicationKeyspace(applicationId),
	// key(e.getUuid(), DICTIONARY_COLLECTIONS,
	// collectionName, subkey_key), startResult,
	// null, count + 1, reversed);
	// } else {
	// ids = cass.getIdPairList(
	// cass.getApplicationKeyspace(applicationId),
	// key(e.getUuid(), DICTIONARY_COLLECTIONS, collectionName),
	// startResult, null, count + 1, reversed);
	// }
	//
	// Results results = Results.fromIdList(new ArrayList<UUID>(ids.keySet()),
	// collection.getType());
	//
	// return em.loadEntities(results, resultsLevel, ids, count);
	// }

	@Override
	public Results getCollection(String collectionName, Query query,
			Results.Level resultsLevel) throws Exception {

		UUID startResult = query.getStartResult();
		String cursor = query.getCursor();
		if (cursor != null) {
			byte[] cursorBytes = decodeBase64(cursor);
			if ((cursorBytes != null) && (cursorBytes.length == 16)) {
				startResult = uuid(cursorBytes);
			}
		}
		int count = query.getLimit();

		Results results = getCollection(collectionName, startResult, count,
				resultsLevel, query.isReversed());

		if (results != null) {
			results.setQuery(query);
		}

		return results;

	}

	@Override
	public Entity addToCollection(String collectionName, EntityRef itemRef)
			throws Exception {

		Entity entity = getHeadEntity();
		Entity itemEntity = em.get(itemRef);

		if (itemEntity == null) {
			return null;
		}

		CollectionInfo collection = getDefaultSchema().getCollection(
				entity.getType(), collectionName);
		if ((collection != null)
				&& !collection.getType().equals(itemRef.getType())) {
			return null;
		}

		UUID timestampUuid = newTimeUUID();
		Mutator<ByteBuffer> batch = createMutator(
				cass.getApplicationKeyspace(applicationId), be);

		batchAddToCollection(batch, collectionName, itemEntity, timestampUuid);

		if (collection.getLinkedCollection() != null) {
			getRelationManager(itemEntity).batchAddToCollection(batch,
					collection.getLinkedCollection(), entity, timestampUuid);

		}

		batchExecute(batch, CassandraService.RETRY_COUNT);

		return itemEntity;
	}

	@Override
	public Entity addToCollections(List<EntityRef> owners, String collectionName)
			throws Exception {

		Entity itemEntity = getHeadEntity();

		Map<String, List<UUID>> collectionsByType = new LinkedHashMap<String, List<UUID>>();
		for (EntityRef owner : owners) {
			MapUtils.addMapList(collectionsByType, owner.getType(),
					owner.getUuid());
		}

		UUID timestampUuid = newTimeUUID();
		Mutator<ByteBuffer> batch = createMutator(
				cass.getApplicationKeyspace(applicationId), be);

		for (Entry<String, List<UUID>> entry : collectionsByType.entrySet()) {
			CollectionInfo collection = getDefaultSchema().getCollection(
					entry.getKey(), collectionName);
			if ((collection != null)
					&& !collection.getType().equals(headEntity.getType())) {
				continue;
			}
			batchAddToCollections(batch, entry.getKey(), entry.getValue(),
					collectionName, itemEntity, timestampUuid);

			if (collection.getLinkedCollection() != null) {
				logger.error("Bulk add to collections used on a linked collection, linked connection will not be updated");
			}
		}

		batchExecute(batch, CassandraService.RETRY_COUNT);

		return null;
	}

	@Override
	public Entity createItemInCollection(String collectionName,
			String itemType, Map<String, Object> properties) throws Exception {

		if (headEntity.getUuid().equals(applicationId)) {
			if (itemType.equals(TYPE_ENTITY)) {
				itemType = singularize(collectionName);
			}
			if (itemType.equals(TYPE_ROLE)) {
				return em.createRole((String) properties.get(PROPERTY_NAME),
						(String) properties.get(PROPERTY_TITLE));
			}
			return em.create(itemType, properties);
		} else if (headEntity.getType().equals(Group.ENTITY_TYPE)
				&& (collectionName.equals(COLLECTION_ROLES))) {
			UUID groupId = headEntity.getUuid();
			String roleName = (String) properties.get(PROPERTY_NAME);
			return em.createGroupRole(groupId, roleName);
		}

		Entity entity = getHeadEntity();

		Entity itemEntity = null;

		CollectionInfo collection = getDefaultSchema().getCollection(
				entity.getType(), collectionName);
		if ((collection != null) && !collection.getType().equals(itemType)) {
			return null;
		}

		properties = getDefaultSchema().cleanUpdatedProperties(itemType,
				properties, true);

		itemEntity = em.create(itemType, properties);

		if (itemEntity != null) {
			UUID timestampUuid = newTimeUUID();
			Mutator<ByteBuffer> batch = createMutator(
					cass.getApplicationKeyspace(applicationId), be);

			batchAddToCollection(batch, collectionName, itemEntity,
					timestampUuid);

			if (collection.getLinkedCollection() != null) {
				getRelationManager(itemEntity)
						.batchAddToCollection(batch,
								collection.getLinkedCollection(), entity,
								timestampUuid);

			}

			batchExecute(batch, CassandraService.RETRY_COUNT);

		}

		return itemEntity;
	}

	@Override
	public void removeFromCollection(String collectionName, EntityRef itemRef)
			throws Exception {

		if (headEntity.getUuid().equals(applicationId)) {
			if (collectionName.equals(COLLECTION_ROLES)) {
				Entity itemEntity = em.get(itemRef);
				if (itemEntity != null) {
					RoleRef roleRef = SimpleRoleRef.forRoleEntity(itemEntity);
					em.deleteRole(roleRef.getApplicationRoleName());
					return;
				}
				em.delete(itemEntity);
				return;
			}
			em.delete(itemRef);
			return;
		}

		Entity entity = getHeadEntity();
		Entity itemEntity = em.get(itemRef);

		if (itemEntity == null) {
			return;
		}

		UUID timestampUuid = newTimeUUID();
		Mutator<ByteBuffer> batch = createMutator(
				cass.getApplicationKeyspace(applicationId), be);

		batchRemoveFromCollection(batch, collectionName, itemEntity,
				timestampUuid);

		CollectionInfo collection = getDefaultSchema().getCollection(
				entity.getType(), collectionName);
		if ((collection != null) && (collection.getLinkedCollection() != null)) {
			getRelationManager(itemEntity).batchRemoveFromCollection(batch,
					collection.getLinkedCollection(), entity, timestampUuid);
		}

		batchExecute(batch, CassandraService.RETRY_COUNT);

		if (headEntity.getType().equals(Group.ENTITY_TYPE)) {
			if (collectionName.equals(COLLECTION_ROLES)) {
				RoleRef roleRef = SimpleRoleRef.forRoleEntity(itemEntity);
				em.deleteRole(roleRef.getApplicationRoleName());
			}
		}
	}

	public void batchRemoveFromContainers(Mutator<ByteBuffer> m,
			UUID timestampUuid) throws Exception {
		Entity entity = getHeadEntity();
		// find all the containing collections
		Map<EntityRef, Set<String>> containers = getContainingCollections();
		if (containers != null) {
			for (Entry<EntityRef, Set<String>> container : containers
					.entrySet()) {
				for (String collectionName : container.getValue()) {
					getRelationManager(container.getKey())
							.batchRemoveFromCollection(m, collectionName,
									entity, true, timestampUuid);
				}
			}
		}
	}

	@Override
	public void copyRelationships(String srcRelationName,
			EntityRef dstEntityRef, String dstRelationName) throws Exception {

		headEntity = em.validate(headEntity);
		dstEntityRef = em.validate(dstEntityRef);

		CollectionInfo srcCollection = getDefaultSchema().getCollection(
				headEntity.getType(), srcRelationName);

		CollectionInfo dstCollection = getDefaultSchema().getCollection(
				dstEntityRef.getType(), dstRelationName);

		Results results = null;
		do {
			if (srcCollection != null) {
				results = em.getCollection(headEntity, srcRelationName, null,
						5000, Level.REFS, false);
			} else {
				results = em.getConnectedEntities(headEntity.getUuid(),
						srcRelationName, null, Level.REFS);
			}

			if ((results != null) && (results.size() > 0)) {
				List<EntityRef> refs = results.getRefs();
				for (EntityRef ref : refs) {
					if (dstCollection != null) {
						em.addToCollection(dstEntityRef, dstRelationName, ref);
					} else {
						em.createConnection(dstEntityRef, dstRelationName, ref);
					}
				}
			}
		} while ((results != null) && (results.hasMoreResults()));

	}

	@Override
	public Results searchCollection(String collectionName, Query query)
			throws Exception {

		if (query == null) {
			query = new Query();
		}

		headEntity = em.validate(headEntity);

		CollectionInfo collection = getDefaultSchema().getCollection(
				headEntity.getType(), collectionName);

		query.setEntityType(collection.getType());

		boolean reversed = query.isReversed();

		// nothing to search for or sort, just grab ids
		if (!query.hasQueryPredicates() && !query.hasSortPredicates()) {
			List<UUID> ids = cass.getIdList(
					cass.getApplicationKeyspace(applicationId),
					key(headEntity.getUuid(), DICTIONARY_COLLECTIONS,
							collectionName), query.getStartResult(), null,
					query.getLimit() + 1, reversed, indexBucketLocator,
					applicationId, collectionName);

			Results results = Results.fromIdList(ids, collection.getType());

			if (results != null) {
				results.setQuery(query);
			}

			return em.loadEntities(results, query.getResultsLevel(),
					query.getLimit());
		}

		// we have something to search with, visit our tree and evaluate the
		// results

		QueryProcessor qp = new QueryProcessor(query, collection);
		SearchCollectionVisitor visitor = new SearchCollectionVisitor(query,
				qp, collection);
		qp.getFirstNode().visit(visitor);

		Results results = visitor.getResults();

		if (results == null) {
			return null;
		}

		Map<UUID, UUID> ids = null;
		if (query.getResultsLevel() == Results.Level.LINKED_PROPERTIES) {
			ids = new LinkedHashMap<UUID, UUID>();
			List<UUID> resultIds = results.getIds();
			for (UUID id : resultIds) {
				ids.put(id, new SimpleCollectionRef(headEntity, collectionName,
						ref(id)).getUuid());
			}
		}
>>>>>>> dd4dc84f

        results = em.loadEntities(results, query.getResultsLevel(), ids,
                query.getLimit());

        if (results != null) {
            results.setQuery(query);

            results.setCursor(null);
        }
        if (results.getLevel().ordinal() >= Results.Level.CORE_PROPERTIES
                .ordinal()) {
            List<Entity> entities = results.getEntities();
            if (entities != null) {
                qp.sort(entities);
            }
        }
        logger.info("Query cursor: " + results.getCursor());

        // now we need to set the cursor from our tree evaluation for return
        results.setCursor(qp.getCursor());

        return results;
    }

    @Override
    public ConnectionRef createConnection(ConnectionRef connection)
            throws Exception {
        ConnectionRefImpl connectionImpl = new ConnectionRefImpl(connection);

        updateEntityConnection(false, connectionImpl);

        return connection;
    }

    @Override
    public ConnectionRef createConnection(String connectionType,
            EntityRef connectedEntityRef) throws Exception {

        headEntity = em.validate(headEntity);
        connectedEntityRef = em.validate(connectedEntityRef);

        ConnectionRefImpl connection = new ConnectionRefImpl(headEntity,
                connectionType, connectedEntityRef);

        updateEntityConnection(false, connection);

        return connection;
    }

    @Override
    public ConnectionRef createConnection(String pairedConnectionType,
            EntityRef pairedEntity, String connectionType,
            EntityRef connectedEntityRef) throws Exception {

        ConnectionRefImpl connection = new ConnectionRefImpl(headEntity,
                new ConnectedEntityRefImpl(pairedConnectionType, pairedEntity),
                new ConnectedEntityRefImpl(connectionType, connectedEntityRef));

        updateEntityConnection(false, connection);

        return connection;
    }

    @Override
    public ConnectionRef createConnection(ConnectedEntityRef... connections)
            throws Exception {

        ConnectionRefImpl connection = new ConnectionRefImpl(headEntity,
                connections);

        updateEntityConnection(false, connection);

        return connection;
    }

    @Override
    public ConnectionRef connectionRef(String connectionType,
            EntityRef connectedEntityRef) throws Exception {

        ConnectionRef connection = new ConnectionRefImpl(headEntity,
                connectionType, connectedEntityRef);

        return connection;
    }

    @Override
    public ConnectionRef connectionRef(String pairedConnectionType,
            EntityRef pairedEntity, String connectionType,
            EntityRef connectedEntityRef) throws Exception {

        ConnectionRef connection = new ConnectionRefImpl(headEntity,
                new ConnectedEntityRefImpl(pairedConnectionType, pairedEntity),
                new ConnectedEntityRefImpl(connectionType, connectedEntityRef));

        return connection;

    }

    @Override
    public ConnectionRef connectionRef(ConnectedEntityRef... connections) {

        ConnectionRef connection = new ConnectionRefImpl(headEntity,
                connections);

        return connection;

    }

    @Override
    public void deleteConnection(ConnectionRef connectionRef) throws Exception {
        updateEntityConnection(true, new ConnectionRefImpl(connectionRef));
    }

    @Override
    public boolean connectionExists(ConnectionRef connectionRef)
            throws Exception {
        List<ConnectionRefImpl> connections = getConnections(
                new ConnectionRefImpl(connectionRef), true);

        if (connections.size() > 0) {
            // TODO check here, are ghost tombstone rows a problem?
            return true;
        }

        return false;
    }

    @Override
    public Set<String> getConnectionTypes(UUID connectedEntityId)
            throws Exception {
        Set<String> connection_types = new TreeSet<String>(
                CASE_INSENSITIVE_ORDER);

        List<ConnectionRefImpl> connections = getConnections(
                new ConnectionRefImpl(headEntity, new ConnectedEntityRefImpl(
                        NULL_ID), new ConnectedEntityRefImpl(connectedEntityId)),
                false);

        for (ConnectionRefImpl connection : connections) {
            if ((connection.getConnectionType() != null)
                    && (connection.getFirstPairedConnectedEntityId() == null)) {
                connection_types.add(connection.getConnectionType());
            }
        }

        return connection_types;
    }

    @Override
    public Set<String> getConnectionTypes() throws Exception {
        return getConnectionTypes(false);
    }

    @Override
    public Set<String> getConnectionTypes(boolean filterConnection)
            throws Exception {
        Set<String> connections = cast(em.getDictionaryAsSet(headEntity,
                Schema.DICTIONARY_CONNECTED_TYPES));
        if (connections == null) {
            return null;
        }
        if (filterConnection && (connections.size() > 0)) {
            connections.remove("connection");
        }
        return connections;
    }

    @Override
    public Results getConnectedEntities(String connectionType,
            String connectedEntityType, Results.Level resultsLevel)
            throws Exception {

        List<ConnectionRefImpl> connections = getConnections(
                new ConnectionRefImpl(headEntity, new ConnectedEntityRefImpl(
                        NULL_ID), new ConnectedEntityRefImpl(connectionType,
                        connectedEntityType, null)), false);

        Results results = Results.fromConnections(connections);
        results = em.loadEntities(results, resultsLevel, 0);
        return results;
    }

    @Override
    public Results getConnectingEntities(String connectionType,
            String connectedEntityType, Results.Level resultsLevel)
            throws Exception {

        List<ConnectionRefImpl> connections = getConnections(
                new ConnectionRefImpl(ref(),
                        new ConnectedEntityRefImpl(NULL_ID),
                        new ConnectedEntityRefImpl(connectionType, null,
                                headEntity.getUuid())), false);

        Results results = Results.fromConnections(connections, false);
        results = em.loadEntities(results, resultsLevel, 0);
        return results;
    }

    @Override
    public List<ConnectedEntityRef> getConnections(Query query)
            throws Exception {

        return null;
    }

    // @Override
    // public Results searchConnectedEntitiesForProperty(String connectionType,
    // String connectedEntityType, String propertyName,
    // Object searchStartValue, Object searchFinishValue,
    // UUID startResult, int count, boolean reversed, Level resultsLevel)
    // throws Exception {
    //
    // Query query = new Query();
    // query.
    //
    // Results r = searchConnections(new ConnectionRefImpl(headEntity,
    // new ConnectedEntityRefImpl(connectionType, connectedEntityType,
    // null)), propertyName, searchStartValue,
    // searchFinishValue, startResult, null, count + 1, reversed,
    // resultsLevel);
    //
    // return em.loadEntities(r, resultsLevel, count);
    // }

    @Override
    public Results searchConnectedEntities(Query query) throws Exception {

        if (query == null) {
            query = new Query();
        }

        String connectedEntityType = query.getEntityType();
        String connectionType = query.getConnectionType();

        headEntity = em.validate(headEntity);

        if (!query.hasQueryPredicates() && !query.hasSortPredicates()) {
            List<ConnectionRefImpl> connections = getConnections(
                    new ConnectionRefImpl(headEntity,
                            new ConnectedEntityRefImpl(NULL_ID),
                            new ConnectedEntityRefImpl(connectionType,
                                    connectedEntityType, null)), false);

            Results results = Results.fromConnections(connections);
            results = em.loadEntities(results, query.getResultsLevel(),
                    query.getLimit());

            return results;

        }

        Results results = null;

        ConnectionRefImpl connectionRef = new ConnectionRefImpl(headEntity,
                new ConnectedEntityRefImpl(connectionType, connectedEntityType,
                        null));

        QueryProcessor qp = new QueryProcessor(query, null);
        SearchConnectionVisitor visitor = new SearchConnectionVisitor(query,
                qp, connectionRef);

        qp.getFirstNode().visit(visitor);

        results = visitor.getResults();

        if (results == null) {
            return null;
        }

        results = em.loadEntities(results, query.getResultsLevel(),
                query.getLimit());

        if (results != null) {
            results.setQuery(query);

        }

        return results;
    }

    @SuppressWarnings({ "unchecked", "rawtypes" })
    @Override
    public List<ConnectionRef> searchConnections(Query query) throws Exception {

        if (query == null) {
            return null;
        }

        headEntity = em.validate(headEntity);

        Results results = null;

        if (!query.hasQueryPredicates()) {
            return null;
        }

        QueryProcessor qp = new QueryProcessor(query, null);

        ConnectionRefImpl connectionRef = new ConnectionRefImpl(headEntity,
                new ConnectedEntityRefImpl(
                        ConnectionRefImpl.CONNECTION_ENTITY_CONNECTION_TYPE,
                        ConnectionRefImpl.CONNECTION_ENTITY_TYPE, null));

        SearchConnectionVisitor visitor = new SearchConnectionVisitor(query,
                qp, connectionRef);

        qp.getFirstNode().visit(visitor);

        results = visitor.getResults();

        // List<FilterPredicate> l = query.getFilterPredicates();
        // int search_count = query.getLimit() + 1;
        //
        // if (l.size() > 1) {
        // search_count = DEFAULT_SEARCH_COUNT;
        // }
        // for (FilterPredicate f : l) {
        // String prop = f.getPropertyName();
        // Object startValue = f.getStartValue();
        // Object finishValue = f.getFinishValue();
        //
        // Results r = searchConnections(
        // new ConnectionRefImpl(
        // headEntity,
        // new ConnectedEntityRefImpl(
        // ConnectionRefImpl.CONNECTION_ENTITY_CONNECTION_TYPE,
        // ConnectionRefImpl.CONNECTION_ENTITY_TYPE,
        // null)), prop, startValue, finishValue,
        // query.getStartResult(), f.getCursor(), search_count,
        // query.isReversed(), Level.IDS);
        //
        // if (results != null) {
        // results.and(r);
        // } else {
        // results = r;
        // }
        // }
        //
        // if (results == null) {
        // return null;
        // }
        //
        // results.trim(query.getLimit());

        return (List) getConnections(results.getIds());

    }

    @Override
    public Set<String> getConnectionIndexes(String connectionType)
            throws Exception {
        return getConnectionIndexes(new ConnectionRefImpl(headEntity,
                connectionType, null));
    }

    @Override
    public Object getAssociatedProperty(
            AssociatedEntityRef associatedEntityRef, String propertyName)
            throws Exception {

        return em.getProperty(associatedEntityRef, propertyName);
    }

    @Override
    public Map<String, Object> getAssociatedProperties(
            AssociatedEntityRef associatedEntityRef) throws Exception {

        return em.getProperties(associatedEntityRef);
    }

    @Override
    public void setAssociatedProperty(AssociatedEntityRef associatedEntityRef,
            String propertyName, Object propertyValue) throws Exception {

        em.setProperty(associatedEntityRef, propertyName, propertyValue);

    }

    @Override
    public void setApplicationContext(ApplicationContext applicationContext)
            throws BeansException {
        this.applicationContext = applicationContext;
    }

    /**
     * Simple search visitor that performs all the joining
     * 
     * @author tnine
     * 
     */
    private class SearchCollectionVisitor extends SearchVisitor {

        private final CollectionInfo collection;

        /**
         * @param query
         * @param collectionName
         */
        public SearchCollectionVisitor(Query query,
                QueryProcessor queryProcessor, CollectionInfo collection) {
            super(query, queryProcessor);
            this.collection = collection;
        }

        /*
         * (non-Javadoc)
         * 
         * @see
         * org.usergrid.persistence.query.ir.NodeVisitor#visit(org.usergrid.
         * persistence.query.ir.SliceNode)
         */
        @Override
        public void visit(SliceNode node) throws Exception {

            // check if we have sub keys for equality clauses at this node
            // level. If so we can just use them as a row key for faster seek

            // Object indexKey = key(headEntity.getUuid(), collection.getName())
            // ;
            Results results = null;

            int limit = query.getLimit() + 1;

            Level resultsLevel = query.getResultsLevel();

            // key(owner.getUuid(),
            // collectionName, subkey_key,
            // indexEntry.getPath())
            Object subKey = getCFKeyForSubkey(collection, node);

            //
            for (QuerySlice slice : node.getAllSlices()) {

                // NOTE we explicitly do not append the slice value here. This
                // is
                // done in the searchIndex
                // method below
                Object indexKey = subKey == null ? key(headEntity.getUuid(),
                        collection.getName()) : key(headEntity.getUuid(),
                        collection.getName(), subKey);

                // update the cursor and order before we perform the slice
                // operation. Should be done after subkeying since this can
                // change the hash value of the slice
                queryProcessor.applyCursorAndSort(slice);

                List<HColumn<ByteBuffer, ByteBuffer>> columns = searchIndexBuckets(
                        indexKey, slice, limit, collection.getName());

                Results r = getIndexResults(columns, true,
                        query.getConnectionType(), collection.getType(),
                        resultsLevel);

                if (r.size() > query.getLimit()) {
                    r.setCursorToLastResult();
                }

                if (r.getCursor() != null) {
                    // TODO T.N. cursors need changed to ByteBuffers for
                    // internal efficiency. We won't serialize
                    // until the last join occurs
                    queryProcessor.updateCursor(slice, r.getCursor());
                }

                if (results != null) {
                    results.and(r);
                } else {
                    results = r;
                }
            }

            this.results.push(results);

        }

        /*
         * (non-Javadoc)
         * 
         * @see
         * org.usergrid.persistence.query.ir.NodeVisitor#visit(org.usergrid.
         * persistence.query.ir.WithinNode)
         */
        @Override
        public void visit(WithinNode node) throws Exception {

            Results r = em.getGeoIndexManager().proximitySearchCollection(
                    getHeadEntity(), collection.getName(),
                    node.getPropertyName(),
                    new Point(node.getLattitude(), node.getLongitude()),
                    node.getDistance(), null, query.getLimit(), false,
                    query.getResultsLevel());

            results.push(r);
        }

    }

    /**
     * Simple search visitor that performs all the joining
     * 
     * @author tnine
     * 
     */
    private class SearchConnectionVisitor extends SearchVisitor {

        private final ConnectionRefImpl connection;

        /**
         * @param query
         * @param collectionName
         */
        public SearchConnectionVisitor(Query query,
                QueryProcessor queryProcessor, ConnectionRefImpl connection) {
            super(query, queryProcessor);
            this.connection = connection;
        }

        /*
         * (non-Javadoc)
         * 
         * @see
         * org.usergrid.persistence.query.ir.NodeVisitor#visit(org.usergrid.
         * persistence.query.ir.SliceNode)
         */
        @Override
        public void visit(SliceNode node) throws Exception {

            Results results = null;

            int limit = query.getLimit() + 1;

            Level resultsLevel = query.getResultsLevel();

            for (QuerySlice slice : node.getAllSlices()) {

                // update the cursor and order before we perform the slice
                // operation
                queryProcessor.applyCursorAndSort(slice);

                List<HColumn<ByteBuffer, ByteBuffer>> columns = searchIndex(
                        key(connection.getIndexId(), INDEX_CONNECTIONS), slice,
                        limit);

                Results r = getIndexResults(columns, true,
                        connection.getConnectionType(),
                        connection.getConnectedEntityType(), resultsLevel);

                if (r.size() > query.getLimit()) {
                    r.setCursorToLastResult();
                }

                if (r.getCursor() != null) {
                    // TODO Todd finish this
                    // queryProcessor.updateCursor(slice, r.getCursor());
                }

                if (results != null) {
                    results.and(r);
                } else {
                    results = r;
                }
            }
            //
            // String prop = f.getPropertyName();
            // Object startValue = f.getStartValue();
            // Object finishValue = f.getFinishValue();
            //
            // Results r = searchConnections(
            // new ConnectionRefImpl(
            // headEntity,
            // new ConnectedEntityRefImpl(
            // ConnectionRefImpl.CONNECTION_ENTITY_CONNECTION_TYPE,
            // ConnectionRefImpl.CONNECTION_ENTITY_TYPE,
            // null)), prop, startValue, finishValue,
            // query.getStartResult(), f.getCursor(), search_count,
            // query.isReversed(), Level.IDS);
            //
            // if (results != null) {
            // results.and(r);
            // } else {
            // results = r;
            // }
            // }

            this.results.push(results);

        }

        /*
         * (non-Javadoc)
         * 
         * @see
         * org.usergrid.persistence.query.ir.NodeVisitor#visit(org.usergrid.
         * persistence.query.ir.WithinNode)
         */
        @Override
        public void visit(WithinNode node) throws Exception {

            Results r = em.getGeoIndexManager().proximitySearchConnections(
                    connection.getIndexId(), node.getPropertyName(),
                    new Point(node.getLattitude(), node.getLongitude()),
                    node.getDistance(), null, query.getLimit(), false,
                    query.getResultsLevel());

            results.push(r);
        }

    }

}<|MERGE_RESOLUTION|>--- conflicted
+++ resolved
@@ -153,7 +153,6 @@
 import com.beoui.geocell.model.Point;
 
 public class RelationManagerImpl implements RelationManager,
-<<<<<<< HEAD
         ApplicationContextAware {
 
     private static final Logger logger = LoggerFactory
@@ -2688,2597 +2687,6 @@
     }
 
     @Override
-    public Results searchCollection(String collectionName, Query query)
-            throws Exception {
-
-        if (query == null) {
-            query = new Query();
-        }
-
-        headEntity = em.validate(headEntity);
-
-        CollectionInfo collection = getDefaultSchema().getCollection(
-                headEntity.getType(), collectionName);
-
-        query.setEntityType(collection.getType());
-
-        boolean reversed = query.isReversed();
-
-        // nothing to search for or sort, just grab ids
-        if (!query.hasQueryPredicates() && !query.hasSortPredicates()) {
-            List<UUID> ids = cass.getIdList(
-                    cass.getApplicationKeyspace(applicationId),
-                    key(headEntity.getUuid(), DICTIONARY_COLLECTIONS,
-                            collectionName), query.getStartResult(), null,
-                    query.getLimit() + 1, reversed, indexBucketLocator,
-                    applicationId, collectionName);
-
-            Results results = Results.fromIdList(ids, collection.getType());
-
-            if (results != null) {
-                results.setQuery(query);
-            }
-
-            return em.loadEntities(results, query.getResultsLevel(),
-                    query.getLimit());
-        }
-
-        // we have something to search with, visit our tree and evaluate the
-        // results
-
-        QueryProcessor qp = new QueryProcessor(query, collection);
-        SearchCollectionVisitor visitor = new SearchCollectionVisitor(query,
-                qp, collection);
-        qp.getFirstNode().visit(visitor);
-
-        Results results = visitor.getResults();
-
-        if (results == null) {
-            return null;
-        }
-
-        Map<UUID, UUID> ids = null;
-        if (query.getResultsLevel() == Results.Level.LINKED_PROPERTIES) {
-            ids = new LinkedHashMap<UUID, UUID>();
-            List<UUID> resultIds = results.getIds();
-            for (UUID id : resultIds) {
-                ids.put(id, new SimpleCollectionRef(headEntity, collectionName,
-                        ref(id)).getUuid());
-            }
-        }
-=======
-		ApplicationContextAware {
-
-	private static final Logger logger = LoggerFactory
-			.getLogger(EntityManagerImpl.class);
-
-	private ApplicationContext applicationContext;
-	private EntityManagerImpl em;
-	private CassandraService cass;
-	private UUID applicationId;
-	private EntityRef headEntity;
-	private IndexBucketLocator indexBucketLocator;
-
-	public static final StringSerializer se = new StringSerializer();
-	public static final ByteBufferSerializer be = new ByteBufferSerializer();
-	public static final UUIDSerializer ue = new UUIDSerializer();
-	public static final LongSerializer le = new LongSerializer();
-	private static final UUID NULL_ID = new UUID(0, 0);
-
-	public RelationManagerImpl() {
-	}
-
-	public RelationManagerImpl init(EntityManagerImpl em,
-			CassandraService cass, UUID applicationId, EntityRef headEntity,
-			IndexBucketLocator indexBucketLocator) {
-		this.em = em;
-		this.applicationId = applicationId;
-		this.cass = cass;
-		this.headEntity = headEntity;
-		this.indexBucketLocator = indexBucketLocator;
-
-		return this;
-	}
-
-	RelationManagerImpl getRelationManager(EntityRef headEntity) {
-		return applicationContext.getAutowireCapableBeanFactory()
-				.createBean(RelationManagerImpl.class)
-				.init(em, cass, applicationId, headEntity, indexBucketLocator);
-	}
-
-	Entity getHeadEntity() throws Exception {
-		Entity entity = null;
-		if (headEntity instanceof Entity) {
-			entity = (Entity) headEntity;
-		} else {
-			entity = em.get(headEntity);
-			headEntity = entity;
-		}
-		return entity;
-	}
-
-	/**
-	 * Gets the connections.
-	 * 
-	 * @param applicationId
-	 *            the application id
-	 * @param connection
-	 *            the connection
-	 * @return list of connections
-	 * @throws Exception
-	 *             the exception
-	 */
-	public List<ConnectionRefImpl> getConnections(ConnectionRefImpl connection,
-			boolean includeConnectionEntities) throws Exception {
-		Keyspace ko = cass.getApplicationKeyspace(applicationId);
-
-		IndexedSlicesQuery<UUID, String, ByteBuffer> q = createIndexedSlicesQuery(
-				ko, ue, se, be);
-		q.setColumnFamily(ENTITY_CONNECTIONS.toString());
-		q.setColumnNames(ConnectionRefImpl.getColumnNames());
-		connection.addIndexExpressionsToQuery(q);
-		QueryResult<OrderedRows<UUID, String, ByteBuffer>> r = q.execute();
-		OrderedRows<UUID, String, ByteBuffer> rows = r.get();
-		List<ConnectionRefImpl> connections = new ArrayList<ConnectionRefImpl>();
-		logger.info(rows.getCount() + " indexed connection row(s) retrieved");
-		for (Row<UUID, String, ByteBuffer> row : rows) {
-			UUID entityId = row.getKey();
-
-			logger.info("Indexed connection " + entityId.toString() + " found");
-
-			ConnectionRefImpl c = ConnectionRefImpl.loadFromColumns(row
-					.getColumnSlice().getColumns());
-
-			String entityType = c.getConnectedEntityType();
-			if (!includeConnectionEntities
-					&& TYPE_CONNECTION.equalsIgnoreCase(entityType)) {
-				logger.info("Skipping loopback connection "
-						+ entityId.toString());
-				continue;
-			}
-			connections.add(c);
-		}
-
-		logger.info("Returing " + connections.size() + " connection(s)");
-		return connections;
-	}
-
-	public List<ConnectionRefImpl> getConnectionsWithEntity(
-			UUID participatingEntityId) throws Exception {
-		Keyspace ko = cass.getApplicationKeyspace(applicationId);
-
-		List<ConnectionRefImpl> connections = new ArrayList<ConnectionRefImpl>();
-		List<String> idColumns = ConnectionRefImpl.getIdColumnNames();
-
-		for (String idColumn : idColumns) {
-			IndexedSlicesQuery<UUID, String, ByteBuffer> q = createIndexedSlicesQuery(
-					ko, ue, se, be);
-			q.setColumnFamily(ENTITY_CONNECTIONS.toString());
-			q.setColumnNames(ConnectionRefImpl.getColumnNames());
-			q.addEqualsExpression(idColumn, bytebuffer(participatingEntityId));
-			QueryResult<OrderedRows<UUID, String, ByteBuffer>> r = q.execute();
-			OrderedRows<UUID, String, ByteBuffer> rows = r.get();
-			for (Row<UUID, String, ByteBuffer> row : rows) {
-				UUID entityId = row.getKey();
-
-				logger.info("Indexed Connection " + entityId.toString()
-						+ " found");
-
-				ConnectionRefImpl c = ConnectionRefImpl.loadFromColumns(row
-						.getColumnSlice().getColumns());
-
-				connections.add(c);
-			}
-		}
-
-		return connections;
-	}
-
-	public List<ConnectionRefImpl> getConnections(List<UUID> connectionIds)
-			throws Exception {
-
-		List<ConnectionRefImpl> connections = new ArrayList<ConnectionRefImpl>();
-
-		Map<UUID, ConnectionRefImpl> resultSet = new LinkedHashMap<UUID, ConnectionRefImpl>();
-
-		Keyspace ko = cass.getApplicationKeyspace(applicationId);
-		MultigetSliceQuery<UUID, String, ByteBuffer> q = createMultigetSliceQuery(
-				ko, ue, se, be);
-		q.setColumnFamily(ENTITY_CONNECTIONS.toString());
-		q.setKeys(connectionIds);
-		q.setColumnNames(ConnectionRefImpl.getColumnNamesSet().toArray(
-				new String[0]));
-		QueryResult<Rows<UUID, String, ByteBuffer>> r = q.execute();
-		Rows<UUID, String, ByteBuffer> rows = r.get();
-
-		for (Row<UUID, String, ByteBuffer> row : rows) {
-			ConnectionRefImpl connection = ConnectionRefImpl
-					.loadFromColumns(row.getColumnSlice().getColumns());
-
-			resultSet.put(row.getKey(), connection);
-		}
-
-		for (UUID connectionId : connectionIds) {
-			ConnectionRefImpl connection = resultSet.get(connectionId);
-			connections.add(connection);
-		}
-
-		return connections;
-	}
-
-	/**
-	 * Gets the cF key for subkey.
-	 * 
-	 * @param collection
-	 *            the collection
-	 * @param properties
-	 *            the properties
-	 * @return row key
-	 */
-	public Object getCFKeyForSubkey(CollectionInfo collection, SliceNode node) {
-
-		// only bother if we have subkeys
-		if (!collection.hasSubkeys()) {
-			return null;
-		}
-
-		Set<String> fields_used = null;
-		Object best_key = null;
-		int most_keys_matched = 0;
-
-		List<String[]> combos = collection.getSubkeyCombinations();
-
-		for (String[] combo : combos) {
-
-			int keys_matched = 0;
-			List<Object> subkey_props = new ArrayList<Object>();
-			Set<String> subkey_names = new LinkedHashSet<String>();
-
-			for (String subkey_name : combo) {
-
-				QuerySlice slice = node.getSlice(subkey_name);
-
-				// no slice for this property, or not an equals, skip it
-				if (slice == null || !slice.isEquals()) {
-					continue;
-				}
-
-				Object subkey_value = null;
-
-				if (subkey_name != null) {
-
-					subkey_value = slice.getStart().getValue();
-
-					if (subkey_value != null) {
-						keys_matched++;
-						subkey_names.add(subkey_name);
-					}
-				}
-
-				subkey_props.add(subkey_value);
-			}
-
-			Object subkey_key = key(subkey_props.toArray());
-
-			if (keys_matched > most_keys_matched) {
-				best_key = subkey_key;
-				fields_used = subkey_names;
-			}
-		}
-
-		// Remove any fields that we used in constructing the row key, it's
-		// already been joined
-		// by adding it to the row key
-		if (fields_used != null) {
-			for (String field : fields_used) {
-				node.removeSlice(field, collection);
-			}
-		}
-
-		return best_key;
-	}
-
-	/**
-	 * Batch update collection index.
-	 * 
-	 * @param batch
-	 *            the batch
-	 * @param applicationId
-	 *            the application id
-	 * @param ownerType
-	 *            the owner type
-	 * @param ownerId
-	 *            the owner id
-	 * @param jointOwnerId
-	 *            the joint owner id
-	 * @param collectionName
-	 *            the collection name
-	 * @param entityType
-	 *            the entity type
-	 * @param entityId
-	 *            the entity id
-	 * @param entityProperties
-	 *            the entity properties
-	 * @param entryName
-	 *            the entry name
-	 * @param entryValue
-	 *            the entry value
-	 * @param isSet
-	 *            the is set
-	 * @param removeSetEntry
-	 *            the remove set entry
-	 * @param timestamp
-	 *            the timestamp
-	 * @return batch
-	 * @throws Exception
-	 *             the exception
-	 */
-	public IndexUpdate batchUpdateCollectionIndex(IndexUpdate indexUpdate,
-			EntityRef owner, String collectionName) throws Exception {
-
-		logger.info("batchUpdateCollectionIndex");
-
-		Entity indexedEntity = indexUpdate.getEntity();
-
-		String bucketId = indexBucketLocator.getBucket(applicationId,
-				IndexType.COLLECTION, indexedEntity.getUuid(),
-				indexedEntity.getType(), indexUpdate.getEntryName());
-
-		CollectionInfo collection = getDefaultSchema().getCollection(
-				owner.getType(), collectionName);
-
-		// the root name without the bucket
-		// entity_id,collection_name,prop_name,
-		Object index_name = null;
-		// entity_id,collection_name,prop_name, bucketId
-		Object index_key = null;
-
-		// entity_id,collection_name,collected_entity_id,prop_name
-
-		for (IndexEntry entry : indexUpdate.getPrevEntries()) {
-
-			if (entry.getValue() != null) {
-
-				index_name = key(owner.getUuid(), collectionName,
-						entry.getPath());
-
-				index_key = key(index_name, bucketId);
-
-				addDeleteToMutator(indexUpdate.getBatch(), ENTITY_INDEX,
-						index_key, entry.getIndexComposite(),
-						indexUpdate.getTimestamp());
-
-				if (collection != null) {
-					if (collection.hasSubkeys()) {
-						List<String[]> combos = collection
-								.getSubkeyCombinations();
-						for (String[] combo : combos) {
-							List<Object> subkey_props = new ArrayList<Object>();
-							for (String subkey_name : combo) {
-								Object subkey_value = null;
-								if (subkey_name != null) {
-									subkey_value = indexUpdate.getEntity()
-											.getProperty(subkey_name);
-								}
-								subkey_props.add(subkey_value);
-							}
-							Object subkey_key = key(subkey_props.toArray());
-
-							// entity_id,collection_name,prop_name
-							Object index_subkey_key = key(owner.getUuid(),
-									collectionName, subkey_key, entry.getPath());
-
-							addDeleteToMutator(indexUpdate.getBatch(),
-									ENTITY_INDEX, index_subkey_key,
-									entry.getIndexComposite(),
-									indexUpdate.getTimestamp());
-
-						}
-					}
-				}
-
-				if ("location.coordinates".equals(entry.getPath())) {
-					EntityLocationRef loc = new EntityLocationRef(
-							indexUpdate.getEntity(), entry.getTimestampUuid(),
-							entry.getValue().toString());
-					batchRemoveLocationFromCollectionIndex(
-							indexUpdate.getBatch(), indexBucketLocator,
-							applicationId, index_name, loc);
-				}
-
-			} else {
-				logger.error("Unexpected condition - deserialized property value is null");
-			}
-		}
-
-		if ((indexUpdate.getNewEntries().size() > 0)
-				&& (!indexUpdate.isMultiValue() || (indexUpdate.isMultiValue() && !indexUpdate
-						.isRemoveListEntry()))) {
-
-			for (IndexEntry indexEntry : indexUpdate.getNewEntries()) {
-
-				// byte valueCode = indexEntry.getValueCode();
-
-				index_name = key(owner.getUuid(), collectionName,
-						indexEntry.getPath());
-
-				index_key = key(index_name, bucketId);
-
-				// int i = 0;
-
-				addInsertToMutator(indexUpdate.getBatch(), ENTITY_INDEX,
-						index_key, indexEntry.getIndexComposite(), null,
-						indexUpdate.getTimestamp());
-
-				// Add subkey indexes
-
-				if (collection != null) {
-					if (collection.hasSubkeys()) {
-						List<String[]> combos = collection
-								.getSubkeyCombinations();
-						for (String[] combo : combos) {
-							List<Object> subkey_props = new ArrayList<Object>();
-							for (String subkey_name : combo) {
-								Object subkey_value = null;
-								if (subkey_name != null) {
-									subkey_value = indexUpdate.getEntity()
-											.getProperty(subkey_name);
-								}
-								subkey_props.add(subkey_value);
-							}
-							Object subkey_key = key(subkey_props.toArray());
-
-							// entity_id,collection_name,prop_name
-							Object index_subkey_key = key(owner.getUuid(),
-									collectionName, subkey_key,
-									indexEntry.getPath(), bucketId);
-
-							addInsertToMutator(indexUpdate.getBatch(),
-									ENTITY_INDEX, index_subkey_key,
-									indexEntry.getIndexComposite(), null,
-									indexUpdate.getTimestamp());
-
-						}
-					}
-				}
-
-				if ("location.coordinates".equals(indexEntry.getPath())) {
-					EntityLocationRef loc = new EntityLocationRef(
-							indexUpdate.getEntity(),
-							indexEntry.getTimestampUuid(), indexEntry
-									.getValue().toString());
-					batchStoreLocationInCollectionIndex(indexUpdate.getBatch(),
-							indexBucketLocator, applicationId, index_name,
-							indexedEntity.getUuid(), loc);
-				}
-
-				// i++;
-			}
-
-		}
-
-		for (String index : indexUpdate.getIndexesSet()) {
-			addInsertToMutator(
-					indexUpdate.getBatch(),
-					ENTITY_DICTIONARIES,
-					key(owner.getUuid(), collectionName,
-							Schema.DICTIONARY_INDEXES), index, null,
-					indexUpdate.getTimestamp());
-		}
-
-		return indexUpdate;
-	}
-
-	@Override
-	public Set<String> getCollectionIndexes(String collectionName)
-			throws Exception {
-
-		// TODO TN, read all buckets here
-		List<HColumn<String, String>> results = cass.getAllColumns(
-				cass.getApplicationKeyspace(applicationId),
-				ENTITY_DICTIONARIES,
-				key(headEntity.getUuid(), collectionName,
-						Schema.DICTIONARY_INDEXES), se, se);
-		Set<String> indexes = new TreeSet<String>();
-		if (results != null) {
-			for (HColumn<String, String> column : results) {
-				String propertyName = column.getName();
-				if (!propertyName.endsWith(".keywords")) {
-					indexes.add(column.getName());
-				}
-			}
-		}
-		return indexes;
-	}
-
-	public Map<EntityRef, Set<String>> getContainingCollections()
-			throws Exception {
-		Map<EntityRef, Set<String>> results = new LinkedHashMap<EntityRef, Set<String>>();
-
-		Keyspace ko = cass.getApplicationKeyspace(applicationId);
-
-		// TODO TN get all buckets here
-
-		List<HColumn<DynamicComposite, ByteBuffer>> containers = cass
-				.getAllColumns(
-						ko,
-						ENTITY_COMPOSITE_DICTIONARIES,
-						key(headEntity.getUuid(),
-								Schema.DICTIONARY_CONTAINER_ENTITIES),
-						EntityManagerFactoryImpl.dce, be);
-		if (containers != null) {
-			for (HColumn<DynamicComposite, ByteBuffer> container : containers) {
-				DynamicComposite composite = container.getName();
-				if (composite != null) {
-					String ownerType = (String) composite.get(0);
-					String collectionName = (String) composite.get(1);
-					UUID ownerId = (UUID) composite.get(2);
-					addMapSet(results, new SimpleEntityRef(ownerType, ownerId),
-							collectionName);
-					logger.info(headEntity.getType() + "("
-							+ headEntity.getUuid() + ") is in collection "
-							+ ownerType + "(" + ownerId + ")." + collectionName);
-				}
-			}
-		}
-		EntityRef applicationRef = new SimpleEntityRef(TYPE_APPLICATION,
-				applicationId);
-		if (!results.containsKey(applicationRef)) {
-			addMapSet(results, applicationRef,
-					defaultCollectionName(headEntity.getType()));
-		}
-		return results;
-
-	}
-
-	@SuppressWarnings("unchecked")
-	public void batchCreateCollectionMembership(Mutator<ByteBuffer> batch,
-			EntityRef ownerRef, String collectionName, EntityRef itemRef,
-			EntityRef membershipRef, UUID timestampUuid) throws Exception {
-
-		long timestamp = getTimestampInMicros(timestampUuid);
-
-		if (membershipRef == null) {
-			membershipRef = new SimpleCollectionRef(ownerRef, collectionName,
-					itemRef);
-		}
-
-		Map<String, Object> properties = new TreeMap<String, Object>(
-				CASE_INSENSITIVE_ORDER);
-		properties.put(PROPERTY_TYPE, membershipRef.getType());
-		properties.put(PROPERTY_OWNER, ownerRef.getUuid());
-		properties.put(PROPERTY_OWNER_TYPE, ownerRef.getType());
-		properties.put(PROPERTY_COLLECTION_NAME, collectionName);
-		properties.put(PROPERTY_ITEM, itemRef.getUuid());
-		properties.put(PROPERTY_ITEM_TYPE, itemRef.getType());
-
-		em.batchCreate(batch, membershipRef.getType(), null, properties,
-				membershipRef.getUuid(), timestampUuid);
-
-		addInsertToMutator(
-				batch,
-				ENTITY_COMPOSITE_DICTIONARIES,
-				key(membershipRef.getUuid(),
-						Schema.DICTIONARY_CONTAINER_ENTITIES),
-				asList(ownerRef.getType(), collectionName, ownerRef.getUuid()),
-				membershipRef.getUuid(), timestamp);
-
-	}
-
-	/**
-	 * Batch add to collection.
-	 * 
-	 * @param batch
-	 *            the batch
-	 * @param applicationId
-	 *            the application id
-	 * @param ownerType
-	 *            the owner type
-	 * @param ownerId
-	 *            the owner id
-	 * @param jointOwnerId
-	 *            the joint owner id
-	 * @param collectionName
-	 *            the collection name
-	 * @param entityType
-	 *            the entity type
-	 * @param entityId
-	 *            the entity id
-	 * @param entityProperties
-	 *            the entity properties
-	 * @param timestamp
-	 *            the timestamp
-	 * @return batch
-	 * @throws Exception
-	 *             the exception
-	 */
-	public Mutator<ByteBuffer> batchAddToCollection(Mutator<ByteBuffer> batch,
-			String collectionName, Entity entity, UUID timestampUuid)
-			throws Exception {
-		List<UUID> ids = new ArrayList<UUID>(1);
-		ids.add(headEntity.getUuid());
-		return batchAddToCollections(batch, headEntity.getType(), ids,
-				collectionName, entity, timestampUuid);
-	}
-
-	@SuppressWarnings("unchecked")
-	public Mutator<ByteBuffer> batchAddToCollections(Mutator<ByteBuffer> batch,
-			String ownerType, List<UUID> ownerIds, String collectionName,
-			Entity entity, UUID timestampUuid) throws Exception {
-
-		long timestamp = getTimestampInMicros(timestampUuid);
-
-		if (Schema.isAssociatedEntityType(entity.getType())) {
-			logger.error("Cant add an extended type to any collection",
-					new Throwable());
-			return batch;
-		}
-
-		Map<UUID, CollectionRef> membershipRefs = new LinkedHashMap<UUID, CollectionRef>();
-
-		for (UUID ownerId : ownerIds) {
-
-			CollectionRef membershipRef = new SimpleCollectionRef(
-					new SimpleEntityRef(ownerType, ownerId), collectionName,
-					entity);
-
-			membershipRefs.put(ownerId, membershipRef);
-
-			// get the bucket this entityId needs to be inserted into
-			String bucketId = indexBucketLocator.getBucket(applicationId,
-					IndexType.COLLECTION, entity.getUuid(), collectionName);
-
-			Object collections_key = key(ownerId,
-					Schema.DICTIONARY_COLLECTIONS, collectionName, bucketId);
-
-			// Insert in main collection
-
-			addInsertToMutator(batch, ENTITY_ID_SETS, collections_key,
-					entity.getUuid(), membershipRef.getUuid(), timestamp);
-
-			addInsertToMutator(
-					batch,
-					ENTITY_COMPOSITE_DICTIONARIES,
-					key(entity.getUuid(), Schema.DICTIONARY_CONTAINER_ENTITIES),
-					asList(ownerType, collectionName, ownerId),
-					membershipRef.getUuid(), timestamp);
-
-		}
-		// Insert in subkeyed collections
-
-		CollectionInfo collection = getDefaultSchema().getCollection(ownerType,
-				collectionName);
-		if (collection != null) {
-			if (collection.hasSubkeys()) {
-				List<String[]> combos = collection.getSubkeyCombinations();
-				for (String[] combo : combos) {
-					List<Object> subkey_props = new ArrayList<Object>();
-					for (String subkey_name : combo) {
-						Object subkey_value = null;
-						if (subkey_name != null) {
-							subkey_value = entity.getProperty(subkey_name);
-						}
-						subkey_props.add(subkey_value);
-					}
-					for (UUID ownerId : ownerIds) {
-						addInsertToMutator(
-								batch,
-								ENTITY_ID_SETS,
-								key(ownerId, Schema.DICTIONARY_COLLECTIONS,
-										collectionName, subkey_props.toArray()),
-								entity.getUuid(), membershipRefs.get(ownerId)
-										.getUuid(), timestamp);
-					}
-
-				}
-			}
-		}
-
-		// Add property indexes
-
-		for (String propertyName : entity.getProperties().keySet()) {
-			boolean indexed_property = getDefaultSchema().isPropertyIndexed(
-					entity.getType(), propertyName);
-			if (indexed_property) {
-				boolean collection_indexes_property = getDefaultSchema()
-						.isPropertyIndexedInCollection(ownerType,
-								collectionName, propertyName);
-				boolean item_schema_has_property = getDefaultSchema()
-						.hasProperty(entity.getType(), propertyName);
-				boolean collection_indexes_dynamic_properties = getDefaultSchema()
-						.hasProperty(entity.getType(), propertyName)
-						&& getDefaultSchema()
-								.isCollectionIndexingDynamicProperties(
-										ownerType, collectionName);
-				boolean fulltext_indexed = getDefaultSchema()
-						.isPropertyFulltextIndexed(entity.getType(),
-								propertyName);
-				if (collection_indexes_property
-						|| (!item_schema_has_property && collection_indexes_dynamic_properties)) {
-					Object propertyValue = entity.getProperty(propertyName);
-					IndexUpdate indexUpdate = batchStartIndexUpdate(batch,
-							entity, propertyName, propertyValue, timestampUuid,
-							item_schema_has_property, false, false,
-							fulltext_indexed, true);
-					for (UUID ownerId : ownerIds) {
-						EntityRef owner = new SimpleEntityRef(ownerType,
-								ownerId);
-						batchUpdateCollectionIndex(indexUpdate, owner,
-								collectionName);
-					}
-				}
-			}
-		}
-
-		// Add set property indexes
-
-		Set<String> dictionaryNames = em.getDictionaryNames(entity);
-
-		for (String dictionaryName : dictionaryNames) {
-			boolean has_dictionary = getDefaultSchema().hasDictionary(
-					entity.getType(), dictionaryName);
-			boolean dictionary_indexed = getDefaultSchema()
-					.isDictionaryIndexedInCollection(ownerType, collectionName,
-							dictionaryName);
-
-			if (dictionary_indexed || !has_dictionary) {
-				Set<Object> elementValues = em.getDictionaryAsSet(entity,
-						dictionaryName);
-				for (Object elementValue : elementValues) {
-					IndexUpdate indexUpdate = batchStartIndexUpdate(batch,
-							entity, dictionaryName, elementValue,
-							timestampUuid, has_dictionary, true, false, false,
-							true);
-					for (UUID ownerId : ownerIds) {
-						EntityRef owner = new SimpleEntityRef(ownerType,
-								ownerId);
-						batchUpdateCollectionIndex(indexUpdate, owner,
-								collectionName);
-					}
-				}
-			}
-		}
-
-		for (UUID ownerId : ownerIds) {
-			EntityRef owner = new SimpleEntityRef(ownerType, ownerId);
-			batchCreateCollectionMembership(batch, owner, collectionName,
-					entity, membershipRefs.get(ownerId), timestampUuid);
-		}
-
-		return batch;
-	}
-
-	/**
-	 * Batch remove from collection.
-	 * 
-	 * @param batch
-	 *            the batch
-	 * @param applicationId
-	 *            the application id
-	 * @param ownerType
-	 *            the owner type
-	 * @param ownerId
-	 *            the owner id
-	 * @param collectionName
-	 *            the collection name
-	 * @param entityType
-	 *            the entity type
-	 * @param entityId
-	 *            the entity id
-	 * @param entityProperties
-	 *            the entity properties
-	 * @param timestamp
-	 *            the timestamp
-	 * @return batch
-	 * @throws Exception
-	 *             the exception
-	 */
-	public Mutator<ByteBuffer> batchRemoveFromCollection(
-			Mutator<ByteBuffer> batch, String collectionName, Entity entity,
-			UUID timestampUuid) throws Exception {
-		return this.batchRemoveFromCollection(batch, collectionName, entity,
-				false, timestampUuid);
-	}
-
-	@SuppressWarnings("unchecked")
-	public Mutator<ByteBuffer> batchRemoveFromCollection(
-			Mutator<ByteBuffer> batch, String collectionName, Entity entity,
-			boolean force, UUID timestampUuid) throws Exception {
-
-		long timestamp = getTimestampInMicros(timestampUuid);
-
-		if (!force && headEntity.getUuid().equals(applicationId)) {
-			// Can't remove entities from root collections
-			return batch;
-		}
-
-		Object collections_key = key(headEntity.getUuid(),
-				Schema.DICTIONARY_COLLECTIONS, collectionName,
-				indexBucketLocator.getBucket(applicationId,
-						IndexType.COLLECTION, headEntity.getUuid(),
-						collectionName));
-
-		// Remove property indexes
-
-		for (String propertyName : entity.getProperties().keySet()) {
-			boolean collection_indexes_property = getDefaultSchema()
-					.isPropertyIndexedInCollection(headEntity.getType(),
-							collectionName, propertyName);
-			boolean item_schema_has_property = getDefaultSchema().hasProperty(
-					entity.getType(), propertyName);
-			boolean collection_indexes_dynamic_properties = getDefaultSchema()
-					.hasProperty(entity.getType(), propertyName)
-					&& getDefaultSchema()
-							.isCollectionIndexingDynamicProperties(
-									headEntity.getType(), collectionName);
-			boolean fulltext_indexed = getDefaultSchema()
-					.isPropertyFulltextIndexed(entity.getType(), propertyName);
-			if (collection_indexes_property
-					|| (!item_schema_has_property && collection_indexes_dynamic_properties)) {
-				IndexUpdate indexUpdate = batchStartIndexUpdate(batch, entity,
-						propertyName, null, timestampUuid,
-						item_schema_has_property, false, false,
-						fulltext_indexed);
-				batchUpdateCollectionIndex(indexUpdate, headEntity,
-						collectionName);
-			}
-		}
-
-		// Remove set indexes
-
-		Set<String> dictionaryNames = em.getDictionaryNames(entity);
-
-		for (String dictionaryName : dictionaryNames) {
-			boolean has_dictionary = getDefaultSchema().hasDictionary(
-					entity.getType(), dictionaryName);
-			boolean dictionary_indexed = getDefaultSchema()
-					.isDictionaryIndexedInCollection(headEntity.getType(),
-							collectionName, dictionaryName);
-
-			if (dictionary_indexed || !has_dictionary) {
-				Set<Object> elementValues = em.getDictionaryAsSet(entity,
-						dictionaryName);
-				for (Object elementValue : elementValues) {
-					IndexUpdate indexUpdate = batchStartIndexUpdate(batch,
-							entity, dictionaryName, elementValue,
-							timestampUuid, has_dictionary, true, true, false);
-					batchUpdateCollectionIndex(indexUpdate, headEntity,
-							collectionName);
-				}
-			}
-		}
-
-		// Delete actual property
-
-		addDeleteToMutator(batch, ENTITY_ID_SETS, collections_key,
-				entity.getUuid(), timestamp);
-
-		// Delete from subkeyed collections
-
-		CollectionInfo collection = getDefaultSchema().getCollection(
-				headEntity.getType(), collectionName);
-		if (collection != null) {
-			if (collection.hasSubkeys()) {
-				List<String[]> combos = collection.getSubkeyCombinations();
-				for (String[] combo : combos) {
-					List<Object> subkey_props = new ArrayList<Object>();
-					for (String subkey_name : combo) {
-						Object subkey_value = null;
-						if (subkey_name != null) {
-							subkey_value = entity.getProperty(subkey_name);
-						}
-						subkey_props.add(subkey_value);
-					}
-					addDeleteToMutator(batch, ENTITY_ID_SETS,
-							key(collections_key, subkey_props.toArray()),
-							entity.getUuid(), timestamp);
-
-				}
-			}
-		}
-
-		addDeleteToMutator(
-				batch,
-				ENTITY_COMPOSITE_DICTIONARIES,
-				key(entity.getUuid(), Schema.DICTIONARY_CONTAINER_ENTITIES),
-				asList(headEntity.getType(), collectionName,
-						headEntity.getUuid()), timestamp);
-
-		if (!headEntity.getType().equalsIgnoreCase(TYPE_APPLICATION)
-				&& !Schema.isAssociatedEntityType(entity.getType())) {
-			em.deleteEntity(new SimpleCollectionRef(headEntity, collectionName,
-					entity).getUuid());
-		}
-
-		return batch;
-	}
-
-	public Mutator<ByteBuffer> batchDeleteConnectionIndexEntries(
-			IndexUpdate indexUpdate, IndexEntry entry,
-			ConnectionRefImpl connection, UUID[] index_keys) throws Exception {
-
-		// entity_id,prop_name
-		Object property_index_key = key(index_keys[ConnectionRefImpl.ALL],
-				INDEX_CONNECTIONS, entry.getPath(),
-				indexBucketLocator.getBucket(applicationId,
-						IndexType.CONNECTION,
-						index_keys[ConnectionRefImpl.ALL], entry.getPath()));
-
-		// entity_id,entity_type,prop_name
-		Object entity_type_prop_index_key = key(
-				index_keys[ConnectionRefImpl.BY_ENTITY_TYPE],
-				INDEX_CONNECTIONS, entry.getPath(),
-				indexBucketLocator.getBucket(applicationId,
-						IndexType.CONNECTION,
-						index_keys[ConnectionRefImpl.BY_ENTITY_TYPE],
-						entry.getPath()));
-
-		// entity_id,connection_type,prop_name
-		Object connection_type_prop_index_key = key(
-				index_keys[ConnectionRefImpl.BY_CONNECTION_TYPE],
-				INDEX_CONNECTIONS, entry.getPath(),
-				indexBucketLocator.getBucket(applicationId,
-						IndexType.CONNECTION,
-						index_keys[ConnectionRefImpl.BY_CONNECTION_TYPE],
-						entry.getPath()));
-
-		// entity_id,connection_type,entity_type,prop_name
-		Object connection_type_and_entity_type_prop_index_key = key(
-				index_keys[ConnectionRefImpl.BY_CONNECTION_AND_ENTITY_TYPE],
-				INDEX_CONNECTIONS,
-				entry.getPath(),
-				indexBucketLocator
-						.getBucket(
-								applicationId,
-								IndexType.CONNECTION,
-								index_keys[ConnectionRefImpl.BY_CONNECTION_AND_ENTITY_TYPE],
-								entry.getPath()));
-
-		// composite(property_value,connected_entity_id,connection_type,entity_type,entry_timestamp)
-		addDeleteToMutator(indexUpdate.getBatch(), ENTITY_INDEX,
-				property_index_key, entry.getIndexComposite(
-						connection.getConnectedEntityId(),
-						connection.getConnectionType(),
-						connection.getConnectedEntityType()),
-				indexUpdate.getTimestamp());
-
-		// composite(property_value,connected_entity_id,connection_type,entry_timestamp)
-		addDeleteToMutator(indexUpdate.getBatch(), ENTITY_INDEX,
-				entity_type_prop_index_key, entry.getIndexComposite(
-						connection.getConnectedEntityId(),
-						connection.getConnectionType()),
-				indexUpdate.getTimestamp());
-
-		// composite(property_value,connected_entity_id,entity_type,entry_timestamp)
-		addDeleteToMutator(indexUpdate.getBatch(), ENTITY_INDEX,
-				connection_type_prop_index_key, entry.getIndexComposite(
-						connection.getConnectedEntityId(),
-						connection.getConnectedEntityType()),
-				indexUpdate.getTimestamp());
-
-		// composite(property_value,connected_entity_id,entry_timestamp)
-		addDeleteToMutator(indexUpdate.getBatch(), ENTITY_INDEX,
-				connection_type_and_entity_type_prop_index_key,
-				entry.getIndexComposite(connection.getConnectedEntityId()),
-				indexUpdate.getTimestamp());
-
-		return indexUpdate.getBatch();
-	}
-
-	public Mutator<ByteBuffer> batchAddConnectionIndexEntries(
-			IndexUpdate indexUpdate, IndexEntry entry,
-			ConnectionRefImpl connection, UUID[] index_keys) {
-
-		// entity_id,prop_name
-		Object property_index_key = key(index_keys[ConnectionRefImpl.ALL],
-				INDEX_CONNECTIONS, entry.getPath(),
-				indexBucketLocator.getBucket(applicationId,
-						IndexType.CONNECTION,
-						index_keys[ConnectionRefImpl.ALL], entry.getPath()));
-
-		// entity_id,entity_type,prop_name
-		Object entity_type_prop_index_key = key(
-				index_keys[ConnectionRefImpl.BY_ENTITY_TYPE],
-				INDEX_CONNECTIONS, entry.getPath(),
-				indexBucketLocator.getBucket(applicationId,
-						IndexType.CONNECTION,
-						index_keys[ConnectionRefImpl.BY_ENTITY_TYPE],
-						entry.getPath()));
-
-		// entity_id,connection_type,prop_name
-		Object connection_type_prop_index_key = key(
-				index_keys[ConnectionRefImpl.BY_CONNECTION_TYPE],
-				INDEX_CONNECTIONS, entry.getPath(),
-				indexBucketLocator.getBucket(applicationId,
-						IndexType.CONNECTION,
-						index_keys[ConnectionRefImpl.BY_CONNECTION_TYPE],
-						entry.getPath()));
-
-		// entity_id,connection_type,entity_type,prop_name
-		Object connection_type_and_entity_type_prop_index_key = key(
-				index_keys[ConnectionRefImpl.BY_CONNECTION_AND_ENTITY_TYPE],
-				INDEX_CONNECTIONS,
-				entry.getPath(),
-				indexBucketLocator
-						.getBucket(
-								applicationId,
-								IndexType.CONNECTION,
-								index_keys[ConnectionRefImpl.BY_CONNECTION_AND_ENTITY_TYPE],
-								entry.getPath()));
-
-		// composite(property_value,connected_entity_id,connection_type,entity_type,entry_timestamp)
-		addInsertToMutator(indexUpdate.getBatch(), ENTITY_INDEX,
-				property_index_key, entry.getIndexComposite(
-						connection.getConnectedEntityId(),
-						connection.getConnectionType(),
-						connection.getConnectedEntityType()),
-				connection.getUuid(), indexUpdate.getTimestamp());
-
-		// composite(property_value,connected_entity_id,connection_type,entry_timestamp)
-		addInsertToMutator(indexUpdate.getBatch(), ENTITY_INDEX,
-				entity_type_prop_index_key, entry.getIndexComposite(
-						connection.getConnectedEntityId(),
-						connection.getConnectionType()), connection.getUuid(),
-				indexUpdate.getTimestamp());
-
-		// composite(property_value,connected_entity_id,entity_type,entry_timestamp)
-		addInsertToMutator(indexUpdate.getBatch(), ENTITY_INDEX,
-				connection_type_prop_index_key, entry.getIndexComposite(
-						connection.getConnectedEntityId(),
-						connection.getConnectedEntityType()),
-				connection.getUuid(), indexUpdate.getTimestamp());
-
-		// composite(property_value,connected_entity_id,entry_timestamp)
-		addInsertToMutator(indexUpdate.getBatch(), ENTITY_INDEX,
-				connection_type_and_entity_type_prop_index_key,
-				entry.getIndexComposite(connection.getConnectedEntityId()),
-				connection.getUuid(), indexUpdate.getTimestamp());
-
-		return indexUpdate.getBatch();
-	}
-
-	/**
-	 * Batch update connection index.
-	 * 
-	 * @param batch
-	 *            the batch
-	 * @param applicationId
-	 *            the application id
-	 * @param connection
-	 *            the connection
-	 * @param entryName
-	 *            the entry name
-	 * @param entryValue
-	 *            the entry value
-	 * @param isSet
-	 *            the is set
-	 * @param removeListEntry
-	 *            the remove set entry
-	 * @param timestamp
-	 *            the timestamp
-	 * @return batch
-	 * @throws Exception
-	 *             the exception
-	 */
-	public IndexUpdate batchUpdateConnectionIndex(IndexUpdate indexUpdate,
-			ConnectionRefImpl connection) throws Exception {
-
-		// UUID connection_id = connection.getId();
-
-		UUID[] index_keys = connection.getIndexIds();
-
-		// Delete all matching entries from entry list
-		for (IndexEntry entry : indexUpdate.getPrevEntries()) {
-
-			if (entry.getValue() != null) {
-
-				batchDeleteConnectionIndexEntries(indexUpdate, entry,
-						connection, index_keys);
-
-				if ("location.coordinates".equals(entry.getPath())) {
-					EntityLocationRef loc = new EntityLocationRef(
-							indexUpdate.getEntity(), entry.getTimestampUuid(),
-							entry.getValue().toString());
-					batchDeleteLocationInConnectionsIndex(
-							indexUpdate.getBatch(), indexBucketLocator,
-							applicationId, index_keys, entry.getPath(), loc);
-				}
-
-			} else {
-				logger.error("Unexpected condition - deserialized property value is null");
-			}
-		}
-
-		if ((indexUpdate.getNewEntries().size() > 0)
-				&& (!indexUpdate.isMultiValue() || (indexUpdate.isMultiValue() && !indexUpdate
-						.isRemoveListEntry()))) {
-
-			for (IndexEntry indexEntry : indexUpdate.getNewEntries()) {
-
-				batchAddConnectionIndexEntries(indexUpdate, indexEntry,
-						connection, index_keys);
-
-				if ("location.coordinates".equals(indexEntry.getPath())) {
-					EntityLocationRef loc = new EntityLocationRef(
-							indexUpdate.getEntity(),
-							indexEntry.getTimestampUuid(), indexEntry
-									.getValue().toString());
-					batchStoreLocationInConnectionsIndex(
-							indexUpdate.getBatch(), indexBucketLocator,
-							applicationId, index_keys, indexEntry.getPath(),
-							loc);
-				}
-			}
-
-			/*
-			 * addInsertToMutator(batch, EntityCF.SETS, key(connection_id,
-			 * Schema.INDEXES_SET), indexEntry.getKey(), null, false,
-			 * timestamp); }
-			 * 
-			 * addInsertToMutator(batch, EntityCF.SETS, key(connection_id,
-			 * Schema.INDEXES_SET), entryName, null, false, timestamp);
-			 */
-		}
-
-		for (String index : indexUpdate.getIndexesSet()) {
-			addInsertToMutator(
-					indexUpdate.getBatch(),
-					ENTITY_DICTIONARIES,
-					key(connection.getConnectingIndexId(),
-							Schema.DICTIONARY_INDEXES), index, null,
-					indexUpdate.getTimestamp());
-		}
-
-		return indexUpdate;
-	}
-
-	public Set<String> getConnectionIndexes(ConnectionRefImpl connection)
-			throws Exception {
-		List<HColumn<String, String>> results = cass.getAllColumns(
-				cass.getApplicationKeyspace(applicationId),
-				ENTITY_DICTIONARIES,
-				key(connection.getConnectingIndexId(),
-						Schema.DICTIONARY_INDEXES), se, se);
-		Set<String> indexes = new TreeSet<String>();
-		if (results != null) {
-			for (HColumn<String, String> column : results) {
-				String propertyName = column.getName();
-				if (!propertyName.endsWith(".keywords")) {
-					indexes.add(column.getName());
-				}
-			}
-		}
-		return indexes;
-	}
-
-	/**
-	 * Batch update backword connections property indexes.
-	 * 
-	 * @param batch
-	 *            the batch
-	 * @param applicationId
-	 *            the application id
-	 * @param itemType
-	 *            the item type
-	 * @param itemId
-	 *            the item id
-	 * @param propertyName
-	 *            the property name
-	 * @param propertyValue
-	 *            the property value
-	 * @param timestamp
-	 *            the timestamp
-	 * @return batch
-	 * @throws Exception
-	 *             the exception
-	 */
-	public IndexUpdate batchUpdateBackwardConnectionsPropertyIndexes(
-			IndexUpdate indexUpdate) throws Exception {
-
-		logger.info("batchUpdateBackwordConnectionsPropertyIndexes");
-
-		boolean entitySchemaHasProperty = indexUpdate.isSchemaHasProperty();
-
-		if (entitySchemaHasProperty) {
-			if (!getDefaultSchema().isPropertyIndexedInConnections(
-					indexUpdate.getEntity().getType(),
-					indexUpdate.getEntryName())) {
-				return indexUpdate;
-			}
-		}
-
-		List<ConnectionRefImpl> connections = getConnections(
-				ConnectionRefImpl.toConnectedEntity(indexUpdate.getEntity()),
-				true);
-
-		for (ConnectionRefImpl connection : connections) {
-
-			batchUpdateConnectionIndex(indexUpdate, connection);
-		}
-
-		return indexUpdate;
-	}
-
-	/**
-	 * Batch update backword connections set indexes.
-	 * 
-	 * @param batch
-	 *            the batch
-	 * @param applicationId
-	 *            the application id
-	 * @param itemType
-	 *            the item type
-	 * @param itemId
-	 *            the item id
-	 * @param setName
-	 *            the set name
-	 * @param property
-	 *            the property
-	 * @param elementValue
-	 *            the set value
-	 * @param removeFromSet
-	 *            the remove from set
-	 * @param timestamp
-	 *            the timestamp
-	 * @return batch
-	 * @throws Exception
-	 *             the exception
-	 */
-	public IndexUpdate batchUpdateBackwardConnectionsDictionaryIndexes(
-			IndexUpdate indexUpdate) throws Exception {
-
-		logger.info("batchUpdateBackwardConnectionsListIndexes");
-
-		boolean entityHasDictionary = getDefaultSchema()
-				.isDictionaryIndexedInConnections(
-						indexUpdate.getEntity().getType(),
-						indexUpdate.getEntryName());
-		if (!entityHasDictionary) {
-			return indexUpdate;
-		}
-
-		List<ConnectionRefImpl> connections = getConnections(
-				ConnectionRefImpl.toConnectedEntity(indexUpdate.getEntity()),
-				true);
-
-		for (ConnectionRefImpl connection : connections) {
-
-			batchUpdateConnectionIndex(indexUpdate, connection);
-		}
-
-		return indexUpdate;
-	}
-
-	@SuppressWarnings("unchecked")
-	public Mutator<ByteBuffer> batchUpdateEntityConnection(
-			Mutator<ByteBuffer> batch, boolean disconnect,
-			ConnectionRefImpl connection, UUID timestampUuid) throws Exception {
-
-		long timestamp = getTimestampInMicros(timestampUuid);
-
-		Entity connectedEntity = em.loadPartialEntity(connection
-				.getConnectedEntityId());
-		if (connectedEntity == null) {
-			return batch;
-		}
-
-		// Create connection for requested params
-
-		Object connection_id = connection.getUuid();
-		Map<String, Object> columns = connection.toColumnMap();
-
-		if (disconnect) {
-			addDeleteToMutator(batch, ENTITY_CONNECTIONS, connection_id,
-					timestamp, columns.keySet().toArray());
-
-			addDeleteToMutator(
-					batch,
-					ENTITY_COMPOSITE_DICTIONARIES,
-					key(connection.getConnectingEntityId(),
-							DICTIONARY_CONNECTED_ENTITIES,
-							connection.getConnectionType()),
-					asList(connection.getConnectedEntityId(),
-							connection.getConnectedEntityType()), timestamp);
-
-			addDeleteToMutator(
-					batch,
-					ENTITY_COMPOSITE_DICTIONARIES,
-					key(connection.getConnectedEntityId(),
-							DICTIONARY_CONNECTING_ENTITIES,
-							connection.getConnectionType()),
-					asList(connection.getConnectingEntityId(),
-							connection.getConnectingEntityType()), timestamp);
-		} else {
-			addInsertToMutator(batch, ENTITY_CONNECTIONS, connection_id,
-					columns, timestamp);
-
-			addInsertToMutator(
-					batch,
-					ENTITY_COMPOSITE_DICTIONARIES,
-					key(connection.getConnectingEntityId(),
-							DICTIONARY_CONNECTED_ENTITIES,
-							connection.getConnectionType()),
-					asList(connection.getConnectedEntityId(),
-							connection.getConnectedEntityType()), timestamp,
-					timestamp);
-
-			addInsertToMutator(
-					batch,
-					ENTITY_COMPOSITE_DICTIONARIES,
-					key(connection.getConnectedEntityId(),
-							DICTIONARY_CONNECTING_ENTITIES,
-							connection.getConnectionType()),
-					asList(connection.getConnectingEntityId(),
-							connection.getConnectingEntityType()), timestamp,
-					timestamp);
-
-			// Add connection type to connections set
-			addInsertToMutator(
-					batch,
-					ENTITY_DICTIONARIES,
-					key(connection.getConnectingEntityId(),
-							DICTIONARY_CONNECTED_TYPES),
-					connection.getConnectionType(), null, timestamp);
-
-			// Add connection type to connections set
-			addInsertToMutator(
-					batch,
-					ENTITY_DICTIONARIES,
-					key(connection.getConnectedEntityId(),
-							DICTIONARY_CONNECTING_TYPES),
-					connection.getConnectionType(), null, timestamp);
-		}
-
-		// Add property indexes
-
-		// Iterate though all the properties of the connected entity
-
-		for (String propertyName : connectedEntity.getProperties().keySet()) {
-			Object propertyValue = connectedEntity.getProperties().get(
-					propertyName);
-
-			boolean indexed = getDefaultSchema().isPropertyIndexed(
-					connectedEntity.getType(), propertyName);
-
-			boolean connection_indexes_property = getDefaultSchema()
-					.isPropertyIndexedInConnections(connectedEntity.getType(),
-							propertyName);
-			boolean item_schema_has_property = getDefaultSchema().hasProperty(
-					connectedEntity.getType(), propertyName);
-			boolean fulltext_indexed = getDefaultSchema()
-					.isPropertyFulltextIndexed(connectedEntity.getType(),
-							propertyName);
-			// For each property, if the schema says it's indexed, update its
-			// index
-
-			if (indexed
-					&& (connection_indexes_property || !item_schema_has_property)) {
-				IndexUpdate indexUpdate = batchStartIndexUpdate(batch,
-						connectedEntity, propertyName, disconnect ? null
-								: propertyValue, timestampUuid,
-						item_schema_has_property, false, false,
-						fulltext_indexed);
-				batchUpdateConnectionIndex(indexUpdate, connection);
-			}
-		}
-
-		// Add indexes for the connected entity's list properties
-
-		// Get the names of the list properties in the connected entity
-		Set<String> dictionaryNames = em.getDictionaryNames(connectedEntity);
-
-		// For each list property, get the values in the list and
-		// update the index with those values
-
-		for (String dictionaryName : dictionaryNames) {
-			boolean has_dictionary = getDefaultSchema().hasDictionary(
-					connectedEntity.getType(), dictionaryName);
-			boolean dictionary_indexed = getDefaultSchema()
-					.isDictionaryIndexedInConnections(
-							connectedEntity.getType(), dictionaryName);
-
-			if (dictionary_indexed || !has_dictionary) {
-				Set<Object> elementValues = em.getDictionaryAsSet(
-						connectedEntity, dictionaryName);
-				for (Object elementValue : elementValues) {
-					IndexUpdate indexUpdate = batchStartIndexUpdate(batch,
-							connectedEntity, dictionaryName, elementValue,
-							timestampUuid, has_dictionary, true, disconnect,
-							false);
-					batchUpdateConnectionIndex(indexUpdate, connection);
-				}
-			}
-		}
-
-		if (disconnect) {
-			cass.deleteRow(cass.getApplicationKeyspace(applicationId),
-					ENTITY_CONNECTIONS, connection_id, timestamp);
-
-			// TODO any more rows to delete?
-		}
-
-		return batch;
-	}
-
-	public void updateEntityConnection(boolean disconnect,
-			ConnectionRefImpl connection) throws Exception {
-
-		UUID timestampUuid = newTimeUUID();
-		Mutator<ByteBuffer> batch = createMutator(
-				cass.getApplicationKeyspace(applicationId), be);
-
-		// Make or break the connection
-
-		batchUpdateEntityConnection(batch, disconnect, connection,
-				timestampUuid);
-
-		// Make or break a connection from the connecting entity
-		// to the connection itself
-
-		ConnectionRefImpl loopback = connection
-				.getConnectionToConnectionEntity();
-		if (!disconnect) {
-			em.insertEntity(CONNECTION_ENTITY_CONNECTION_TYPE,
-					loopback.getConnectedEntityId());
-		}
-
-		batchUpdateEntityConnection(batch, disconnect, loopback, timestampUuid);
-
-		batchExecute(batch, CassandraService.RETRY_COUNT);
-
-	}
-
-	public void batchDisconnect(Mutator<ByteBuffer> batch, UUID timestampUuid)
-			throws Exception {
-		List<ConnectionRefImpl> connections = getConnectionsWithEntity(headEntity
-				.getUuid());
-		if (connections != null) {
-			for (ConnectionRefImpl connection : connections) {
-				batchUpdateEntityConnection(batch, true, connection,
-						timestampUuid);
-			}
-		}
-	}
-
-	public IndexUpdate batchStartIndexUpdate(Mutator<ByteBuffer> batch,
-			Entity entity, String entryName, Object entryValue,
-			UUID timestampUuid, boolean schemaHasProperty,
-			boolean isMultiValue, boolean removeListEntry,
-			boolean fulltextIndexed) throws Exception {
-		return batchStartIndexUpdate(batch, entity, entryName, entryValue,
-				timestampUuid, schemaHasProperty, isMultiValue,
-				removeListEntry, fulltextIndexed, false);
-	}
-
-	public IndexUpdate batchStartIndexUpdate(Mutator<ByteBuffer> batch,
-			Entity entity, String entryName, Object entryValue,
-			UUID timestampUuid, boolean schemaHasProperty,
-			boolean isMultiValue, boolean removeListEntry,
-			boolean fulltextIndexed, boolean skipRead) throws Exception {
-
-		long timestamp = getTimestampInMicros(timestampUuid);
-
-		IndexUpdate indexUpdate = new IndexUpdate(batch, entity, entryName,
-				entryValue, schemaHasProperty, isMultiValue, removeListEntry,
-				timestampUuid);
-
-		// entryName = entryName.toLowerCase();
-
-		// entity_id,connection_type,connected_entity_id,prop_name
-
-		if (!skipRead) {
-
-			List<HColumn<ByteBuffer, ByteBuffer>> entries = null;
-
-			if (isMultiValue && validIndexableValue(entryValue)) {
-				entries = cass.getColumns(cass
-						.getApplicationKeyspace(applicationId),
-						ENTITY_INDEX_ENTRIES, entity.getUuid(),
-						new DynamicComposite(entryName,
-								indexValueCode(entryValue),
-								toIndexableValue(entryValue)),
-						setGreaterThanEqualityFlag(new DynamicComposite(
-								entryName, indexValueCode(entryValue),
-								toIndexableValue(entryValue))),
-						INDEX_ENTRY_LIST_COUNT, false);
-			} else {
-				entries = cass.getColumns(cass
-						.getApplicationKeyspace(applicationId),
-						ENTITY_INDEX_ENTRIES, entity.getUuid(),
-						new DynamicComposite(entryName),
-						setGreaterThanEqualityFlag(new DynamicComposite(
-								entryName)), INDEX_ENTRY_LIST_COUNT, false);
-			}
-
-			logger.info("Found " + entries.size()
-					+ " previous index entries for " + entryName
-					+ " of entity " + entity.getUuid());
-
-			// Delete all matching entries from entry list
-			for (HColumn<ByteBuffer, ByteBuffer> entry : entries) {
-				UUID prev_timestamp = null;
-				Object prev_value = null;
-				String prev_obj_path = null;
-
-				// new format:
-				// composite(entryName,
-				// value_code,prev_value,prev_timestamp,prev_obj_path) = null
-				DynamicComposite composite = DynamicComposite
-						.fromByteBuffer(entry.getName().duplicate());
-				prev_value = composite.get(2);
-				prev_timestamp = (UUID) composite.get(3);
-				if (composite.size() > 4) {
-					prev_obj_path = (String) composite.get(4);
-				}
-
-				if (prev_value != null) {
-
-					String entryPath = entryName;
-					if ((prev_obj_path != null) && (prev_obj_path.length() > 0)) {
-						entryPath = entryName + "." + prev_obj_path;
-					}
-
-					indexUpdate.addPrevEntry(entryPath, prev_value,
-							prev_timestamp);
-
-					// composite(property_value,connected_entity_id,entry_timestamp)
-					addDeleteToMutator(batch, ENTITY_INDEX_ENTRIES,
-							entity.getUuid(), entry.getName(), timestamp);
-
-				} else {
-					logger.error("Unexpected condition - deserialized property value is null");
-				}
-			}
-		}
-
-		if (!isMultiValue || (isMultiValue && !removeListEntry)) {
-
-			List<Map.Entry<String, Object>> list = IndexUtils.getKeyValueList(
-					entryName, entryValue, fulltextIndexed);
-
-			if (entryName.equalsIgnoreCase("location")
-					&& (entryValue instanceof Map)) {
-				@SuppressWarnings("rawtypes")
-				double latitude = MapUtils.getDoubleValue((Map) entryValue,
-						"latitude");
-				@SuppressWarnings("rawtypes")
-				double longitude = MapUtils.getDoubleValue((Map) entryValue,
-						"longitude");
-				list.add(new AbstractMap.SimpleEntry<String, Object>(
-						"location.coordinates", latitude + "," + longitude));
-			}
-
-			for (Map.Entry<String, Object> indexEntry : list) {
-
-				if (validIndexableValue(indexEntry.getValue())) {
-					indexUpdate.addNewEntry(indexEntry.getKey(),
-							toIndexableValue(indexEntry.getValue()));
-				}
-
-			}
-
-			if (isMultiValue) {
-				addInsertToMutator(
-						batch,
-						ENTITY_INDEX_ENTRIES,
-						entity.getUuid(),
-						asList(entryName, indexValueCode(entryValue),
-								toIndexableValue(entryValue),
-								indexUpdate.getTimestampUuid()), null,
-						timestamp);
-			} else {
-				// int i = 0;
-
-				for (Map.Entry<String, Object> indexEntry : list) {
-
-					String name = indexEntry.getKey();
-					if (name.startsWith(entryName + ".")) {
-						name = name.substring(entryName.length() + 1);
-					} else if (name.startsWith(entryName)) {
-						name = name.substring(entryName.length());
-					}
-
-					byte code = indexValueCode(indexEntry.getValue());
-					Object val = toIndexableValue(indexEntry.getValue());
-					addInsertToMutator(
-							batch,
-							ENTITY_INDEX_ENTRIES,
-							entity.getUuid(),
-							asList(entryName, code, val,
-									indexUpdate.getTimestampUuid(), name),
-							null, timestamp);
-
-					indexUpdate.addIndex(indexEntry.getKey());
-				}
-			}
-
-			indexUpdate.addIndex(entryName);
-
-		}
-
-		return indexUpdate;
-	}
-
-	public void batchUpdatePropertyIndexes(Mutator<ByteBuffer> batch,
-			String propertyName, Object propertyValue,
-			boolean entitySchemaHasProperty, boolean noRead, UUID timestampUuid)
-			throws Exception {
-
-		Entity entity = getHeadEntity();
-
-		UUID associatedId = null;
-		String associatedType = null;
-
-		if (Schema.isAssociatedEntityType(entity.getType())) {
-			Object item = entity.getProperty(PROPERTY_ITEM);
-			if ((item instanceof UUID)
-					&& (entity.getProperty(PROPERTY_COLLECTION_NAME) instanceof String)) {
-				associatedId = (UUID) item;
-				associatedType = string(entity.getProperty(PROPERTY_ITEM_TYPE));
-				String entryName = TYPE_MEMBER + "." + propertyName;
-				logger.info("Extended property " + entity.getType() + "("
-						+ entity.getUuid() + ")." + propertyName
-						+ " indexed as " + associatedType + "(" + associatedId
-						+ ")." + entryName);
-				propertyName = entryName;
-			}
-		}
-
-		IndexUpdate indexUpdate = batchStartIndexUpdate(
-				batch,
-				entity,
-				propertyName,
-				propertyValue,
-				timestampUuid,
-				entitySchemaHasProperty,
-				false,
-				false,
-				getDefaultSchema().isPropertyFulltextIndexed(entity.getType(),
-						propertyName), noRead);
-
-		// Update collections
-
-		String effectiveType = entity.getType();
-		if (associatedType != null) {
-			indexUpdate.setAssociatedId(associatedId);
-			effectiveType = associatedType;
-		}
-
-		Map<String, Set<CollectionInfo>> containers = getDefaultSchema()
-				.getContainersIndexingProperty(effectiveType, propertyName);
-
-		Map<String, java.util.Set<CollectionInfo>> containersIndexDynamicProperties = null;
-
-		if (!entitySchemaHasProperty) {
-			containersIndexDynamicProperties = getDefaultSchema()
-					.getContainersIndexingDynamicProperties(effectiveType);
-		}
-
-		Map<String, java.util.Set<CollectionInfo>> copy = new TreeMap<String, java.util.Set<CollectionInfo>>(
-				CASE_INSENSITIVE_ORDER);
-		if (containers != null) {
-			copy.putAll(containers);
-		}
-		if (containersIndexDynamicProperties != null) {
-			copy.putAll(containersIndexDynamicProperties);
-		}
-		containers = copy;
-
-		if (containers != null) {
-
-			Map<EntityRef, Set<String>> containerEntities = null;
-			if (noRead) {
-				containerEntities = new LinkedHashMap<EntityRef, Set<String>>();
-				EntityRef applicationRef = new SimpleEntityRef(
-						TYPE_APPLICATION, applicationId);
-				addMapSet(containerEntities, applicationRef,
-						defaultCollectionName(entity.getType()));
-			} else {
-				containerEntities = getContainingCollections();
-			}
-
-			for (EntityRef containerEntity : containerEntities.keySet()) {
-				if (containerEntity.getType().equals(TYPE_APPLICATION)
-						&& Schema.isAssociatedEntityType(entity.getType())) {
-					logger.info("Extended properties for " + entity.getType()
-							+ " not indexed by application");
-					continue;
-				}
-				Set<String> collectionNames = containerEntities
-						.get(containerEntity);
-				Set<CollectionInfo> collections = containers
-						.get(containerEntity.getType());
-
-				if (collections != null) {
-					for (CollectionInfo collection : collections) {
-						if (collectionNames.contains(collection.getName())) {
-							batchUpdateCollectionIndex(indexUpdate,
-									containerEntity, collection.getName());
-						}
-					}
-				}
-			}
-		}
-
-		if (!noRead) {
-			batchUpdateBackwardConnectionsPropertyIndexes(indexUpdate);
-		}
-
-	}
-
-	public void batchUpdateSetIndexes(Mutator<ByteBuffer> batch,
-			String setName, Object elementValue, boolean removeFromSet,
-			UUID timestampUuid) throws Exception {
-
-		Entity entity = getHeadEntity();
-
-		elementValue = getDefaultSchema().validateEntitySetValue(
-				entity.getType(), setName, elementValue);
-
-		IndexUpdate indexUpdate = batchStartIndexUpdate(batch, entity, setName,
-				elementValue, timestampUuid, true, true, removeFromSet, false);
-
-		// Update collections
-		Map<String, Set<CollectionInfo>> containers = getDefaultSchema()
-				.getContainersIndexingDictionary(entity.getType(), setName);
-
-		if (containers != null) {
-			Map<EntityRef, Set<String>> containerEntities = getContainingCollections();
-			for (EntityRef containerEntity : containerEntities.keySet()) {
-				if (containerEntity.getType().equals(TYPE_APPLICATION)
-						&& Schema.isAssociatedEntityType(entity.getType())) {
-					logger.info("Extended properties for " + entity.getType()
-							+ " not indexed by application");
-					continue;
-				}
-				Set<String> collectionNames = containerEntities
-						.get(containerEntity);
-				Set<CollectionInfo> collections = containers
-						.get(containerEntity.getType());
-
-				if (collections != null) {
-
-					for (CollectionInfo collection : collections) {
-						if (collectionNames.contains(collection.getName())) {
-
-							batchUpdateCollectionIndex(indexUpdate,
-									containerEntity, collection.getName());
-						}
-					}
-				}
-			}
-		}
-
-		batchUpdateBackwardConnectionsDictionaryIndexes(indexUpdate);
-
-	}
-
-	/**
-	 * Process index results.
-	 * 
-	 * @param results
-	 *            the results
-	 * @param compositeResults
-	 *            the composite results
-	 * @param compositeOffset
-	 *            the composite offset
-	 * @param connectionType
-	 *            the connection type
-	 * @param entityType
-	 *            the entity type
-	 * @param outputList
-	 *            the output list
-	 * @param outputDetails
-	 *            the output details
-	 * @throws Exception
-	 *             the exception
-	 */
-	public Results getIndexResults(
-			List<HColumn<ByteBuffer, ByteBuffer>> results,
-			boolean compositeResults, String connectionType, String entityType,
-			Level level) throws Exception {
-
-		if (results == null) {
-			return null;
-		}
-
-		Set<UUID> idSet = new LinkedHashSet<UUID>();
-		List<UUID> ids = null;
-		List<EntityRef> refs = null;
-		Map<UUID, Map<String, Object>> metadata = new LinkedHashMap<UUID, Map<String, Object>>();
-
-		if (level.ordinal() > REFS.ordinal()) {
-			level = REFS;
-		}
-
-		if (compositeResults && (level != IDS)) {
-			refs = new ArrayList<EntityRef>();
-		} else {
-			ids = new ArrayList<UUID>();
-		}
-
-		for (HColumn<ByteBuffer, ByteBuffer> result : results) {
-
-			UUID connectedEntityId = null;
-			String cType = connectionType;
-			String eType = entityType;
-			UUID associatedEntityId = null;
-
-			if (compositeResults) {
-				List<Object> objects = DynamicComposite.fromByteBuffer(result
-						.getName().duplicate());
-				connectedEntityId = (UUID) objects.get(2);
-				if (refs != null) {
-					if ((connectionType == null) || (entityType == null)) {
-						if (connectionType != null) {
-							eType = StringUtils.ifString(objects.get(3));
-						} else if (entityType != null) {
-							cType = StringUtils.ifString(objects.get(3));
-						} else {
-							cType = StringUtils.ifString(objects.get(3));
-							eType = StringUtils.ifString(objects.get(4));
-						}
-					}
-				}
-			} else {
-				connectedEntityId = uuid(result.getName());
-			}
-
-			ByteBuffer v = result.getValue();
-			if ((v != null) && (v.remaining() >= 16)) {
-				associatedEntityId = uuid(result.getValue());
-			}
-
-			if ((refs != null) && (eType != null)) {
-				if (!idSet.contains(connectedEntityId)) {
-					refs.add(new SimpleEntityRef(eType, connectedEntityId));
-					idSet.add(connectedEntityId);
-				} else {
-					logger.error("Duplicate entity uuid ("
-							+ connectedEntityId
-							+ ") found in index results, discarding but index appears inconsistent...");
-				}
-			}
-
-			if (ids != null) {
-				if (!idSet.contains(connectedEntityId)) {
-					ids.add(connectedEntityId);
-					idSet.add(connectedEntityId);
-				} else {
-					logger.error("Duplicate entity uuid ("
-							+ connectedEntityId
-							+ ") found in index results, discarding but index appears inconsistent...");
-				}
-			}
-
-			if (cType != null) {
-				MapUtils.putMapMap(metadata, connectedEntityId,
-						PROPERTY_CONNECTION, cType);
-			}
-
-			String cursor = encodeBase64URLSafeString(bytes(result.getName()));
-			if (cursor != null) {
-				MapUtils.putMapMap(metadata, connectedEntityId,
-						PROPERTY_CURSOR, cursor);
-			}
-
-			if (associatedEntityId != null) {
-				MapUtils.putMapMap(metadata, connectedEntityId,
-						PROPERTY_ASSOCIATED, associatedEntityId);
-			}
-
-		}
-
-		Results r = null;
-
-		if ((refs != null) && (refs.size() > 0)) {
-			r = fromRefList(refs);
-		} else if ((ids != null) && (ids.size() > 0)) {
-			r = fromIdList(ids);
-		} else {
-			r = new Results();
-		}
-
-		if (metadata.size() > 0) {
-			r.setMetadata(metadata);
-		}
-
-		return r;
-	}
-
-	/**
-	 * Search index.
-	 * 
-	 * @param applicationId
-	 *            the application id
-	 * @param indexKey
-	 *            the index key
-	 * @param searchName
-	 *            the search name
-	 * @param searchStartValue
-	 *            the search start value
-	 * @param searchFinishValue
-	 *            the search finish value
-	 * @param startResult
-	 *            the start result
-	 * @param count
-	 *            the count
-	 * @return the list
-	 * @throws Exception
-	 *             the exception
-	 */
-	public List<HColumn<ByteBuffer, ByteBuffer>> searchIndex(Object indexKey,
-			String searchName, Object searchStartValue,
-			Object searchFinishValue, UUID startResult, String cursor,
-			int count, boolean reversed) throws Exception {
-
-		searchStartValue = toIndexableValue(searchStartValue);
-		searchFinishValue = toIndexableValue(searchFinishValue);
-
-		if (NULL_ID.equals(startResult)) {
-			startResult = null;
-		}
-
-		List<HColumn<ByteBuffer, ByteBuffer>> results = null;
-
-		Object index_key = key(indexKey, searchName);
-		Object start = null;
-		Object finish = null;
-
-		if ("*".equals(searchStartValue)) {
-			if (isNotBlank(cursor)) {
-				byte[] cursorBytes = decodeBase64(cursor);
-				if (reversed) {
-					finish = cursorBytes;
-				} else {
-					start = cursorBytes;
-				}
-			}
-
-		} else if (StringUtils.isString(searchStartValue)
-				&& StringUtils.isStringOrNull(searchFinishValue)) {
-			String strStartValue = searchStartValue.toString().toLowerCase()
-					.trim();
-
-			String strFinishValue = strStartValue;
-			if (searchFinishValue != null) {
-				strFinishValue = searchFinishValue.toString().toLowerCase()
-						.trim();
-			}
-
-			if (strStartValue.endsWith("*")) {
-				strStartValue = removeEnd(strStartValue, "*");
-				finish = new DynamicComposite(indexValueCode(""), strStartValue
-						+ "\uFFFF");
-				if (isBlank(strStartValue)) {
-					strStartValue = "\0000";
-				}
-			} else {
-				finish = new DynamicComposite(indexValueCode(""),
-						strFinishValue + "\u0000");
-			}
-
-			if (startResult != null) {
-				start = new DynamicComposite(indexValueCode(strStartValue),
-						strStartValue, startResult);
-			} else {
-				start = new DynamicComposite(indexValueCode(strStartValue),
-						strStartValue);
-			}
-
-			if (isNotBlank(cursor)) {
-				byte[] cursorBytes = decodeBase64(cursor);
-				// if (Composite.validate(0, cursorBytes, false)) {
-				start = cursorBytes;
-				// }
-			}
-
-		} else if (StringUtils.isString(searchFinishValue)) {
-
-			String strFinishValue = searchFinishValue.toString().toLowerCase()
-					.trim();
-
-			finish = new DynamicComposite(indexValueCode(strFinishValue),
-					strFinishValue);
-
-			if (isNotBlank(cursor)) {
-				byte[] cursorBytes = decodeBase64(cursor);
-				// if (Composite.validate(0, cursorBytes, false)) {
-				start = cursorBytes;
-				// }
-			}
-
-		} else if (searchStartValue != null) {
-			if (searchFinishValue == null) {
-				searchFinishValue = searchStartValue;
-			}
-			if (startResult != null) {
-				start = new DynamicComposite(indexValueCode(searchStartValue),
-						searchStartValue, startResult);
-			} else {
-				start = new DynamicComposite(indexValueCode(searchStartValue),
-						searchStartValue);
-			}
-			finish = new DynamicComposite(indexValueCode(searchFinishValue),
-					searchFinishValue);
-			setEqualityFlag((DynamicComposite) finish,
-					ComponentEquality.GREATER_THAN_EQUAL);
-
-			if (isNotBlank(cursor)) {
-				byte[] cursorBytes = decodeBase64(cursor);
-				// if (Composite.validate(0, cursorBytes, false)) {
-				start = cursorBytes;
-				// }
-			}
-
-		}
-
-		results = cass.getColumns(cass.getApplicationKeyspace(applicationId),
-				ENTITY_INDEX, index_key, start, finish, count, reversed);
-
-		return results;
-	}
-
-	private List<HColumn<ByteBuffer, ByteBuffer>> searchIndex(Object indexKey,
-			QuerySlice slice, int count) throws Exception {
-
-		Object start = getStart(slice);
-
-		Object finish = getFinish(slice);
-
-		if (slice.isReversed() && (start != null) && (finish != null)) {
-			Object temp = start;
-			start = finish;
-			finish = temp;
-		}
-
-		Object keyPrefix = key(indexKey, slice.getPropertyName());
-
-		IndexBucketScanner scanner = new IndexBucketScanner(cass,
-				indexBucketLocator, ENTITY_INDEX, applicationId,
-				IndexType.CONNECTION, keyPrefix, start, finish,
-				slice.isReversed(), count, slice.getPropertyName());
-
-		return scanner.load();
-		//
-		//
-		// return cass.getColumns(cass.getApplicationKeyspace(applicationId),
-		// ENTITY_INDEX, key(indexKey, slice.getPropertyName()), start,
-		// finish, count, slice.isReversed());
-
-	}
-
-	/**
-	 * Search the collection index using all the buckets for the given
-	 * collection
-	 * 
-	 * @param indexKey
-	 * @param slice
-	 * @param count
-	 * @param collectionName
-	 * @return
-	 * @throws Exception
-	 */
-	private List<HColumn<ByteBuffer, ByteBuffer>> searchIndexBuckets(
-			Object indexKey, QuerySlice slice, int count, String collectionName)
-			throws Exception {
-
-		Object start = getStart(slice);
-
-		Object finish = getFinish(slice);
-
-		if (slice.isReversed() && (start != null) && (finish != null)) {
-			Object temp = start;
-			start = finish;
-			finish = temp;
-		}
-
-		Object keyPrefix = key(indexKey, slice.getPropertyName());
-
-		IndexBucketScanner scanner = new IndexBucketScanner(cass,
-				indexBucketLocator, ENTITY_INDEX, applicationId,
-				IndexType.COLLECTION, keyPrefix, start, finish,
-				slice.isReversed(), count, collectionName);
-
-		return scanner.load();
-
-	}
-
-	private Object getStart(QuerySlice slice) {
-		Object start = null;
-
-		if (slice.getCursor() != null) {
-			start = slice.getCursor();
-		} else if (slice.getStart() != null) {
-			start = new DynamicComposite(slice.getStart().getCode(), slice
-					.getStart().getValue());
-			if (!slice.getStart().isInclusive()) {
-				setEqualityFlag((DynamicComposite) start,
-						ComponentEquality.GREATER_THAN_EQUAL);
-			}
-		}
-
-		return start;
-	}
-
-	private Object getFinish(QuerySlice slice) {
-		Object finish = null;
-
-		if (slice.getFinish() != null) {
-			finish = new DynamicComposite(slice.getFinish().getCode(), slice
-					.getFinish().getValue());
-			if (slice.getFinish().isInclusive()) {
-				setEqualityFlag((DynamicComposite) finish,
-						ComponentEquality.GREATER_THAN_EQUAL);
-			}
-		}
-
-		return finish;
-	}
-
-	/**
-	 * Search collection.
-	 * 
-	 * @param applicationId
-	 *            the application id
-	 * @param entityId
-	 *            the entity id
-	 * @param collectionName
-	 *            the collection name
-	 * @param subkeyProperties
-	 *            the subkey properties
-	 * @param searchName
-	 *            the search name
-	 * @param searchStartValue
-	 *            the search start value
-	 * @param searchFinishValue
-	 *            the search finish value
-	 * @param startResult
-	 *            the start result
-	 * @param count
-	 *            the count
-	 * @param outputList
-	 *            the output list
-	 * @param outputDetails
-	 *            the output details
-	 * @throws Exception
-	 *             the exception
-	 */
-	// TODO Todd, called with null values on the subkey props
-	// public Results searchCollection(String collectionName, String itemType,
-	// Map<String, Object> subkeyProperties, Object subkey_key,
-	// String searchName, Object searchStartValue,
-	// Object searchFinishValue, UUID startResult, String cursor,
-	// int count, boolean reversed, Level level) throws Exception {
-	//
-	// if (NULL_ID.equals(startResult)) {
-	// startResult = null;
-	// }
-	//
-	// Object indexKey = key(headEntity.getUuid(), collectionName);
-	// if (subkeyProperties != null) {
-	// if (subkey_key == null) {
-	// String collectionType = em.getEntityType(headEntity.getUuid());
-	// CollectionInfo collection = getDefaultSchema().getCollection(
-	// collectionType, collectionName);
-	// subkey_key = getCFKeyForSubkey(collection, subkeyProperties,
-	// null);
-	// }
-	// if (subkey_key != null) {
-	// indexKey = key(headEntity.getUuid(), collectionName, subkey_key);
-	// }
-	// }
-	//
-	// List<HColumn<ByteBuffer, ByteBuffer>> results = searchIndex(indexKey,
-	// searchName, searchStartValue, searchFinishValue, startResult,
-	// cursor, count, reversed);
-	//
-	// return getIndexResults(results, true, null, itemType, level);
-	// }
-
-	// /**
-	// * Search connections.
-	// *
-	// * @param applicationId
-	// * the application id
-	// * @param connectingEntityId
-	// * the connecting entity id
-	// * @param pairedConnectionType
-	// * the paired connection type
-	// * @param pairedConnectingEntityId
-	// * the paired connecting entity id
-	// * @param connectionType
-	// * the connection type
-	// * @param connectedEntityType
-	// * the connected entity type
-	// * @param searchName
-	// * the search name
-	// * @param searchStartValue
-	// * the search start value
-	// * @param searchFinishValue
-	// * the search finish value
-	// * @param startResult
-	// * the start result
-	// * @param count
-	// * the count
-	// * @param outputList
-	// * the output list
-	// * @param outputDetails
-	// * the output details
-	// * @throws Exception
-	// * the exception
-	// */
-	// public Results searchConnections(ConnectionRefImpl connection,
-	// String searchName, Object searchStartValue,
-	// Object searchFinishValue, UUID startResult, String cursor,
-	// int count, boolean reversed, Level level) throws Exception {
-	//
-	// if (NULL_ID.equals(startResult)) {
-	// startResult = null;
-	// }
-	//
-	// List<HColumn<ByteBuffer, ByteBuffer>> results = searchIndex(
-	// key(connection.getIndexId(), INDEX_CONNECTIONS), searchName,
-	// searchStartValue, searchFinishValue, startResult, cursor,
-	// count, reversed);
-	//
-	// return getIndexResults(results, true, connection.getConnectionType(),
-	// connection.getConnectedEntityType(), level);
-	// }
-
-	// @SuppressWarnings("rawtypes")
-	// public Results searchConnections(ConnectionRefImpl connection,
-	// QuerySlice slice, int count, Level level) throws Exception {
-	//
-	// // if (slice.operator == FilterOperator.WITHIN) {
-	// // Object v = slice.getValue();
-	// // if ((v instanceof List) && (((List) v).size() >= 3)) {
-	// // double maxDistance = getDouble(((List) v).get(0));
-	// // double latitude = getDouble(((List) v).get(1));
-	// // double longitude = getDouble(((List) v).get(2));
-	// // Results r = em.getGeoIndexManager().proximitySearchConnections(
-	// // connection.getIndexId(), slice.getPropertyName(),
-	// // new Point(latitude, longitude), maxDistance, null,
-	// // count, false, level);
-	// // return r;
-	// // }
-	// // return new Results();
-	// // }
-	//
-	// List<HColumn<ByteBuffer, ByteBuffer>> results = searchIndex(
-	// key(connection.getIndexId(), INDEX_CONNECTIONS), slice, count);
-	//
-	// return getIndexResults(results, true, connection.getConnectionType(),
-	// connection.getConnectedEntityType(), level);
-	// }
-
-	@Override
-	public Map<String, Map<UUID, Set<String>>> getOwners() throws Exception {
-		Map<EntityRef, Set<String>> containerEntities = getContainingCollections();
-		Map<String, Map<UUID, Set<String>>> owners = new LinkedHashMap<String, Map<UUID, Set<String>>>();
-
-		for (EntityRef owner : containerEntities.keySet()) {
-			Set<String> collections = containerEntities.get(owner);
-			for (String collection : collections) {
-				MapUtils.addMapMapSet(owners, owner.getType(), owner.getUuid(),
-						collection);
-			}
-		}
-
-		return owners;
-	}
-
-	@Override
-	public Set<String> getCollections() throws Exception {
-		Entity e = getHeadEntity();
-
-		Map<String, CollectionInfo> collections = getDefaultSchema()
-				.getCollections(e.getType());
-		if (collections == null) {
-			return null;
-		}
-
-		return collections.keySet();
-	}
-
-	@Override
-	public Results getCollection(String collectionName, UUID startResult,
-			int count, Results.Level resultsLevel, boolean reversed)
-			throws Exception {
-		// Entity_Collections
-		// Key: entity_id,collection_name
-		List<UUID> ids = cass.getIdList(
-				cass.getApplicationKeyspace(applicationId),
-				key(headEntity.getUuid(), DICTIONARY_COLLECTIONS,
-						collectionName), startResult, null, count + 1,
-				reversed, indexBucketLocator, applicationId, collectionName);
-
-		Results results = null;
-
-		if (resultsLevel == Results.Level.IDS) {
-			results = Results.fromIdList(ids);
-		} else {
-			results = Results.fromIdList(ids, getDefaultSchema()
-					.getCollectionType(headEntity.getType(), collectionName));
-		}
-
-		return em.loadEntities(results, resultsLevel, count);
-	}
-
-	@Override
-	public long getCollectionSize(String collectionName) throws Exception {
-		long result = 0;
-
-		for (String bucketId : indexBucketLocator.getBuckets(applicationId,
-				IndexType.COLLECTION, collectionName)) {
-
-			result += cass.countColumns(
-					cass.getApplicationKeyspace(applicationId),
-					ENTITY_ID_SETS,
-					key(headEntity.getUuid(), DICTIONARY_COLLECTIONS,
-							collectionName, bucketId));
-		}
-
-		return result;
-	}
-
-	// @Override
-	// public Results getCollection(String collectionName,
-	// Map<String, Object> subkeyProperties, UUID startResult, int count,
-	// Results.Level resultsLevel, boolean reversed) throws Exception {
-	//
-	// Entity e = getHeadEntity();
-	//
-	// CollectionInfo collection = getDefaultSchema().getCollection(
-	// e.getType(), collectionName);
-	//
-	// Object subkey_key = getCFKeyForSubkey(collection, subkeyProperties,
-	// null);
-	//
-	// Map<UUID, UUID> ids = null;
-	//
-	// if (subkey_key != null) {
-	// ids = cass
-	// .getIdPairList(
-	// cass.getApplicationKeyspace(applicationId),
-	// key(e.getUuid(), DICTIONARY_COLLECTIONS,
-	// collectionName, subkey_key), startResult,
-	// null, count + 1, reversed);
-	// } else {
-	// ids = cass.getIdPairList(
-	// cass.getApplicationKeyspace(applicationId),
-	// key(e.getUuid(), DICTIONARY_COLLECTIONS, collectionName),
-	// startResult, null, count + 1, reversed);
-	// }
-	//
-	// Results results = Results.fromIdList(new ArrayList<UUID>(ids.keySet()),
-	// collection.getType());
-	//
-	// return em.loadEntities(results, resultsLevel, ids, count);
-	// }
-
-	@Override
-	public Results getCollection(String collectionName, Query query,
-			Results.Level resultsLevel) throws Exception {
-
-		UUID startResult = query.getStartResult();
-		String cursor = query.getCursor();
-		if (cursor != null) {
-			byte[] cursorBytes = decodeBase64(cursor);
-			if ((cursorBytes != null) && (cursorBytes.length == 16)) {
-				startResult = uuid(cursorBytes);
-			}
-		}
-		int count = query.getLimit();
-
-		Results results = getCollection(collectionName, startResult, count,
-				resultsLevel, query.isReversed());
-
-		if (results != null) {
-			results.setQuery(query);
-		}
-
-		return results;
-
-	}
-
-	@Override
-	public Entity addToCollection(String collectionName, EntityRef itemRef)
-			throws Exception {
-
-		Entity entity = getHeadEntity();
-		Entity itemEntity = em.get(itemRef);
-
-		if (itemEntity == null) {
-			return null;
-		}
-
-		CollectionInfo collection = getDefaultSchema().getCollection(
-				entity.getType(), collectionName);
-		if ((collection != null)
-				&& !collection.getType().equals(itemRef.getType())) {
-			return null;
-		}
-
-		UUID timestampUuid = newTimeUUID();
-		Mutator<ByteBuffer> batch = createMutator(
-				cass.getApplicationKeyspace(applicationId), be);
-
-		batchAddToCollection(batch, collectionName, itemEntity, timestampUuid);
-
-		if (collection.getLinkedCollection() != null) {
-			getRelationManager(itemEntity).batchAddToCollection(batch,
-					collection.getLinkedCollection(), entity, timestampUuid);
-
-		}
-
-		batchExecute(batch, CassandraService.RETRY_COUNT);
-
-		return itemEntity;
-	}
-
-	@Override
-	public Entity addToCollections(List<EntityRef> owners, String collectionName)
-			throws Exception {
-
-		Entity itemEntity = getHeadEntity();
-
-		Map<String, List<UUID>> collectionsByType = new LinkedHashMap<String, List<UUID>>();
-		for (EntityRef owner : owners) {
-			MapUtils.addMapList(collectionsByType, owner.getType(),
-					owner.getUuid());
-		}
-
-		UUID timestampUuid = newTimeUUID();
-		Mutator<ByteBuffer> batch = createMutator(
-				cass.getApplicationKeyspace(applicationId), be);
-
-		for (Entry<String, List<UUID>> entry : collectionsByType.entrySet()) {
-			CollectionInfo collection = getDefaultSchema().getCollection(
-					entry.getKey(), collectionName);
-			if ((collection != null)
-					&& !collection.getType().equals(headEntity.getType())) {
-				continue;
-			}
-			batchAddToCollections(batch, entry.getKey(), entry.getValue(),
-					collectionName, itemEntity, timestampUuid);
-
-			if (collection.getLinkedCollection() != null) {
-				logger.error("Bulk add to collections used on a linked collection, linked connection will not be updated");
-			}
-		}
-
-		batchExecute(batch, CassandraService.RETRY_COUNT);
-
-		return null;
-	}
-
-	@Override
-	public Entity createItemInCollection(String collectionName,
-			String itemType, Map<String, Object> properties) throws Exception {
-
-		if (headEntity.getUuid().equals(applicationId)) {
-			if (itemType.equals(TYPE_ENTITY)) {
-				itemType = singularize(collectionName);
-			}
-			if (itemType.equals(TYPE_ROLE)) {
-				return em.createRole((String) properties.get(PROPERTY_NAME),
-						(String) properties.get(PROPERTY_TITLE));
-			}
-			return em.create(itemType, properties);
-		} else if (headEntity.getType().equals(Group.ENTITY_TYPE)
-				&& (collectionName.equals(COLLECTION_ROLES))) {
-			UUID groupId = headEntity.getUuid();
-			String roleName = (String) properties.get(PROPERTY_NAME);
-			return em.createGroupRole(groupId, roleName);
-		}
-
-		Entity entity = getHeadEntity();
-
-		Entity itemEntity = null;
-
-		CollectionInfo collection = getDefaultSchema().getCollection(
-				entity.getType(), collectionName);
-		if ((collection != null) && !collection.getType().equals(itemType)) {
-			return null;
-		}
-
-		properties = getDefaultSchema().cleanUpdatedProperties(itemType,
-				properties, true);
-
-		itemEntity = em.create(itemType, properties);
-
-		if (itemEntity != null) {
-			UUID timestampUuid = newTimeUUID();
-			Mutator<ByteBuffer> batch = createMutator(
-					cass.getApplicationKeyspace(applicationId), be);
-
-			batchAddToCollection(batch, collectionName, itemEntity,
-					timestampUuid);
-
-			if (collection.getLinkedCollection() != null) {
-				getRelationManager(itemEntity)
-						.batchAddToCollection(batch,
-								collection.getLinkedCollection(), entity,
-								timestampUuid);
-
-			}
-
-			batchExecute(batch, CassandraService.RETRY_COUNT);
-
-		}
-
-		return itemEntity;
-	}
-
-	@Override
-	public void removeFromCollection(String collectionName, EntityRef itemRef)
-			throws Exception {
-
-		if (headEntity.getUuid().equals(applicationId)) {
-			if (collectionName.equals(COLLECTION_ROLES)) {
-				Entity itemEntity = em.get(itemRef);
-				if (itemEntity != null) {
-					RoleRef roleRef = SimpleRoleRef.forRoleEntity(itemEntity);
-					em.deleteRole(roleRef.getApplicationRoleName());
-					return;
-				}
-				em.delete(itemEntity);
-				return;
-			}
-			em.delete(itemRef);
-			return;
-		}
-
-		Entity entity = getHeadEntity();
-		Entity itemEntity = em.get(itemRef);
-
-		if (itemEntity == null) {
-			return;
-		}
-
-		UUID timestampUuid = newTimeUUID();
-		Mutator<ByteBuffer> batch = createMutator(
-				cass.getApplicationKeyspace(applicationId), be);
-
-		batchRemoveFromCollection(batch, collectionName, itemEntity,
-				timestampUuid);
-
-		CollectionInfo collection = getDefaultSchema().getCollection(
-				entity.getType(), collectionName);
-		if ((collection != null) && (collection.getLinkedCollection() != null)) {
-			getRelationManager(itemEntity).batchRemoveFromCollection(batch,
-					collection.getLinkedCollection(), entity, timestampUuid);
-		}
-
-		batchExecute(batch, CassandraService.RETRY_COUNT);
-
-		if (headEntity.getType().equals(Group.ENTITY_TYPE)) {
-			if (collectionName.equals(COLLECTION_ROLES)) {
-				RoleRef roleRef = SimpleRoleRef.forRoleEntity(itemEntity);
-				em.deleteRole(roleRef.getApplicationRoleName());
-			}
-		}
-	}
-
-	public void batchRemoveFromContainers(Mutator<ByteBuffer> m,
-			UUID timestampUuid) throws Exception {
-		Entity entity = getHeadEntity();
-		// find all the containing collections
-		Map<EntityRef, Set<String>> containers = getContainingCollections();
-		if (containers != null) {
-			for (Entry<EntityRef, Set<String>> container : containers
-					.entrySet()) {
-				for (String collectionName : container.getValue()) {
-					getRelationManager(container.getKey())
-							.batchRemoveFromCollection(m, collectionName,
-									entity, true, timestampUuid);
-				}
-			}
-		}
-	}
-
-	@Override
 	public void copyRelationships(String srcRelationName,
 			EntityRef dstEntityRef, String dstRelationName) throws Exception {
 
@@ -5316,65 +2724,64 @@
 	}
 
 	@Override
-	public Results searchCollection(String collectionName, Query query)
-			throws Exception {
-
-		if (query == null) {
-			query = new Query();
-		}
-
-		headEntity = em.validate(headEntity);
-
-		CollectionInfo collection = getDefaultSchema().getCollection(
-				headEntity.getType(), collectionName);
-
-		query.setEntityType(collection.getType());
-
-		boolean reversed = query.isReversed();
-
-		// nothing to search for or sort, just grab ids
-		if (!query.hasQueryPredicates() && !query.hasSortPredicates()) {
-			List<UUID> ids = cass.getIdList(
-					cass.getApplicationKeyspace(applicationId),
-					key(headEntity.getUuid(), DICTIONARY_COLLECTIONS,
-							collectionName), query.getStartResult(), null,
-					query.getLimit() + 1, reversed, indexBucketLocator,
-					applicationId, collectionName);
-
-			Results results = Results.fromIdList(ids, collection.getType());
-
-			if (results != null) {
-				results.setQuery(query);
-			}
-
-			return em.loadEntities(results, query.getResultsLevel(),
-					query.getLimit());
-		}
-
-		// we have something to search with, visit our tree and evaluate the
-		// results
-
-		QueryProcessor qp = new QueryProcessor(query, collection);
-		SearchCollectionVisitor visitor = new SearchCollectionVisitor(query,
-				qp, collection);
-		qp.getFirstNode().visit(visitor);
-
-		Results results = visitor.getResults();
-
-		if (results == null) {
-			return null;
-		}
-
-		Map<UUID, UUID> ids = null;
-		if (query.getResultsLevel() == Results.Level.LINKED_PROPERTIES) {
-			ids = new LinkedHashMap<UUID, UUID>();
-			List<UUID> resultIds = results.getIds();
-			for (UUID id : resultIds) {
-				ids.put(id, new SimpleCollectionRef(headEntity, collectionName,
-						ref(id)).getUuid());
-			}
-		}
->>>>>>> dd4dc84f
+    public Results searchCollection(String collectionName, Query query)
+            throws Exception {
+
+        if (query == null) {
+            query = new Query();
+        }
+
+        headEntity = em.validate(headEntity);
+
+        CollectionInfo collection = getDefaultSchema().getCollection(
+                headEntity.getType(), collectionName);
+
+        query.setEntityType(collection.getType());
+
+        boolean reversed = query.isReversed();
+
+        // nothing to search for or sort, just grab ids
+        if (!query.hasQueryPredicates() && !query.hasSortPredicates()) {
+            List<UUID> ids = cass.getIdList(
+                    cass.getApplicationKeyspace(applicationId),
+                    key(headEntity.getUuid(), DICTIONARY_COLLECTIONS,
+                            collectionName), query.getStartResult(), null,
+                    query.getLimit() + 1, reversed, indexBucketLocator,
+                    applicationId, collectionName);
+
+            Results results = Results.fromIdList(ids, collection.getType());
+
+            if (results != null) {
+                results.setQuery(query);
+            }
+
+            return em.loadEntities(results, query.getResultsLevel(),
+                    query.getLimit());
+        }
+
+        // we have something to search with, visit our tree and evaluate the
+        // results
+
+        QueryProcessor qp = new QueryProcessor(query, collection);
+        SearchCollectionVisitor visitor = new SearchCollectionVisitor(query,
+                qp, collection);
+        qp.getFirstNode().visit(visitor);
+
+        Results results = visitor.getResults();
+
+        if (results == null) {
+            return null;
+        }
+
+        Map<UUID, UUID> ids = null;
+        if (query.getResultsLevel() == Results.Level.LINKED_PROPERTIES) {
+            ids = new LinkedHashMap<UUID, UUID>();
+            List<UUID> resultIds = results.getIds();
+            for (UUID id : resultIds) {
+                ids.put(id, new SimpleCollectionRef(headEntity, collectionName,
+                        ref(id)).getUuid());
+            }
+        }
 
         results = em.loadEntities(results, query.getResultsLevel(), ids,
                 query.getLimit());
