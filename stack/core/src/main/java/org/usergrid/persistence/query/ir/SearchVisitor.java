--- conflicted
+++ resolved
@@ -4,7 +4,6 @@
 import java.util.List;
 import java.util.Stack;
 
-<<<<<<< HEAD
 import me.prettyprint.hector.api.beans.DynamicComposite;
 
 import org.usergrid.persistence.EntityManager;
@@ -13,11 +12,9 @@
 import org.usergrid.persistence.cassandra.RelationManagerImpl;
 import org.usergrid.persistence.cassandra.index.IndexScanner;
 import org.usergrid.persistence.cassandra.index.NoOpIndexScanner;
-=======
 import org.usergrid.persistence.EntityRef;
 import org.usergrid.persistence.Query;
 import org.usergrid.persistence.cassandra.QueryProcessor;
->>>>>>> c855ec51
 import org.usergrid.persistence.query.ir.result.*;
 
 /**
@@ -45,15 +42,10 @@
   /**
    * @param queryProcessor
    */
-<<<<<<< HEAD
-  public SearchVisitor(Query query, QueryProcessor queryProcessor, EntityManager em) {
-    this.query = query;
-=======
   public SearchVisitor(QueryProcessor queryProcessor) {
     this.query = queryProcessor.getQuery();
->>>>>>> c855ec51
     this.queryProcessor = queryProcessor;
-    this.em = em;
+    this.em = queryProcessor.getEntityManager();
   }
 
   /**
@@ -137,7 +129,6 @@
     results.push(union);
   }
 
-<<<<<<< HEAD
   /*
    * (non-Javadoc)
    * 
@@ -239,10 +230,7 @@
    * @throws Exception
    */
   protected abstract IndexScanner secondaryIndexScan(QueryNode node, QuerySlice slice) throws Exception;
-  
-  
-
-=======
+
   @Override
   public void visit(UuidIdentifierNode uuidIdentifierNode) {
     this.results.push(new StaticIdIterator(uuidIdentifierNode.getUuid()));
@@ -262,5 +250,4 @@
     this.results.push(new StaticIdIterator(user.getUuid()));
   }
 
->>>>>>> c855ec51
 }