/*
 * Licensed to the Apache Software Foundation (ASF) under one
 * or more contributor license agreements.  See the NOTICE file
 * distributed with this work for additional information
 * regarding copyright ownership.  The ASF licenses this file
 * to you under the Apache License, Version 2.0 (the
 * "License"); you may not use this file except in compliance
 * with the License.  You may obtain a copy of the License at
 *
 *     http://www.apache.org/licenses/LICENSE-2.0
 *
 * Unless required by applicable law or agreed to in writing,
 * software distributed under the License is distributed on an
 * "AS IS" BASIS, WITHOUT WARRANTIES OR CONDITIONS OF ANY
 * KIND, either express or implied.  See the License for the
 * specific language governing permissions and limitations
 * under the License.
 */

package org.apache.usergrid.rest.management.organizations.applications.imports;


import java.util.Collections;
import java.util.Map;
import java.util.UUID;

import javax.ws.rs.Consumes;
import javax.ws.rs.DefaultValue;
import javax.ws.rs.GET;
import javax.ws.rs.POST;
import javax.ws.rs.Path;
import javax.ws.rs.PathParam;
import javax.ws.rs.Produces;
import javax.ws.rs.QueryParam;
import javax.ws.rs.core.Context;
import javax.ws.rs.core.MediaType;
import javax.ws.rs.core.PathSegment;
import javax.ws.rs.core.UriInfo;

import org.slf4j.Logger;
import org.slf4j.LoggerFactory;
import org.springframework.beans.factory.annotation.Autowired;
import org.springframework.context.annotation.Scope;
import org.springframework.stereotype.Component;

import org.apache.commons.lang.NullArgumentException;

import org.apache.usergrid.management.ApplicationInfo;
import org.apache.usergrid.management.OrganizationInfo;
import org.apache.usergrid.management.importer.ImportService;
import org.apache.usergrid.persistence.Entity;
import org.apache.usergrid.persistence.Results;
import org.apache.usergrid.persistence.entities.Import;
import org.apache.usergrid.persistence.exceptions.EntityNotFoundException;
import org.apache.usergrid.rest.AbstractContextResource;
import org.apache.usergrid.rest.ApiResponse;
import org.apache.usergrid.rest.RootResource;
import org.apache.usergrid.rest.security.annotations.RequireOrganizationAccess;

import com.sun.jersey.api.json.JSONWithPadding;


@Component( "org.apache.usergrid.rest.management.organizations.applications.imports.ImportsResource" )
@Scope( "prototype" )
@Produces( MediaType.APPLICATION_JSON )
public class ImportsResource extends AbstractContextResource {

    private static final Logger logger = LoggerFactory.getLogger(ImportsResource.class);

    @Autowired
    protected ImportService importService;

    private OrganizationInfo organization;
    private ApplicationInfo application;


    /**
     * Override our service manager factory so that we get entities from the root management app
     */
    public ImportsResource() {
        //override the services management app

    }


    public ImportsResource init( final OrganizationInfo organization, final ApplicationInfo application ) {
        this.organization = organization;
        this.application = application;
        return this;
    }


    @POST
    @RequireOrganizationAccess
    @Consumes( MediaType.APPLICATION_JSON )
    public JSONWithPadding executePost( @Context UriInfo ui, String body,
                                        @QueryParam( "callback" ) @DefaultValue( "callback" ) String callback )
        throws Exception {

        ApiResponse response = createApiResponse();
        response.setAction( "post" );
        response.setApplication( emf.getEntityManager( application.getId() ).getApplication() );
        response.setParams( ui.getQueryParameters() );

        final Map<String, Object> json = ( Map<String, Object> ) readJsonToObject( body );

        Map<String, Object> properties;
        Map<String, Object> storage_info;
<<<<<<< HEAD
=======


            if ( ( properties = ( Map<String, Object> ) json.get( "properties" ) ) == null ) {
                throw new NullArgumentException( "Could not find 'properties'" );
            }
            storage_info = ( Map<String, Object> ) properties.get( "storage_info" );
            String storage_provider = ( String ) properties.get( "storage_provider" );
            if ( storage_provider == null ) {
                throw new NullArgumentException( "Could not find field 'storage_provider'" );
            }
            if ( storage_info == null ) {
                throw new NullArgumentException( "Could not find field 'storage_info'" );
            }

            String bucketName = ( String ) storage_info.get( "bucket_location" );
>>>>>>> a099d0fc

        if ((properties = (Map<String, Object>) json.get("properties")) == null) {
            throw new NullArgumentException("Could not find 'properties'");
        }
        storage_info = (Map<String, Object>) properties.get("storage_info");
        String storage_provider = (String) properties.get("storage_provider");
        if (storage_provider == null) {
            throw new NullArgumentException("Could not find field 'storage_provider'");
        }
        if (storage_info == null) {
            throw new NullArgumentException("Could not find field 'storage_info'");
        }

        String bucketName = (String) storage_info.get("bucket_location");
        String accessId = (String) storage_info.get("s3_access_id");
        String secretKey = (String) storage_info.get("s3_key");

        if (bucketName == null) {
            throw new NullArgumentException("Could not find field 'bucketName'");
        }
        if (accessId == null) {
            throw new NullArgumentException("Could not find field 's3_access_id'");
        }
        if (secretKey == null) {

            throw new NullArgumentException("Could not find field 's3_key'");
        }

        json.put( "organizationId", organization.getUuid() );
        json.put( "applicationId", application.getId() );

        Import importEntity = importService.schedule( application.getId(), json );

        response.setEntities( Collections.<Entity>singletonList( importEntity ) );

        return new JSONWithPadding( response, callback );
    }


    @GET
    public JSONWithPadding getImports( @Context UriInfo ui, @QueryParam( "ql" ) String query,  @QueryParam( "cursor" ) String cursor ) throws Exception {

        final Results importResults = importService.getImports( application.getId(), query, cursor );

        if ( importResults == null ) {
            throw new EntityNotFoundException( "could not load import results" );
        }

        ApiResponse response = createApiResponse();
        response.setAction( "get" );
        response.setApplication( emf.getEntityManager( application.getId() ).getApplication() );
        response.setParams( ui.getQueryParameters() );
        response.withResults( importResults );

        return new JSONWithPadding( response );
    }


    @GET
    @Path( RootResource.ENTITY_ID_PATH )
    public JSONWithPadding getImportById( @Context UriInfo ui, @PathParam( "entityId" ) PathSegment entityId )
        throws Exception {

        final UUID importId = UUID.fromString( entityId.getPath() );
        final Import importEntity = importService.getImport( application.getId(), importId );

        logger.debug("Loaded import entity {}:{} with state {}",
            new Object[] { importEntity.getType(), importEntity.getUuid(), importEntity.getState() } );

        if ( importEntity == null ) {
            throw new EntityNotFoundException( "could not find import with uuid " + importId );
        }

        ApiResponse response = createApiResponse();
        response.setAction("get");
        response.setApplication(emf.getEntityManager(application.getId()).getApplication());
        response.setParams( ui.getQueryParameters() );
        response.setEntities( Collections.<Entity>singletonList( importEntity ) );

        return new JSONWithPadding( response );
    }


    @Path( RootResource.ENTITY_ID_PATH + "/files" )
    public FileIncludesResource getIncludes( @Context UriInfo ui, @PathParam( "entityId" ) PathSegment entityId )
        throws Exception {
        final UUID importId = UUID.fromString( entityId.getPath() );
        return getSubResource( FileIncludesResource.class ).init( application, importId );
    }
}<|MERGE_RESOLUTION|>--- conflicted
+++ resolved
@@ -106,38 +106,21 @@
 
         Map<String, Object> properties;
         Map<String, Object> storage_info;
-<<<<<<< HEAD
-=======
 
-
-            if ( ( properties = ( Map<String, Object> ) json.get( "properties" ) ) == null ) {
-                throw new NullArgumentException( "Could not find 'properties'" );
-            }
-            storage_info = ( Map<String, Object> ) properties.get( "storage_info" );
-            String storage_provider = ( String ) properties.get( "storage_provider" );
-            if ( storage_provider == null ) {
-                throw new NullArgumentException( "Could not find field 'storage_provider'" );
-            }
-            if ( storage_info == null ) {
-                throw new NullArgumentException( "Could not find field 'storage_info'" );
-            }
-
-            String bucketName = ( String ) storage_info.get( "bucket_location" );
->>>>>>> a099d0fc
-
-        if ((properties = (Map<String, Object>) json.get("properties")) == null) {
-            throw new NullArgumentException("Could not find 'properties'");
+        if ( ( properties = ( Map<String, Object> ) json.get( "properties" ) ) == null ) {
+            throw new NullArgumentException( "Could not find 'properties'" );
         }
-        storage_info = (Map<String, Object>) properties.get("storage_info");
-        String storage_provider = (String) properties.get("storage_provider");
-        if (storage_provider == null) {
-            throw new NullArgumentException("Could not find field 'storage_provider'");
+        storage_info = ( Map<String, Object> ) properties.get( "storage_info" );
+        String storage_provider = ( String ) properties.get( "storage_provider" );
+        if ( storage_provider == null ) {
+            throw new NullArgumentException( "Could not find field 'storage_provider'" );
         }
-        if (storage_info == null) {
-            throw new NullArgumentException("Could not find field 'storage_info'");
+        if ( storage_info == null ) {
+            throw new NullArgumentException( "Could not find field 'storage_info'" );
         }
 
-        String bucketName = (String) storage_info.get("bucket_location");
+        String bucketName = ( String ) storage_info.get( "bucket_location" );
+
         String accessId = (String) storage_info.get("s3_access_id");
         String secretKey = (String) storage_info.get("s3_key");
 
