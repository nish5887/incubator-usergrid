--- conflicted
+++ resolved
@@ -135,18 +135,18 @@
 
 	/*
      * @POST
-	 * 
+	 *
 	 * @Consumes(MediaType.MULTIPART_FORM_DATA) public JSONWithPadding
 	 * createUserFromMultipart(@Context UriInfo ui,
-	 * 
+	 *
 	 * @FormDataParam("username") String username,
-	 * 
+	 *
 	 * @FormDataParam("name") String name,
-	 * 
+	 *
 	 * @FormDataParam("email") String email,
-	 * 
+	 *
 	 * @FormDataParam("password") String password) throws Exception {
-	 * 
+	 *
 	 * return createUser(ui, username, name, email, password); }
 	 */
 
@@ -176,7 +176,6 @@
             //we don't require recaptcha - only use it if it is present in the props file
             boolean reCaptchaPassed = false;
             if ( useReCaptcha() ) {
-<<<<<<< HEAD
 
                 ReCaptchaImpl reCaptcha = new ReCaptchaImpl();
                 reCaptcha.setPrivateKey(properties.getRecaptchaPrivate());
@@ -184,15 +183,6 @@
                 ReCaptchaResponse reCaptchaResponse =
                         reCaptcha.checkAnswer(httpServletRequest.getRemoteAddr(), challenge, uresponse);
 
-=======
-
-                ReCaptchaImpl reCaptcha = new ReCaptchaImpl();
-                reCaptcha.setPrivateKey(properties.getRecaptchaPrivate());
-
-                ReCaptchaResponse reCaptchaResponse =
-                        reCaptcha.checkAnswer(httpServletRequest.getRemoteAddr(), challenge, uresponse);
-
->>>>>>> 6d962b7f
                 if (reCaptchaResponse.isValid()) {
                     reCaptchaPassed = true;
                 }
@@ -213,7 +203,7 @@
                 errorMsg = "Incorrect Captcha, try again...";
                 return handleViewable("resetpw_email_form", this);
             }
-            
+
         }
         catch ( RedirectionException e ) {
             throw e;
