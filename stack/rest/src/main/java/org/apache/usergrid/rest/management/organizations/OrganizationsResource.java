/*
 * Licensed to the Apache Software Foundation (ASF) under one or more
 * contributor license agreements.  See the NOTICE file distributed with
 * this work for additional information regarding copyright ownership.
 * The ASF licenses this file to You under the Apache License, Version 2.0
 * (the "License"); you may not use this file except in compliance with
 * the License.  You may obtain a copy of the License at
 *
 *      http://www.apache.org/licenses/LICENSE-2.0
 *
 * Unless required by applicable law or agreed to in writing, software
 * distributed under the License is distributed on an "AS IS" BASIS,
 * WITHOUT WARRANTIES OR CONDITIONS OF ANY KIND, either express or implied.
 * See the License for the specific language governing permissions and
 * limitations under the License.
 */
package org.apache.usergrid.rest.management.organizations;


import java.util.Map;
import java.util.UUID;

import javax.ws.rs.Consumes;
import javax.ws.rs.DefaultValue;
import javax.ws.rs.FormParam;
import javax.ws.rs.POST;
import javax.ws.rs.Path;
import javax.ws.rs.PathParam;
import javax.ws.rs.Produces;
import javax.ws.rs.QueryParam;
import javax.ws.rs.core.Context;
import javax.ws.rs.core.MediaType;
import javax.ws.rs.core.UriInfo;

import org.apache.usergrid.rest.RootResource;
import org.apache.usergrid.rest.management.ManagementResource;
import org.slf4j.Logger;
import org.slf4j.LoggerFactory;
import org.springframework.beans.factory.annotation.Autowired;
import org.springframework.context.annotation.Scope;
import org.springframework.stereotype.Component;
import org.apache.usergrid.management.ApplicationCreator;
import org.apache.usergrid.management.OrganizationInfo;
import org.apache.usergrid.management.OrganizationOwnerInfo;
import org.apache.usergrid.management.exceptions.ManagementException;
import org.apache.usergrid.rest.AbstractContextResource;
import org.apache.usergrid.rest.ApiResponse;
import org.apache.usergrid.rest.security.annotations.RequireOrganizationAccess;

import org.apache.commons.lang.StringUtils;

import com.google.common.base.Preconditions;
import com.sun.jersey.api.json.JSONWithPadding;


@Component( "org.apache.usergrid.rest.management.organizations.OrganizationsResource" )
@Scope( "prototype" )
@Produces( {
        MediaType.APPLICATION_JSON, "application/javascript", "application/x-javascript", "text/ecmascript",
        "application/ecmascript", "text/jscript"
} )
public class OrganizationsResource extends AbstractContextResource {

    private static final Logger logger = LoggerFactory.getLogger( OrganizationsResource.class );

    public static final String ORGANIZATION_PROPERTIES = "properties";

    @Autowired
    private ApplicationCreator applicationCreator;


    public OrganizationsResource() {
    }


    @Path(RootResource.ORGANIZATION_ID_PATH)
    @RequireOrganizationAccess
    public OrganizationResource getOrganizationById( @Context UriInfo ui,
                                                     @PathParam( "organizationId" ) String organizationIdStr )
            throws Exception {
        OrganizationInfo organization = management.getOrganizationByUuid( UUID.fromString( organizationIdStr ) );
        if ( organization == null ) {
            throw new ManagementException( "Could not find organization for ID: " + organizationIdStr );
        }
        return getSubResource( OrganizationResource.class ).init( organization );
    }


    @Path( "{organizationName}" )
    @RequireOrganizationAccess
    public OrganizationResource getOrganizationByName( @Context UriInfo ui,
                                                       @PathParam( "organizationName" ) String organizationName )
            throws Exception {
        OrganizationInfo organization = management.getOrganizationByName( organizationName );
        if ( organization == null ) {
            throw new ManagementException( "Could not find organization for name: " + organizationName );
        }
        return getSubResource( OrganizationResource.class ).init( organization );
    }


    @POST
    @Consumes( MediaType.APPLICATION_JSON )
    public JSONWithPadding newOrganization( @Context UriInfo ui, Map<String, Object> json,
                                            @QueryParam( "callback" ) @DefaultValue( "" ) String callback )
            throws Exception {

        logger.debug("newOrganization");

        ApiResponse response = createApiResponse();
        response.setAction( "new organization" );

        String organizationName = ( String ) json.remove( "organization" );
        String username = ( String ) json.remove( "username" );
        String name = ( String ) json.remove( "name" );
        String email = ( String ) json.remove( "email" );
        String password = ( String ) json.remove( "password" );
        Map<String, Object> orgProperties = ( Map<String, Object> ) json.remove( ORGANIZATION_PROPERTIES );

        return newOrganization( ui, organizationName, username, name, email, password, json, orgProperties, callback );
    }


    @POST
    @Consumes( MediaType.APPLICATION_FORM_URLENCODED )
    public JSONWithPadding newOrganizationFromForm( @Context UriInfo ui,
                                                    @FormParam( "organization" ) String organizationNameForm,
                                                    @QueryParam( "organization" ) String organizationNameQuery,
                                                    @FormParam( "username" ) String usernameForm,
                                                    @QueryParam( "username" ) String usernameQuery,
                                                    @FormParam( "name" ) String nameForm,
                                                    @QueryParam( "name" ) String nameQuery,
                                                    @FormParam( "email" ) String emailForm,
                                                    @QueryParam( "email" ) String emailQuery,
                                                    @FormParam( "password" ) String passwordForm,
                                                    @QueryParam( "password" ) String passwordQuery,
                                                    @QueryParam( "callback" ) @DefaultValue( "" ) String callback )
            throws Exception {

        logger.debug( "New organization: {}", organizationNameForm );

        String organizationName = organizationNameForm != null ? organizationNameForm : organizationNameQuery;
        String username = usernameForm != null ? usernameForm : usernameQuery;
        String name = nameForm != null ? nameForm : nameQuery;
        String email = emailForm != null ? emailForm : emailQuery;
        String password = passwordForm != null ? passwordForm : passwordQuery;

        return newOrganization( ui, organizationName, username, name, email, password, null, null, callback );
    }


    /** Create a new organization */
    private JSONWithPadding newOrganization( @Context UriInfo ui, String organizationName, String username, String name,
                                             String email, String password, Map<String, Object> userProperties,
<<<<<<< HEAD
                                             Map<String, Object> properties, String callback ) throws Exception {
=======
                                             Map<String, Object> orgProperties, String callback ) throws Exception {

        final boolean externalTokensEnabled =
                !StringUtils.isEmpty( properties.getProperty( ManagementResource.USERGRID_CENTRAL_URL ) );

        if ( externalTokensEnabled ) {
            throw new IllegalArgumentException( "Organization / Admin Users must be created via " +
                    properties.getProperty( ManagementResource.USERGRID_CENTRAL_URL ) );
        }

        Preconditions
                .checkArgument( StringUtils.isNotBlank( organizationName ), "The organization parameter was missing" );
>>>>>>> 49ae4ac5

        Preconditions.checkArgument( 
            StringUtils.isNotBlank( organizationName ), "The organization parameter was missing" );

        logger.debug( "New organization: {}", organizationName );

        ApiResponse response = createApiResponse();
        response.setAction( "new organization" );

        OrganizationOwnerInfo organizationOwner = management
                .createOwnerAndOrganization( organizationName, username, name, email, password, false, false,
                        userProperties, orgProperties );

        if ( organizationOwner == null ) {
            logger.info( "organizationOwner is null, returning. organization: {}", organizationName );
            return null;
        }

        applicationCreator.createSampleFor( organizationOwner.getOrganization() );

        response.setData( organizationOwner );
        response.setSuccess();

        logger.info( "New organization complete: {}", organizationName );
        return new JSONWithPadding( response, callback );
    }

    /*
     * @POST
     * 
     * @Consumes(MediaType.MULTIPART_FORM_DATA) public JSONWithPadding
     * newOrganizationFromMultipart(@Context UriInfo ui,
     * 
     * @FormDataParam("organization") String organization,
     * 
     * @FormDataParam("username") String username,
     * 
     * @FormDataParam("name") String name,
     * 
     * @FormDataParam("email") String email,
     * 
     * @FormDataParam("password") String password) throws Exception { return
     * newOrganizationFromForm(ui, organization, username, name, email,
     * password); }
     */
}<|MERGE_RESOLUTION|>--- conflicted
+++ resolved
@@ -152,9 +152,6 @@
     /** Create a new organization */
     private JSONWithPadding newOrganization( @Context UriInfo ui, String organizationName, String username, String name,
                                              String email, String password, Map<String, Object> userProperties,
-<<<<<<< HEAD
-                                             Map<String, Object> properties, String callback ) throws Exception {
-=======
                                              Map<String, Object> orgProperties, String callback ) throws Exception {
 
         final boolean externalTokensEnabled =
@@ -167,9 +164,8 @@
 
         Preconditions
                 .checkArgument( StringUtils.isNotBlank( organizationName ), "The organization parameter was missing" );
->>>>>>> 49ae4ac5
-
-        Preconditions.checkArgument( 
+
+        Preconditions.checkArgument(
             StringUtils.isNotBlank( organizationName ), "The organization parameter was missing" );
 
         logger.debug( "New organization: {}", organizationName );
@@ -197,18 +193,18 @@
 
     /*
      * @POST
-     * 
+     *
      * @Consumes(MediaType.MULTIPART_FORM_DATA) public JSONWithPadding
      * newOrganizationFromMultipart(@Context UriInfo ui,
-     * 
+     *
      * @FormDataParam("organization") String organization,
-     * 
+     *
      * @FormDataParam("username") String username,
-     * 
+     *
      * @FormDataParam("name") String name,
-     * 
+     *
      * @FormDataParam("email") String email,
-     * 
+     *
      * @FormDataParam("password") String password) throws Exception { return
      * newOrganizationFromForm(ui, organization, username, name, email,
      * password); }
