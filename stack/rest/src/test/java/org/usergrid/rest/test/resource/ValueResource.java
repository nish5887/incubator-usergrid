--- conflicted
+++ resolved
@@ -15,6 +15,8 @@
  ******************************************************************************/
 package org.usergrid.rest.test.resource;
 
+import static org.junit.Assert.assertEquals;
+
 import java.util.HashMap;
 import java.util.Map;
 import java.util.Map.Entry;
@@ -23,8 +25,6 @@
 import org.codehaus.jackson.JsonNode;
 
 import com.sun.jersey.api.client.WebResource;
-
-import static org.junit.Assert.assertEquals;
 
 /**
  * @author tnine
@@ -80,13 +80,6 @@
     deleteInternal();
   }
 
-  protected void deleteInternal() {
-    withParams(withToken(resource()))
-        .delete(JsonNode.class);
-    //json.delete(JsonNode.class);
-  }
-  // public String delete(@PathParam("entity"))
-
   /**
    * post to the entity set
    *
@@ -155,7 +148,6 @@
     this.start = start;
     return (T) this;
   }
-<<<<<<< HEAD
 
   @SuppressWarnings("unchecked")
   public <T extends ValueResource> T withLimit(String limit) {
@@ -172,8 +164,6 @@
   //  return getInternal();
   //}
 
-=======
-  
 
   @SuppressWarnings("unchecked")
   public <T extends ValueResource> T withParam(String name, String value){
@@ -187,8 +177,6 @@
   }
   
   
-  
->>>>>>> 4b9b798f
   /**
    * Get entities in this collection. Cursor is optional
    *
@@ -211,7 +199,6 @@
       resource = resource.queryParam("start", start.toString());
     }
 
-<<<<<<< HEAD
     if (limit != null) {
       resource = resource.queryParam("limit", limit);
     }
@@ -236,7 +223,6 @@
       resource = resource.queryParam(addition, numAddition);
     }
 
-=======
     
     if(customParams != null){
       for(Entry<String, String> param : customParams.entrySet()){
@@ -244,7 +230,6 @@
       }
     }
     
->>>>>>> 4b9b798f
     return jsonMedia(resource).get(JsonNode.class);
   }
 
@@ -284,36 +269,8 @@
     }
     return totalEntitiesContained;
   }
-  public int countEntities (String query) {
-
-    int totalEntitiesContained =0;
-    JsonNode correctNode = this.withQuery(query).withLimit("1000").get();//this.withQuery(query).get();//this.query
-    // (query);
-    JsonNode checkedNodes = this.withQuery(query).withLimit("1000").get();
-
-    /*change code to reflect the above */
-    //this.withQuery().withCursor()
-    while (correctNode.get("entities") != null) {
-      totalEntitiesContained += correctNode.get("entities").size();
-      if(correctNode.get("cursor") != null)
-        //correctNode = this.query(query,"cursor",correctNode.get("cursor").toString());
-        correctNode = this.withQuery(query).withCursor(correctNode.get("cursor").toString()).get();
-      else
-        break;
-    }
-    return totalEntitiesContained;
-  }
-
-  /*cut out the key variable argument and move it into the customcollection call
-  then just have it automatically add in the variable. */
-
-  public void createEntitiesWithOrdinal(Map valueHolder,int numOfValues) {
-
-    for(int i = 0; i < numOfValues; i++) {
-      valueHolder.put("Ordinal",i);
-      this.create(valueHolder);
-    }
-  }
+  
+ 
 
   // public JsonNode entityValue (JsonNode nodeSearched , String valueToSearch, int index) {
   //   return nodeSearched.get("entities").get(index).findValue(valueToSearch);
