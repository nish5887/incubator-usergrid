/**
 * Created by ApigeeCorporation on 12/4/14.
 */
/*
 * Licensed to the Apache Software Foundation (ASF) under one or more
 * contributor license agreements.  See the NOTICE file distributed with
 * this work for additional information regarding copyright ownership.
 * The ASF licenses this file to You under the Apache License, Version 2.0
 * (the "License"); you may not use this file except in compliance with
 * the License.  You may obtain a copy of the License at
 *
 *      http://www.apache.org/licenses/LICENSE-2.0
 *
 * Unless required by applicable law or agreed to in writing, software
 * distributed under the License is distributed on an "AS IS" BASIS,
 * WITHOUT WARRANTIES OR CONDITIONS OF ANY KIND, either express or implied.
 * See the License for the specific language governing permissions and
 * limitations under the License.
 */


package org.apache.usergrid.rest.test.resource2point0.model;


import java.io.Serializable;
import java.util.*;

import javax.xml.bind.annotation.XmlRootElement;
import com.fasterxml.jackson.annotation.JsonAnyGetter;
import com.fasterxml.jackson.annotation.JsonAnySetter;
import com.fasterxml.jackson.annotation.JsonIgnore;
import com.fasterxml.jackson.databind.annotation.JsonSerialize;

import static org.apache.usergrid.persistence.Schema.PROPERTY_NAME;


/**
 * Contains a model that can be deconstructed from the api response. This is a base level value that contains the bare
 * minumum of what other classes use. Such as . users or groups.
 */

public class Entity implements Serializable, Map<String,Object> {


    protected Map<String, Object> dynamic_properties = new TreeMap<String, Object>( String.CASE_INSENSITIVE_ORDER );

    ApiResponse response;

    public Entity(){}

    public Entity (Map<String,Object> payload){
        this.putAll(payload);
    }

    public Entity(ApiResponse response){
        this.response = response;

        if(response.getEntities() != null &&  response.getEntities().size()>=1){
            List<Entity>  entities =  response.getEntities();
            Map<String,Object> entity = entities.get(0);
            this.putAll(entity);
        }
        else if (response.getData() != null){

            if(response.getData() instanceof  LinkedHashMap) {
                LinkedHashMap dataResponse = ( LinkedHashMap ) response.getData();

                if(dataResponse.get( "user" )!=null){
                    this.putAll( ( Map<? extends String, ?> ) dataResponse.get( "user" ) );
                }
                else{
                    this.putAll( dataResponse );
                }
            }
            else if (response.getData() instanceof ArrayList){
                ArrayList<String> data = ( ArrayList<String> ) response.getData();
                Entity entity = new Entity();
                entity.put( "data", data.get( 0 ) );
                this.putAll( entity );
            }
        }
    }

    //For the owner , should have different cases that looks at the different types it could be
    protected Entity setResponse(final ApiResponse response, String key) {
        LinkedHashMap linkedHashMap = (LinkedHashMap) response.getData();

        if(linkedHashMap == null){
            linkedHashMap =  new LinkedHashMap( response.getProperties());
        }

        this.putAll((Map<? extends String, ?>) linkedHashMap.get(key));

        return this;
    }

    public void setProperties( Map<String, Object> properties ) {
        putAll( properties );
    }

    public Map<String, Object> getDynamicProperties() {
        return dynamic_properties;
    }

    @Override
    public int size() {
        return getDynamicProperties().size();
    }


    @Override
    public boolean isEmpty() {
        return getDynamicProperties().isEmpty();
    }


    @Override
    public boolean containsKey( final Object key ) {
        return getDynamicProperties().containsKey( key );
    }


    @Override
    public boolean containsValue( final Object value ) {
        return getDynamicProperties().containsValue( value );
    }


    @Override
    public Object get( final Object key ) {
        //All values are strings , so doing the cast here saves doing the cast elsewhere
        return getDynamicProperties().get( key );
    }
    public String getString( final Object key ) {
        //All values are strings , so doing the cast here saves doing the cast elsewhere
        return (String) getDynamicProperties().get( key );
    }

    public String getError () {
<<<<<<< HEAD
        return (String) this.get( "error" ).toString();
=======
        return (String) this.get("error");
>>>>>>> 9fcb1502
    }

    public String getErrorCode () {
        return (String)this.get("errorCode");
    }

    public String getErrorDescription () {
        return (String) this.get("errorDescription");
    }

    @Override
    public Object put( final String key, final Object value ) {
        return getDynamicProperties().put( key,value );
    }


    @Override
    public Object remove( final Object key ) {
        return getDynamicProperties().remove( key );
    }


    @Override
    public void putAll( final Map<? extends String, ?> m ) {
        getDynamicProperties().putAll( m );
    }


    @Override
    public void clear() {
        getDynamicProperties().clear();
    }


    @Override
    public Set<String> keySet() {
        return getDynamicProperties().keySet();
    }


    @Override
    public java.util.Collection<Object> values() {
        return getDynamicProperties().values();
    }


    @Override
    public Set<Entry<String, Object>> entrySet() {
        return getDynamicProperties().entrySet();
    }

    public UUID getUuid(){
        return UUID.fromString( ( String ) get( "uuid" ) );
    }

    public Entity chainPut(final String key, final Object value){
        put(key,value);
        return this;
    }

    public ApiResponse getResponse(){
        return response;
    }
}<|MERGE_RESOLUTION|>--- conflicted
+++ resolved
@@ -137,11 +137,7 @@
     }
 
     public String getError () {
-<<<<<<< HEAD
-        return (String) this.get( "error" ).toString();
-=======
         return (String) this.get("error");
->>>>>>> 9fcb1502
     }
 
     public String getErrorCode () {
