--- conflicted
+++ resolved
@@ -285,12 +285,7 @@
 
     //For edge cases like Organizations and Tokens without any payload
     public <T> T get(Class<T> type, boolean useToken) {
-<<<<<<< HEAD
         return get( type, null, useToken );
-
-=======
-        return get(type,null,useToken);
->>>>>>> 5731a017
     }
 
 
