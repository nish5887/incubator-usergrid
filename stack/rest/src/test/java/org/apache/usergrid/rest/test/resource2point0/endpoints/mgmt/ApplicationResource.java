/*
 *
 *  * Licensed to the Apache Software Foundation (ASF) under one or more
 *  *  contributor license agreements.  The ASF licenses this file to You
 *  * under the Apache License, Version 2.0 (the "License"); you may not
 *  * use this file except in compliance with the License.
 *  * You may obtain a copy of the License at
 *  *
 *  *     http://www.apache.org/licenses/LICENSE-2.0
 *  *
 *  * Unless required by applicable law or agreed to in writing, software
 *  * distributed under the License is distributed on an "AS IS" BASIS,
 *  * WITHOUT WARRANTIES OR CONDITIONS OF ANY KIND, either express or implied.
 *  * See the License for the specific language governing permissions and
 *  * limitations under the License.  For additional information regarding
 *  * copyright in this work, please see the NOTICE file in the top level
 *  * directory of this distribution.
 *
 */

package org.apache.usergrid.rest.test.resource2point0.endpoints.mgmt;

import javax.ws.rs.core.MediaType;

import com.fasterxml.jackson.databind.ObjectMapper;
import org.apache.usergrid.rest.test.resource2point0.endpoints.CollectionEndpoint;
import org.apache.usergrid.rest.test.resource2point0.endpoints.NamedResource;
import org.apache.usergrid.rest.test.resource2point0.endpoints.UrlResource;
import org.apache.usergrid.rest.test.resource2point0.model.Application;
import org.apache.usergrid.rest.test.resource2point0.model.*;
import org.apache.usergrid.rest.test.resource2point0.state.ClientContext;
import org.slf4j.Logger;
import org.slf4j.LoggerFactory;

import java.io.IOException;
import java.io.StringReader;


/**
 * Classy class class.
 */
public class ApplicationResource extends NamedResource {

    private static final Logger logger = LoggerFactory.getLogger(ApplicationResource.class);

    ObjectMapper mapper = new ObjectMapper();

    public ApplicationResource(ClientContext context, UrlResource parent) {
        super("applications", context, parent);
    }

    public ApplicationResource( final String name, final ClientContext context, final UrlResource parent ) {
        super( name, context, parent );
    }

    public ApplicationResource addToPath( String pathPart ) {
        return new ApplicationResource( pathPart, context, this );
    }


<<<<<<< HEAD
    public ApiResponse post(Application application) {
        ApiResponse apiResponse =getResource(true).type(MediaType.APPLICATION_JSON_TYPE)
            .accept(MediaType.APPLICATION_JSON).post(ApiResponse.class,application);
        return apiResponse;
=======
    public Application post(Application application) {
        return getResource(true).type(MediaType.APPLICATION_JSON_TYPE)
            .accept(MediaType.APPLICATION_JSON).post(Application.class,application);
>>>>>>> 81082f35
    }

    public Entity post(Entity payload) {

        String responseString = getResource(true)
            .type( MediaType.APPLICATION_JSON_TYPE )
            .accept(MediaType.APPLICATION_JSON)
            .post(String.class, payload);

        logger.debug("Response from post: " + responseString);

        ApiResponse response;
        try {
            response = mapper.readValue(new StringReader(responseString), ApiResponse.class);
        } catch (IOException e) {
            throw new RuntimeException("Error parsing response", e);
        }

        return new Entity(response);
    }


    public Entity get() {

        String responseString = getResource(true)
            .type( MediaType.APPLICATION_JSON_TYPE )
            .accept(MediaType.APPLICATION_JSON)
            .get(String.class);

        logger.debug("Response from post: " + responseString);

        ApiResponse response;
        try {
            response = mapper.readValue(new StringReader(responseString), ApiResponse.class);
        } catch (IOException e) {
            throw new RuntimeException("Error parsing response", e);
        }

        return new Entity(response);
    }
}<|MERGE_RESOLUTION|>--- conflicted
+++ resolved
@@ -58,16 +58,10 @@
     }
 
 
-<<<<<<< HEAD
     public ApiResponse post(Application application) {
         ApiResponse apiResponse =getResource(true).type(MediaType.APPLICATION_JSON_TYPE)
-            .accept(MediaType.APPLICATION_JSON).post(ApiResponse.class,application);
+            .accept(MediaType.APPLICATION_JSON).post(ApiResponse.class, application);
         return apiResponse;
-=======
-    public Application post(Application application) {
-        return getResource(true).type(MediaType.APPLICATION_JSON_TYPE)
-            .accept(MediaType.APPLICATION_JSON).post(Application.class,application);
->>>>>>> 81082f35
     }
 
     public Entity post(Entity payload) {
