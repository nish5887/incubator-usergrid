--- conflicted
+++ resolved
@@ -17,19 +17,11 @@
 package org.apache.usergrid.rest.applications.assets;
 
 
-<<<<<<< HEAD
 import com.sun.jersey.multipart.FormDataMultiPart;
 import org.apache.commons.io.IOUtils;
 import org.apache.usergrid.rest.test.resource.AbstractRestIT;
 import org.apache.usergrid.rest.test.resource.model.ApiResponse;
 import org.apache.usergrid.rest.test.resource.model.Entity;
-=======
-import com.fasterxml.jackson.databind.JsonNode;
-import com.sun.jersey.multipart.FormDataMultiPart;
-import org.apache.commons.io.IOUtils;
-import org.apache.usergrid.rest.applications.utils.UserRepo;
-import org.apache.usergrid.rest.test.resource2point0.AbstractRestIT;
->>>>>>> 764a7c85
 import org.apache.usergrid.services.assets.data.AssetUtils;
 import org.junit.Assert;
 import org.junit.Before;
@@ -43,13 +35,7 @@
 import java.util.HashMap;
 import java.util.Map;
 import java.util.UUID;
-<<<<<<< HEAD
-
-=======
-import java.util.concurrent.TimeoutException;
-
-import static org.apache.usergrid.utils.JsonUtils.mapToFormattedJsonString;
->>>>>>> 764a7c85
+
 import static org.apache.usergrid.utils.MapUtils.hashMap;
 import static org.junit.Assert.*;
 
@@ -58,61 +44,10 @@
 
     private String access_token;
     private Logger LOG = LoggerFactory.getLogger( AssetResourceIT.class );
-    UserRepo userRepo;
-
-    @Before
-    public void setup(){
-        userRepo = new UserRepo(this.clientSetup);
-        access_token = this.getAdminToken().getAccessToken();
-    }
-
-<<<<<<< HEAD
+
     @Before
     public void setup(){
         access_token = this.getAdminToken().getAccessToken();
-=======
-
-    /** @Deprecated Tests legacy API */
-    @Test
-    public void verifyBinaryCrud() throws Exception {
-
-        userRepo.load();
-
-        this.refreshIndex();
-
-        UUID userId = userRepo.getByUserName( "user1" );
-        Map<String, String> payload =
-                hashMap( "path", "my/clean/path" ).map( "owner", userId.toString() ).map( "someprop", "somevalue" );
-
-        String orgAppPath = clientSetup.getOrganizationName() + "/" + clientSetup.getAppName();
-
-        JsonNode node =
-                mapper.readTree( resource().path( orgAppPath + "/assets" ).queryParam( "access_token", access_token )
-                    .accept( MediaType.APPLICATION_JSON ).type( MediaType.APPLICATION_JSON_TYPE )
-                    .post( String.class, payload ) );
-        JsonNode idNode = node.get( "entities" ).get( 0 ).get( "uuid" );
-        UUID id = UUID.fromString( idNode.textValue() );
-        assertNotNull( idNode.textValue() );
-
-        byte[] data = IOUtils.toByteArray( this.getClass().getResourceAsStream( "/cassandra_eye.jpg" ) );
-        resource().path( orgAppPath + "/assets/" + id.toString() + "/data" )
-                .queryParam( "access_token", access_token ).type( MediaType.APPLICATION_OCTET_STREAM_TYPE ).put( data );
-
-        InputStream is = resource().path( orgAppPath + "/assets/" + id.toString() + "/data" )
-                .queryParam( "access_token", access_token ).get( InputStream.class );
-
-        byte[] foundData = IOUtils.toByteArray( is );
-        assertEquals( 7979, foundData.length );
-
-        refreshIndex();
-
-        node = mapper.readTree( resource().path( orgAppPath + "/assets/my/clean/path" )
-            .queryParam( "access_token", access_token ).accept( MediaType.APPLICATION_JSON_TYPE )
-            .get( String.class ) );
-
-        idNode = node.get( "entities" ).get( 0 ).get( "uuid" );
-        assertEquals( id.toString(), idNode.textValue() );
->>>>>>> 764a7c85
     }
 
 
@@ -120,18 +55,14 @@
     public void octetStreamOnDynamicEntity() throws Exception {
 
         this.refreshIndex();
-<<<<<<< HEAD
 
         //  post an asset entity
-=======
->>>>>>> 764a7c85
 
         Map<String, String> payload = hashMap( "name", "assetname" );
         ApiResponse postResponse = pathResource( getOrgAppPath( "foos" )).post( payload );
         UUID assetId = postResponse.getEntities().get(0).getUuid();
         assertNotNull(assetId);
 
-<<<<<<< HEAD
         // post a binary asset to that entity
 
         byte[] data = IOUtils.toByteArray( getClass().getResourceAsStream( "/cassandra_eye.jpg" ) );
@@ -139,34 +70,6 @@
             .put( data, MediaType.APPLICATION_OCTET_STREAM_TYPE );
 
         // check that the asset entity has asset metadata
-=======
-        String orgAppPath = clientSetup.getOrganizationName() + "/" + clientSetup.getAppName();
-
-        JsonNode node = mapper.readTree( resource().path( orgAppPath + "/foos" ).queryParam( "access_token", access_token )
-            .accept( MediaType.APPLICATION_JSON ).type( MediaType.APPLICATION_JSON_TYPE )
-            .post( String.class, payload ) );
-
-        JsonNode idNode = node.get( "entities" ).get( 0 ).get( "uuid" );
-        String uuid = idNode.textValue();
-        assertNotNull( uuid );
-
-        byte[] data = IOUtils.toByteArray( this.getClass().getResourceAsStream( "/cassandra_eye.jpg" ) );
-        resource().path( orgAppPath + "/foos/" + uuid ).queryParam( "access_token", access_token )
-                .type( MediaType.APPLICATION_OCTET_STREAM_TYPE ).put( data );
-
-        // get entity
-        node = mapper.readTree( resource().path( orgAppPath + "/foos/" + uuid ).queryParam( "access_token", access_token )
-                .accept( MediaType.APPLICATION_JSON_TYPE ).get( String.class ));
-        Assert.assertEquals( "image/jpeg", node.findValue( AssetUtils.CONTENT_TYPE ).textValue() );
-        Assert.assertEquals( 7979, node.findValue( "content-length" ).intValue() );
-        idNode = node.get( "entities" ).get( 0 ).get( "uuid" );
-        assertEquals( uuid, idNode.textValue() );
-
-        // get data by UUID
-        InputStream is =
-                resource().path( orgAppPath + "/foos/" + uuid ).queryParam( "access_token", access_token )
-                        .accept( MediaType.APPLICATION_OCTET_STREAM_TYPE ).get( InputStream.class );
->>>>>>> 764a7c85
 
         ApiResponse getResponse = pathResource( getOrgAppPath( "foos/" + assetId) ).get( ApiResponse.class );
         Entity entity = getResponse.getEntities().get(0);
@@ -181,15 +84,7 @@
         byte[] foundData = IOUtils.toByteArray( is );
         assertEquals( 7979, foundData.length );
 
-<<<<<<< HEAD
         // get binary asset by name
-=======
-        refreshIndex();
-
-        // get data by name
-        is = resource().path( orgAppPath + "/foos/assetname" ).queryParam( "access_token", access_token )
-                .accept( MediaType.APPLICATION_OCTET_STREAM_TYPE ).get( InputStream.class );
->>>>>>> 764a7c85
 
         is = pathResource( getOrgAppPath("foos/assetname") ).getAssetAsStream();
         foundData = IOUtils.toByteArray( is );
@@ -201,7 +96,6 @@
     public void multipartPostFormOnDynamicEntity() throws Exception {
 
         this.refreshIndex();
-<<<<<<< HEAD
 
         // post data larger than 5M
 
@@ -214,25 +108,6 @@
         assertNotNull(assetId);
 
         // retry until upload complete and we can get the data
-=======
-
-        byte[] data = IOUtils.toByteArray( this.getClass().getResourceAsStream( "/file-bigger-than-5M" ) );
-        FormDataMultiPart form = new FormDataMultiPart().field( "file", data, MediaType.MULTIPART_FORM_DATA_TYPE );
-
-        String orgAppPath = clientSetup.getOrganizationName() + "/" + clientSetup.getAppName();
-
-        JsonNode node = mapper.readTree( resource().path( orgAppPath + "/foos" )
-            .queryParam( "access_token", access_token )
-            .accept( MediaType.APPLICATION_JSON )
-            .type( MediaType.MULTIPART_FORM_DATA )
-            .post( String.class, form ));
-
-        JsonNode idNode = node.get( "entities" ).get( 0 ).get( "uuid" );
-        String uuid = idNode.textValue();
-        assertNotNull(uuid);
-
-        this.refreshIndex();
->>>>>>> 764a7c85
 
         int retries = 0;
         boolean done = false;
@@ -240,15 +115,7 @@
         while ( !done && retries < 30 ) {
 
             try {
-<<<<<<< HEAD
                 InputStream is = pathResource( getOrgAppPath( "foos/" + assetId ) ).getAssetAsStream();
-=======
-                InputStream is = resource().path( orgAppPath + "/foos/" + uuid )
-                        .queryParam( "access_token", access_token )
-                        .accept( MediaType.APPLICATION_OCTET_STREAM_TYPE )
-                        .get( InputStream.class );
-
->>>>>>> 764a7c85
                 foundData = IOUtils.toByteArray( is );
                 done = true;
 
@@ -262,27 +129,15 @@
 
         assertEquals( 5324800, foundData.length );
 
-<<<<<<< HEAD
         pathResource( getOrgAppPath( "foos/" + assetId ) ).delete();
-=======
-        // delete
-        node = mapper.readTree( resource().path( orgAppPath + "/foos/" + uuid ).queryParam( "access_token", access_token )
-                .accept( MediaType.APPLICATION_JSON_TYPE ).delete( String.class ));
->>>>>>> 764a7c85
     }
 
 
     @Test
     public void multipartPutFormOnDynamicEntity() throws Exception {
-<<<<<<< HEAD
-=======
-
-        this.refreshIndex();
->>>>>>> 764a7c85
-
-        this.refreshIndex();
-
-<<<<<<< HEAD
+
+        this.refreshIndex();
+
         // post an entity
 
         Map<String, String> payload = hashMap( "foo", "bar" );
@@ -291,60 +146,13 @@
         assertNotNull( assetId );
 
         // post asset to that entity
-=======
-        String orgAppPath = clientSetup.getOrganizationName() + "/" + clientSetup.getAppName();
-
-        JsonNode node = mapper.readTree( resource().path( orgAppPath + "/foos" ).queryParam( "access_token", access_token )
-                .accept( MediaType.APPLICATION_JSON ).type( MediaType.APPLICATION_JSON_TYPE )
-                .post( String.class, payload ));
-
-        JsonNode idNode = node.get( "entities" ).get( 0 ).get( "uuid" );
-        String uuid = idNode.textValue();
-        assertNotNull( uuid );
->>>>>>> 764a7c85
 
         byte[] data = IOUtils.toByteArray( this.getClass().getResourceAsStream( "/cassandra_eye.jpg" ) );
-<<<<<<< HEAD
         FormDataMultiPart form = new FormDataMultiPart()
             .field( "foo", "bar2" )
             .field( "file", data, MediaType.MULTIPART_FORM_DATA_TYPE );
         ApiResponse putResponse = pathResource( getOrgAppPath( "foos/" + assetId ) ).put( form );
         this.refreshIndex();
-=======
-        FormDataMultiPart form = new FormDataMultiPart().field( "foo", "bar2" )
-                                                        .field( "file", data, MediaType.MULTIPART_FORM_DATA_TYPE );
-
-        long created = System.currentTimeMillis();
-        node = mapper.readTree( resource().path( orgAppPath + "/foos/" + uuid )
-            .queryParam( "access_token", access_token )
-            .accept( MediaType.APPLICATION_JSON )
-            .type( MediaType.MULTIPART_FORM_DATA )
-            .put( String.class, form ));
-
-        this.refreshIndex();
-
-        // get entity
-        node = mapper.readTree( resource().path( orgAppPath + "/foos/" + uuid )
-            .queryParam( "access_token", access_token )
-            .accept( MediaType.APPLICATION_JSON_TYPE )
-            .get( String.class ));
-        LOG.debug( mapToFormattedJsonString(node) );
-
-        assertEquals( "image/jpeg", node.findValue( AssetUtils.CONTENT_TYPE ).textValue() );
-        assertEquals( 7979, node.findValue( AssetUtils.CONTENT_LENGTH ).intValue() );
-        idNode = node.get( "entities" ).get( 0 ).get( "uuid" );
-        assertEquals( uuid, idNode.textValue() );
-        JsonNode nameNode = node.get( "entities" ).get( 0 ).get( "foo" );
-        assertEquals( "bar2", nameNode.textValue() );
-        long lastModified = node.findValue( AssetUtils.LAST_MODIFIED ).longValue();
-        Assert.assertEquals( created, lastModified, 500 );
-
-        // get data
-        InputStream is = resource().path( orgAppPath + "/foos/" + uuid )
-            .queryParam( "access_token", access_token )
-            .accept( "image/jpeg" )
-            .get( InputStream.class );
->>>>>>> 764a7c85
 
         // get entity and check asset metadata
 
@@ -364,7 +172,6 @@
         byte[] foundData = IOUtils.toByteArray( is );
         assertEquals( 7979, foundData.length );
 
-<<<<<<< HEAD
         // upload new asset to entity, then check that it was updated
 
         ApiResponse putResponse2 = pathResource( getOrgAppPath( "foos/" + assetId ) ).put( form );
@@ -372,15 +179,6 @@
         fileMetadata = (Map<String, Object>)entity.get("file-metadata");
         long justModified = Long.parseLong( fileMetadata.get( AssetUtils.LAST_MODIFIED ).toString() );
         assertNotEquals( lastModified, justModified );
-=======
-        // post new data
-        node = mapper.readTree( resource().path( orgAppPath + "/foos/" + uuid )
-            .queryParam( "access_token", access_token )
-            .accept( MediaType.APPLICATION_JSON )
-            .type( MediaType.MULTIPART_FORM_DATA )
-            .put( String.class, form ) );
-        Assert.assertTrue( lastModified != node.findValue( AssetUtils.LAST_MODIFIED ).longValue() );
->>>>>>> 764a7c85
     }
 
 
@@ -388,11 +186,8 @@
     public void largeFileInS3() throws Exception {
 
         this.refreshIndex();
-<<<<<<< HEAD
 
         // upload file larger than 5MB
-=======
->>>>>>> 764a7c85
 
         byte[] data = IOUtils.toByteArray( this.getClass().getResourceAsStream( "/file-bigger-than-5M" ) );
         FormDataMultiPart form = new FormDataMultiPart().field( "file", data, MediaType.MULTIPART_FORM_DATA_TYPE );
@@ -401,46 +196,7 @@
         LOG.info( "Waiting for upload to finish..." );
         Thread.sleep( 2000 );
 
-<<<<<<< HEAD
         // check that entire file was uploaded
-=======
-        String orgAppPath = clientSetup.getOrganizationName() + "/" + clientSetup.getAppName();
-
-        // send data
-        JsonNode node = mapper.readTree( resource().path( orgAppPath + "/foos" )
-            .queryParam( "access_token", access_token )
-            .accept( MediaType.APPLICATION_JSON )
-            .type( MediaType.MULTIPART_FORM_DATA )
-            .post( String.class, form ) );
-        JsonNode idNode = node.get( "entities" ).get( 0 ).get( "uuid" );
-        String uuid = idNode.textValue();
-
-        // get entity
-        long timeout = System.currentTimeMillis() + 60000;
-        while ( true ) {
-            LOG.info( "Waiting for upload to finish..." );
-            Thread.sleep( 2000 );
-            node = mapper.readTree( resource().path( orgAppPath + "/foos/" + uuid )
-                .queryParam( "access_token", access_token )
-                .accept( MediaType.APPLICATION_JSON_TYPE )
-                .get( String.class ) );
-
-            // poll for the upload to complete
-            if ( node.findValue( AssetUtils.E_TAG ) != null ) {
-                break;
-            }
-            if ( System.currentTimeMillis() > timeout ) {
-                throw new TimeoutException();
-            }
-        }
-        LOG.info( "Upload complete!" );
-
-        // get data
-        InputStream is = resource().path( orgAppPath + "/foos/" + uuid )
-            .queryParam( "access_token", access_token )
-            .accept( MediaType.APPLICATION_OCTET_STREAM_TYPE )
-            .get( InputStream.class );
->>>>>>> 764a7c85
 
         ApiResponse getResponse = pathResource( getOrgAppPath( "foos/" +assetId ) ).get( ApiResponse.class );
         LOG.info( "Upload complete!" );
@@ -448,17 +204,9 @@
         byte[] foundData = IOUtils.toByteArray( is );
         assertEquals( data.length, foundData.length );
 
-<<<<<<< HEAD
         // delete file
 
         pathResource( getOrgAppPath( "foos/" + assetId ) ).delete();
-=======
-        // delete
-        node = mapper.readTree( resource().path( orgAppPath + "/foos/" + uuid )
-            .queryParam( "access_token", access_token )
-            .accept( MediaType.APPLICATION_JSON_TYPE )
-            .delete( String.class ) );
->>>>>>> 764a7c85
     }
 
     @Test
@@ -466,29 +214,21 @@
 
         this.refreshIndex();
 
-<<<<<<< HEAD
         // set max file size down to 6mb
 
-=======
->>>>>>> 764a7c85
         Map<String, String> props = new HashMap<String, String>();
         props.put( "usergrid.binary.max-size-mb", "6" );
         pathResource( "testproperties" ).post( props );
 
         try {
 
-<<<<<<< HEAD
             // upload a file larger than 6mb
-=======
-            //UserRepo.INSTANCE.load( resource(), access_token );
->>>>>>> 764a7c85
 
             byte[] data = IOUtils.toByteArray( this.getClass().getResourceAsStream( "/ship-larger-than-6mb.gif" ) );
             FormDataMultiPart form = new FormDataMultiPart().field( "file", data, MediaType.MULTIPART_FORM_DATA_TYPE );
             ApiResponse postResponse = pathResource( getOrgAppPath( "bars" ) ).post( form );
             UUID assetId = postResponse.getEntities().get(0).getUuid();
 
-<<<<<<< HEAD
             String errorMessage = null;
             LOG.info( "Waiting for upload to finish..." );
             Thread.sleep( 2000 );
@@ -498,40 +238,6 @@
             ApiResponse getResponse = pathResource( getOrgAppPath( "bars/" +assetId ) ).get( ApiResponse.class );
             Map<String, Object> fileMetadata = (Map<String, Object>)getResponse.getEntities().get(0).get("file-metadata");
             assertTrue( fileMetadata.get( "error" ).toString().startsWith( "Asset size " ) );
-=======
-            String orgAppPath = clientSetup.getOrganizationName() + "/" + clientSetup.getAppName();
-
-            // send data
-            JsonNode node = resource().path( orgAppPath + "/bars" ).queryParam( "access_token", access_token )
-                    .accept( MediaType.APPLICATION_JSON ).type( MediaType.MULTIPART_FORM_DATA )
-                    .post( JsonNode.class, form );
-            //logNode( node );
-            JsonNode idNode = node.get( "entities" ).get( 0 ).get( "uuid" );
-            String uuid = idNode.textValue();
-
-            // get entity
-            String errorMessage = null;
-            long timeout = System.currentTimeMillis() + 60000;
-            while (true) {
-                LOG.info( "Waiting for upload to finish..." );
-                Thread.sleep( 2000 );
-                node = resource().path( orgAppPath + "/bars/" + uuid )
-                        .queryParam( "access_token", access_token ).accept( MediaType.APPLICATION_JSON_TYPE )
-                        .get( JsonNode.class );
-                //logNode( node );
-
-                // poll for the error to happen
-                if (node.findValue( "error" ) != null) {
-                    errorMessage = node.findValue("error").asText();
-                    break;
-                }
-                if (System.currentTimeMillis() > timeout) {
-                    throw new TimeoutException();
-                }
-            }
-
-            assertTrue( errorMessage.startsWith("Asset size "));
->>>>>>> 764a7c85
 
         } finally {
 
@@ -549,51 +255,22 @@
     public void deleteConnectionToAsset() throws IOException {
 
         this.refreshIndex();
-<<<<<<< HEAD
-=======
-
-        final String uuid;
->>>>>>> 764a7c85
-
-        access_token = this.getAdminToken().getAccessToken();
-
-        String orgAppPath = clientSetup.getOrganizationName() + "/" + clientSetup.getAppName();
 
         // create the entity that will be the asset, an image
 
         Map<String, String> payload = hashMap("name", "cassandra_eye.jpg");
-<<<<<<< HEAD
         ApiResponse postReponse = pathResource( getOrgAppPath( "foos" ) ).post( payload );
         final UUID uuid = postReponse.getEntities().get(0).getUuid();
-=======
-
-        JsonNode node = resource().path("/test-organization/test-app/foos")
-                .queryParam("access_token", access_token)
-                .accept(MediaType.APPLICATION_JSON)
-                .type(MediaType.APPLICATION_JSON_TYPE)
-                .post(JsonNode.class, payload);
-
-        JsonNode idNode = node.get("entities").get(0).get("uuid");
-        uuid = idNode.textValue();
->>>>>>> 764a7c85
 
         // post image data to the asset entity
 
         byte[] data = IOUtils.toByteArray(this.getClass().getResourceAsStream("/cassandra_eye.jpg"));
-<<<<<<< HEAD
         pathResource( getOrgAppPath( "foos/" + uuid ) ).put( data, MediaType.APPLICATION_OCTET_STREAM_TYPE );
-=======
-        resource().path(orgAppPath + "/foos/" + uuid)
-                .queryParam("access_token", access_token)
-                .type(MediaType.APPLICATION_OCTET_STREAM_TYPE)
-                .put(data);
->>>>>>> 764a7c85
 
         // create an imagegallery entity
 
         Map<String, String> imageGalleryPayload = hashMap("name", "my image gallery");
 
-<<<<<<< HEAD
         ApiResponse postResponse2 = pathResource( getOrgAppPath( "imagegalleries" ) ).post( imageGalleryPayload );
         UUID imageGalleryId = postResponse2.getEntities().get(0).getUuid();
 
@@ -601,32 +278,10 @@
 
         ApiResponse connectResponse = pathResource(
             getOrgAppPath( "imagegalleries/" + imageGalleryId + "/contains/" + uuid ) ).post( ApiResponse.class );
-=======
-        JsonNode imageGalleryNode = resource().path(orgAppPath + "/imagegalleries")
-                .queryParam("access_token", access_token)
-                .accept(MediaType.APPLICATION_JSON)
-                .type(MediaType.APPLICATION_JSON_TYPE)
-                .post(JsonNode.class, imageGalleryPayload);
-
-        JsonNode imageGalleryIdNode = imageGalleryNode.get("entities").get(0).get("uuid");
-        String imageGalleryId = imageGalleryIdNode.textValue();
-
-        // connect imagegallery to asset
-
-        JsonNode connectNode = resource()
-                .path(orgAppPath + "/imagegalleries/" + imageGalleryId + "/contains/" + uuid)
-                .queryParam("access_token", access_token)
-                .accept(MediaType.APPLICATION_JSON)
-                .type(MediaType.APPLICATION_JSON_TYPE)
-                .post(JsonNode.class);
-        LOG.debug( mapToFormattedJsonString(connectNode) );
-
->>>>>>> 764a7c85
         this.refreshIndex();
 
         // verify connection from imagegallery to asset
 
-<<<<<<< HEAD
         ApiResponse containsResponse = pathResource(
             getOrgAppPath( "imagegalleries/" + imageGalleryId + "/contains/" ) ).get( ApiResponse.class );
         assertEquals( uuid, containsResponse.getEntities().get(0).getUuid() );
@@ -635,30 +290,9 @@
 
         pathResource( getOrgAppPath( "imagegalleries/" + imageGalleryId + "/contains/" + uuid ) ).delete();
         this.refreshIndex();
-=======
-        JsonNode listConnectionsNode = resource()
-                .path(orgAppPath + "/imagegalleries/" + imageGalleryId + "/contains/")
-                .queryParam("access_token", access_token)
-                .accept(MediaType.APPLICATION_JSON)
-                .type(MediaType.APPLICATION_JSON_TYPE)
-                .get(JsonNode.class);
-        LOG.debug( mapToFormattedJsonString(listConnectionsNode) );
-        assertEquals(uuid, listConnectionsNode.get("entities").get(0).get("uuid").textValue());
-
-        // delete the connection
-
-        resource().path(orgAppPath + "/imagegalleries/" + imageGalleryId + "/contains/" + uuid)
-                .queryParam("access_token", access_token)
-                .accept(MediaType.APPLICATION_JSON)
-                .type(MediaType.APPLICATION_JSON_TYPE)
-                .delete();
->>>>>>> 764a7c85
-
-        this.refreshIndex();
 
         // verify that connection is gone
 
-<<<<<<< HEAD
         ApiResponse listResponse = pathResource(
             getOrgAppPath( "imagegalleries/" + imageGalleryId + "/contains/" )).get( ApiResponse.class );
         assertEquals( 0, listResponse.getEntityCount() );
@@ -676,35 +310,6 @@
         // asset data should still be there
 
         InputStream assetIs = pathResource( getOrgAppPath( "foos/" + uuid ) ).getAssetAsStream();
-=======
-        listConnectionsNode = resource()
-                .path(orgAppPath + "/imagegalleries/" + imageGalleryId + "/contains/")
-                .queryParam("access_token", access_token)
-                .accept(MediaType.APPLICATION_JSON)
-                .type(MediaType.APPLICATION_JSON_TYPE)
-                .get(JsonNode.class);
-        assertFalse(listConnectionsNode.get("entities").elements().hasNext());
-
-        // asset should still be there
-
-        JsonNode assetNode = resource().path(orgAppPath + "/foos/" + uuid)
-                .queryParam("access_token", access_token)
-                .accept(MediaType.APPLICATION_JSON_TYPE)
-                .get(JsonNode.class);
-
-        Assert.assertEquals("image/jpeg", assetNode.findValue(AssetUtils.CONTENT_TYPE).textValue());
-        Assert.assertEquals(7979, assetNode.findValue("content-length").intValue());
-        JsonNode assetIdNode = assetNode.get("entities").get(0).get("uuid");
-        assertEquals(uuid, assetIdNode.textValue());
-
-        // asset data should still be there
-
-        InputStream assetIs = resource().path(orgAppPath + "/foos/" + uuid)
-                .queryParam("access_token", access_token)
-                .accept(MediaType.APPLICATION_OCTET_STREAM_TYPE)
-                .get(InputStream.class);
-
->>>>>>> 764a7c85
         byte[] foundData = IOUtils.toByteArray(assetIs);
         assertEquals(7979, foundData.length);
     }
