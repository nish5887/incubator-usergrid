--- conflicted
+++ resolved
@@ -99,15 +99,10 @@
         String methodName = description.getMethodName();
         String name = testClass + "." + methodName;
 
-<<<<<<< HEAD
-        restClient.superuserSetup();
-        superuserToken = restClient.management().token().post(Token.class, new Token( superuserName, superuserPassword ) );
-        restClient.management().token().setToken( superuserToken );
-
-=======
         try {
             restClient.superuserSetup();
-            superuserToken = restClient.management().token().post( new Token( superuserName, superuserPassword ) );
+            superuserToken = restClient.management().token().post(Token.class, new Token( superuserName, superuserPassword ) );
+            restClient.management().token().setToken( superuserToken );
         } catch ( Exception e ) {
             if ( logger.isDebugEnabled() ) {
                 logger.debug( "Error creating superuser, may already exist", e );
@@ -115,7 +110,6 @@
                 logger.warn( "Error creating superuser, may already exist");
             }
         }
->>>>>>> a7840164
 
         username = "user_"+name + UUIDUtils.newTimeUUID();
         password = username;
