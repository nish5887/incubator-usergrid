/*
 * Licensed to the Apache Software Foundation (ASF) under one or more
 * contributor license agreements.  See the NOTICE file distributed with
 * this work for additional information regarding copyright ownership.
 * The ASF licenses this file to You under the Apache License, Version 2.0
 * (the "License"); you may not use this file except in compliance with
 * the License.  You may obtain a copy of the License at
 *
 *      http://www.apache.org/licenses/LICENSE-2.0
 *
 * Unless required by applicable law or agreed to in writing, software
 * distributed under the License is distributed on an "AS IS" BASIS,
 * WITHOUT WARRANTIES OR CONDITIONS OF ANY KIND, either express or implied.
 * See the License for the specific language governing permissions and
 * limitations under the License.
 */
package org.apache.usergrid.rest.applications;

import com.fasterxml.jackson.databind.JsonNode;
import com.fasterxml.jackson.databind.ObjectMapper;
import com.sun.jersey.api.client.ClientResponse.Status;
import com.sun.jersey.api.client.UniformInterfaceException;
import com.sun.jersey.api.client.WebResource;
import com.sun.jersey.api.representation.Form;
import org.apache.shiro.codec.Base64;

<<<<<<< HEAD
import org.apache.usergrid.persistence.index.utils.UUIDUtils;
import org.apache.usergrid.rest.test.resource2point0.AbstractRestIT;
import org.apache.usergrid.rest.test.resource2point0.endpoints.mgmt.OrganizationResource;
import org.apache.usergrid.rest.test.resource2point0.model.*;
import org.apache.usergrid.utils.MapUtils;
import org.junit.Ignore;
import org.junit.Test;
import org.slf4j.Logger;
import org.slf4j.LoggerFactory;
=======
import java.util.HashMap;
import java.util.Map;

import javax.ws.rs.core.MediaType;

import org.codehaus.jackson.JsonNode;
import org.junit.Ignore;
import org.junit.Test;
import org.apache.usergrid.cassandra.Concurrent;
import org.apache.usergrid.management.ApplicationInfo;
import org.apache.usergrid.management.OrganizationInfo;
import org.apache.usergrid.rest.AbstractRestIT;
import org.apache.usergrid.rest.management.organizations.OrganizationsResource;
>>>>>>> 107a465e

import javax.ws.rs.core.MediaType;
import java.io.IOException;

import static org.apache.usergrid.utils.MapUtils.hashMap;
import static org.junit.Assert.*;


/**
 * Invokes methods on ApplicationResource
 */
public class ApplicationResourceIT extends AbstractRestIT {
    private static final Logger logger = LoggerFactory.getLogger(ApplicationResourceIT.class);

    /**
     * Retrieve an application using the organization client credentials
     *
     * @throws Exception
     */
    @Test
    public void applicationWithOrgCredentials() throws Exception {
        //retrieve the credentials
        Credentials orgCredentials = getOrgCredentials();

        //retrieve the app using only the org credentials
        ApiResponse apiResponse = this.org().app(clientSetup.getAppName()).getResource(false)
            .queryParam("grant_type", "client_credentials")
            .queryParam("client_id", orgCredentials.getClientId())
            .queryParam("client_secret", orgCredentials.getClientSecret())
            .accept(MediaType.APPLICATION_JSON)
            .type(MediaType.APPLICATION_JSON_TYPE)
            .get(ApiResponse.class);
        //assert that a valid response is returned without error
        assertNotNull(apiResponse);
        assertNull(apiResponse.getError());
    }

    /**
     * Retrieve an application using the application client credentials
     *
     * @throws Exception
     */
    @Test
    public void applicationWithAppCredentials() throws Exception {

        //retrieve the credentials
        Credentials appCredentials = getAppCredentials();

        //retrieve the app using only the org credentials
        ApiResponse apiResponse = this.app().getResource(false)
            .queryParam("grant_type", "client_credentials")
            .queryParam("client_id", appCredentials.getClientId())
            .queryParam("client_secret", appCredentials.getClientSecret())
            .accept(MediaType.APPLICATION_JSON)
            .type(MediaType.APPLICATION_JSON_TYPE)
            .get(ApiResponse.class);
        //assert that a valid response is returned without error
        assertNotNull(apiResponse);
        assertNull(apiResponse.getError());
    }

    /**
     * Retrieve an collection using the application client credentials
     */
    @Test
    public void applicationCollectionWithAppCredentials() throws Exception {

        //retrieve the credentials
        Credentials appCredentials = getAppCredentials();

        //retrieve the app using only the org credentials
        ApiResponse apiResponse = this.app().collection( "roles" ).getResource( false )
                                      .queryParam("grant_type", "client_credentials")
                                      .queryParam("client_id", appCredentials.getClientId())
                                      .queryParam("client_secret", appCredentials.getClientSecret())
                                      .accept(MediaType.APPLICATION_JSON)
                                      .type(MediaType.APPLICATION_JSON_TYPE)
                                      .get(ApiResponse.class);
        //assert that a valid response is returned without error
        assertNotNull(apiResponse);
        assertNull(apiResponse.getError());

        Collection roles = new Collection(apiResponse);
        //assert that we have the correct number of default roles
        assertEquals(3, roles.getNumOfEntities());
    }

<<<<<<< HEAD
    /**
     * Retrieve an collection using the application client credentials
     */
=======
    //TODO: write a test so that its mixed case.
>>>>>>> 107a465e
    @Test
    public void applicationCollectionWithAppToken() throws Exception {

<<<<<<< HEAD
        Credentials appCredentials = getAppCredentials();

        QueryParameters queryParameters = new QueryParameters();
        queryParameters.addParam("grant_type", "client_credentials");
        queryParameters.addParam("client_id", appCredentials.getClientId());
        queryParameters.addParam("client_secret", appCredentials.getClientSecret());

        Entity testUser = new Entity(  );
        testUser.chainPut( "name","temp" ).chainPut( "password","temp1" );
        
        Token appToken = this.app().token().post(new Token("client_credentials",appCredentials.getClientId(),appCredentials.getClientSecret() ));
=======
        String orgName = "MiXedApplicationResourceTest";
        String appName = "mgmt-org-app-test";

        //create new org
        Map payload = hashMap( "email", "test-user-1@mockserver.com" ).map( "username", "ApplicationAppCredsTest" )
                                                                      .map( "name", "App Creds User" )
                                                                      .map( "password", "password" )
                                                                      .map( "organization",
                                                                              orgName );

        resource().path( "/management/organizations" ).accept( MediaType.APPLICATION_JSON )
                                  .type( MediaType.APPLICATION_JSON_TYPE ).post( JsonNode.class, payload );

        //create new app
        Map<String, String> data = new HashMap<String, String>();
        data.put( "name", appName );

        JsonNode appdata = resource().path( "/management/orgs/" + orgName + "/applications" )
                                     .queryParam( "access_token", superAdminToken() ).accept( MediaType.APPLICATION_JSON )
                                     .type( MediaType.APPLICATION_JSON_TYPE ).post( JsonNode.class, data );


        ApplicationInfo appInfo = setup.getMgmtSvc().getApplicationInfo(orgName+"/"+appName );//"test-organization/test-app" );

        //don't know what kind of creds these are but they sure aren't app creds...
        String clientId = setup.getMgmtSvc().getClientIdForApplication( appInfo.getId() );
        String clientSecret = setup.getMgmtSvc().getClientSecretForApplication( appInfo.getId() );

        JsonNode applicationCredentials = resource().path( "/"+orgName.toLowerCase()+"/"+appName+"/credentials" ).queryParam( "client_id", clientId )

                                                    .queryParam( "client_secret", clientSecret ).accept( MediaType.APPLICATION_JSON )
                                                    .type( MediaType.APPLICATION_JSON_TYPE ).get( JsonNode.class );

        JsonNode node = resource().path( "/"+orgName.toLowerCase()+"/"+appName+"/users" ).queryParam( "client_id", applicationCredentials.get( "credentials" ).get( "client_id" ).asText())
                .queryParam( "client_secret", applicationCredentials.get( "credentials" ).get( "client_secret" ).asText() ).accept( MediaType.APPLICATION_JSON )
                .type( MediaType.APPLICATION_JSON_TYPE ).get( JsonNode.class );
>>>>>>> 107a465e


        //retrieve the credentials

        //retrieve the app using only the org credentials
        ApiResponse apiResponse = this.app().collection( "roles" ).getResource( true, appToken )
                                      .accept( MediaType.APPLICATION_JSON )
                                      .type(MediaType.APPLICATION_JSON_TYPE)
                                      .get(ApiResponse.class);
        //assert that a valid response is returned without error
        assertNotNull(apiResponse);
        assertNull(apiResponse.getError());

        Collection roles = new Collection(apiResponse);
        //assert that we have the correct number of default roles
        assertEquals(3, roles.getNumOfEntities());
    }


    /**
     * Verifies that we return JSON even when no accept header is specified.
     * (for backwards compatibility)
     */
    @Test
    public void jsonForNoAccepts() throws Exception {
        //retrieve the credentials
        Credentials orgCredentials = getOrgCredentials();

        //retrieve the users collection without setting the "Accept" header
        WebResource.Builder builder = this.app().collection("users").getResource(false)
            //Add the org credentials to the query
            .queryParam("grant_type", "client_credentials")
            .queryParam("client_id", orgCredentials.getClientId())
            .queryParam("client_secret", orgCredentials.getClientSecret())
            .type(MediaType.APPLICATION_JSON_TYPE);

        ApiResponse apiResponse = builder.get(ApiResponse.class);
        Collection users = new Collection(apiResponse);
        //assert that a valid response is returned without error
        assertNotNull(users);
        assertNull(users.getResponse().getError());

    }

    /**
     * Verifies that we return JSON even when text/html is requested.
     * (for backwards compatibility)
     */
    @Test
    public void jsonForAcceptsTextHtml() throws Exception {

        //Create the organization resource
        OrganizationResource orgResource = clientSetup.getRestClient().management().orgs().organization(clientSetup.getOrganizationName());

        //retrieve the credentials
        Credentials orgCredentials = orgResource.credentials().get();
        String clientId = orgCredentials.getClientId();
        String clientSecret = orgCredentials.getClientSecret();

        //retrieve the users collection, setting the "Accept" header to text/html
        WebResource.Builder builder = this.app().collection("users").getResource(false)
            //Add the org credentials to the query
            .queryParam("grant_type", "client_credentials")
            .queryParam("client_id", clientId)
            .queryParam("client_secret", clientSecret)
            .accept(MediaType.TEXT_HTML)
            .type(MediaType.APPLICATION_JSON_TYPE);

        ApiResponse apiResponse = builder.get(ApiResponse.class);
        Collection users = new Collection(apiResponse);
        //make sure that a valid response is returned without error
        assertNotNull(users);
        assertNull(users.getResponse().getError());
    }

    /**
     * Retrieve an application using password credentials
     *
     * @throws Exception
     */
    @Test
    public void applicationWithJsonCreds() throws Exception {

        User user = new User("applicationWithJsonCreds", "applicationWithJsonCreds", "applicationWithJsonCreds@usergrid.org", "applicationWithJsonCreds");
        Entity entity = this.app().collection("users").post(user);

        assertNotNull(entity);

        refreshIndex();

        //retrieve the app using a username and password
        QueryParameters params = new QueryParameters()
            .addParam("grant_type", "password")
            .addParam("username", "applicationWithJsonCreds")
            .addParam("password", "applicationWithJsonCreds");
        Token apiResponse = this.app().token().post(params);

        //assert that a valid response is returned without error
        assertNotNull(apiResponse);
        assertNull(apiResponse.getResponse().getError());
    }

    /**
     * Retrieve the root application using client credentials
     *
     * @throws Exception
     */
    @Test
    public void rootApplicationWithOrgCredentials() throws Exception {

        String orgName = clientSetup.getOrganizationName().toLowerCase();
        String appName = clientSetup.getAppName().toLowerCase();
        //retrieve the credentials
        Credentials orgCredentials = getOrgCredentials();

        ApiResponse apiResponse = this.app().getResource(false)
            .queryParam("grant_type", "client_credentials")
            .queryParam("client_id", orgCredentials.getClientId())
            .queryParam("client_secret", orgCredentials.getClientSecret())
            .accept(MediaType.APPLICATION_JSON)
            .type(MediaType.APPLICATION_JSON_TYPE)
            .get(ApiResponse.class);

        // assert that the response returns the correct URI
        assertEquals(apiResponse.getUri(), String.format("http://sometestvalue/%s/%s", orgName, appName));

        //unmarshal the application from the response
        Application application = new Application(apiResponse);

        //assert that the application name is correct
        assertEquals(String.format("%s/%s", orgName, appName), application.get("name"));

        //retrieve the application's roles collection
        apiResponse = this.app().collection("roles").getResource(false)
            .queryParam("grant_type", "client_credentials")
            .queryParam("client_id", orgCredentials.getClientId())
            .queryParam("client_secret", orgCredentials.getClientSecret())
            .accept(MediaType.APPLICATION_JSON)
            .type(MediaType.APPLICATION_JSON_TYPE)
            .get(ApiResponse.class);
        Collection roles = new Collection(apiResponse);
        //assert that we have the correct number of default roles
        assertEquals(3, roles.getNumOfEntities());
    }

    /**
     * Retrieve the client credentials for an application
     *
     * @throws IOException
     */
    @Test
    public void testGetAppCredentials() throws IOException {
        Credentials credentials = getAppCredentials();

        assertNotNull(credentials.getClientId());
        assertNotNull(credentials.getClientSecret());
    }

    /**
     * retrieve the client credentials for an organization
     *
     * @throws IOException
     */
    @Test
    public void testGetOrgCredentials() throws IOException {
        Credentials credentials = getOrgCredentials();

        assertNotNull(credentials.getClientId());
        assertNotNull(credentials.getClientSecret());
    }


    /**
     * Reset an application's client credentials
     */
    @Test
    public void testResetAppCredentials() throws IOException {
        Credentials credentials = this.app().credentials()
            .get(new QueryParameters().addParam("access_token", this.getAdminToken().getAccessToken()), false);

//        assertNull(credentials.entrySet().toString());
        assertNotNull(credentials.getClientId());
        assertNotNull(credentials.getClientSecret());
    }


    @Test
    @Ignore //This is implemented now
    public void noAppDelete() throws IOException {
        String orgName = clientSetup.getOrganizationName().toLowerCase();
        String appName = clientSetup.getAppName().toLowerCase();

        ApiResponse apiResponse = resource().path(String.format("/%s/%s", orgName, appName))
            .queryParam("access_token", this.getAdminToken().getAccessToken())
            .accept(MediaType.APPLICATION_JSON)
            .type(MediaType.APPLICATION_JSON_TYPE)
            .delete(ApiResponse.class);

        assertNotNull(apiResponse.getError());
    }

    /**
     * Test for an exception when a token's TTL is set greater than the maximum
     */
    @Test
    public void ttlOverMax() throws Exception {

        String orgName = clientSetup.getOrganizationName().toLowerCase();
        String appName = clientSetup.getAppName().toLowerCase();
        String username = "username";
        String name = "name";

        //Create a new user entity
        User user = new User(username, name, username + "@usergrid.org", "password");

        //save the user entity
        Entity entity = this.app().collection("users").post(user);
        //assert that it was saved correctly
        assertNotNull(entity);
        refreshIndex();

        //add a ttl to the entity that is greater than the maximum
        entity.chainPut("grant_type", "password").chainPut("ttl", Long.MAX_VALUE);

        try {
            //POST the updated TTL, anticipating an exception
            resource().path(String.format("/%s/%s/token", orgName, appName))
                .accept(MediaType.APPLICATION_JSON)
                .type(MediaType.APPLICATION_JSON_TYPE)
                .post(ApiResponse.class, entity);
            fail("This should cause an exception");
        } catch (UniformInterfaceException uie) {
            assertEquals(String.valueOf(Status.BAD_REQUEST.getStatusCode()), String.valueOf(uie.getResponse().getStatus()));
        }
    }

    /**
     * Set a token's TTL
     *
     * @throws Exception
     */
    @Test
    public void tokenTtl() throws Exception {

        long ttl = 2000;

        String orgName = clientSetup.getOrganizationName().toLowerCase();
        String appName = clientSetup.getAppName().toLowerCase();
        String username = "username";
        String name = "name";

        //Create a new user entity
        User user = new User(username, name, username + "@usergrid.org", "password");

        //save the entity
        Entity entity = this.app().collection("users").post(user);
        assertNotNull(entity);
        refreshIndex();

        //Retrieve an authentication token for the user, setting the TTL
        Token apiResponse = resource().path(String.format("/%s/%s/token", orgName, appName))
            .queryParam("grant_type", "password")
            .queryParam("username", username)
            .queryParam("password", "password")
            .queryParam("ttl", String.valueOf(ttl))
            .accept(MediaType.APPLICATION_JSON)
            .type(MediaType.APPLICATION_JSON_TYPE)
            .get(Token.class);

        //Set a start time so we can calculate then the token should expire
        long startTime = System.currentTimeMillis();

        //Get the string value of the token
        String token = apiResponse.getAccessToken();
        assertNotNull(token);

        //Get the expiration time of the token (in seconds)
        long expires_in = apiResponse.getExpirationDate();

        //assert that the token's ttl was set correctly
        assertEquals(ttl, expires_in * 1000);

        //retrieve the user entity using the new token
        entity = this.app().collection("users").entity(entity).get(new QueryParameters().addParam("access_token", token), false);

        //assert that we got the correct user
        assertEquals(username + "@usergrid.org", entity.get("email"));

        // wait for the token to expire
        Thread.sleep(ttl - (System.currentTimeMillis() - startTime) + 1000);

        try {
            //attempt to retrieve the user again. At this point, the token should have expired
            this.app().collection("users").entity(entity).get(new QueryParameters().addParam("access_token", token), false);
            fail("The expired token should cause an exception");
        } catch (UniformInterfaceException uie) {
            assertEquals(Status.UNAUTHORIZED.getStatusCode(), uie.getResponse().getStatus());
        }

    }

    /**
     * Attempt to set the TTL to an invalid value
     *
     * @throws Exception
     */
    @Test
    public void ttlNan() throws Exception {

        String orgName = clientSetup.getOrganizationName().toLowerCase();
        String appName = clientSetup.getAppName().toLowerCase();
        String username = "username";
        String name = "name";

        //Create a new user entity
        User user = new User(username, name, username + "@usergrid.org", "password");

        //save the entity
        Entity entity = this.app().collection("users").post(user);
        assertNotNull(entity);
        refreshIndex();

        try {
            //Retrieve a token for the new user, setting the TTL to an invalid value
            resource().path(String.format("/%s/%s/token", orgName, appName))
                .queryParam("grant_type", "password")
                .queryParam("username", username)
                .queryParam("password", "password")
                .queryParam("ttl", "derp")
                .accept(MediaType.APPLICATION_JSON)
                .type(MediaType.APPLICATION_JSON_TYPE)
                .get(ApiResponse.class);
            fail("The invalid TTL should cause an exception");

        } catch (UniformInterfaceException uie) {
            //TODO should this be handled and returned as a Status.BAD_REQUEST?
            //Status.INTERNAL_SERVER_ERROR is thrown because Jersey throws a NumberFormatException
            assertEquals(Status.INTERNAL_SERVER_ERROR, uie.getResponse().getClientResponseStatus());
        }

    }

    /**
     * Update the default auth token TTL for an application
     *
     * @throws Exception
     */
    @Test
    public void updateAccessTokenTtl() throws Exception {

        String orgName = clientSetup.getOrganizationName().toLowerCase();
        String appName = clientSetup.getAppName().toLowerCase();
        String username = "username";
        String name = "name";

        //Create a new user entity
        User user = new User(username, name, username + "@usergrid.org", "password");

        //save the entity
        Entity entity = this.app().collection("users").post(user);
        assertNotNull(entity);
        refreshIndex();

        //Retrieve an authentication token for the user
        Token tokenResponse = resource().path(String.format("/%s/%s/token", orgName, appName))
            .queryParam("grant_type", "password")
            .queryParam("username", username)
            .queryParam("password", "password")
            .accept(MediaType.APPLICATION_JSON)
            .type(MediaType.APPLICATION_JSON_TYPE)
            .get(Token.class);

        String token = tokenResponse.getAccessToken();
        assertNotNull(token);

        //Retrieve the expiration time of the token. Should be set to the default of 1 day
        long expires_in = tokenResponse.getExpirationDate();
        assertEquals(604800, expires_in);

        //Set the default TTL of the application to a date far in the future
        this.app().getResource(false)
            .queryParam("access_token", token)
            .accept(MediaType.APPLICATION_JSON)
            .type(MediaType.APPLICATION_JSON_TYPE)
            .put(Token.class, new MapUtils.HashMapBuilder<String, String>().map("accesstokenttl", "31536000000"));

        //Create a new token for the user
        tokenResponse = this.app().token().getResource(false)
            .queryParam("grant_type", "password")
            .queryParam("username", username)
            .queryParam("password", "password")
            .accept(MediaType.APPLICATION_JSON)
            .type(MediaType.APPLICATION_JSON_TYPE)
            .get(Token.class);

        //assert that the new token has the new default TTL
        assertEquals(31536000, tokenResponse.getExpirationDate().intValue());

    }

    /**
     * Retrieve an oauth authorization using invalid credentials
     *
     * @throws Exception
     */
    @Test
    public void authorizationCodeWithWrongCredentials() throws Exception {
        //Create form input with bogus credentials
        Form payload = new Form();
        payload.add("username", "wrong_user");
        payload.add("password", "wrong_password");
        payload.add("response_type", "code");
        payload.add("scope", "none");
        payload.add("redirect_uri", "http://www.my_test.com");

        //POST the form to the authorization endpoint
        String apiResponse = clientSetup.getRestClient().management().authorize().post(String.class, payload);

        //Assert that an appropriate error message is returned
        assertTrue(apiResponse.contains("Username or password do not match"));
    }


    /**
     * retrieve an oauth authorization using invalid application client credentials
     *
     * @throws Exception
     */
    @Test
    public void authorizeWithInvalidClientIdRaisesError() throws Exception {
        //GET the application authorization endpoint using bogus client credentials
        String apiResponse = clientSetup.getRestClient().management().authorize().getResource(false)
            .queryParam("response_type", "code")
            .queryParam("client_id", "invalid_client_id")
            .queryParam("redirect_uri", "http://www.my_test.com")
            .accept(MediaType.APPLICATION_JSON)
            .type(MediaType.APPLICATION_JSON_TYPE)
            .get(String.class);
        //Assert that an appropriate error message is returned
        assertTrue(apiResponse.contains("Unable to authenticate (OAuth). Invalid client_id."));
    }

    //Retrieve an oauth authorization using valid client credentials
    @Test
    public void authorizationCodeWithValidCredentials() throws Exception {
        //retrieve the credentials
        Credentials orgCredentials = getOrgCredentials();

        //Create form input with valid credentials
        Form payload = new Form();
        payload.add("response_type", "code");
        payload.add("grant_type", "client_credentials");
        payload.add("client_id", orgCredentials.getClientId());
        payload.add("client_secret", orgCredentials.getClientSecret());
        payload.add("scope", "none");
        payload.add("redirect_uri", "http://www.my_test.com");

        //Set the client to not follow the initial redirect returned by the stack
        client().setFollowRedirects(false);

        try {
            //POST the form to the authorization endpoint
            clientSetup.getRestClient().management().authorize().post(String.class, payload);
        } catch (UniformInterfaceException uie) {
            assertEquals(String.valueOf(Status.TEMPORARY_REDIRECT.getStatusCode()), uie.getResponse().getStatus());
        }

    }

    /**
     * Retrieve an access token using HTTP Basic authentication
     *
     * @throws Exception
     */
    @Test
    public void clientCredentialsFlowWithBasicAuthentication() throws Exception {
        //retrieve the credentials
        Credentials orgCredentials = getOrgCredentials();
        String clientId = orgCredentials.getClientId();
        String clientSecret = orgCredentials.getClientSecret();

        //encode the credentials
        String clientCredentials = clientId + ":" + clientSecret;
        String token = Base64.encodeToString(clientCredentials.getBytes());

        //GET the token endpoint, adding the basic auth header
        Token apiResponse = clientSetup.getRestClient().management().token().getResource(false)
            //add the auth header
            .header("Authorization", "Basic " + token)
            .accept(MediaType.APPLICATION_JSON)
            .post(Token.class, hashMap("grant_type", "client_credentials"));

        //Assert that a valid token with a valid TTL is returned
        assertNotNull("A valid response was returned.", apiResponse);
        assertNull("There is no error.", apiResponse.getError());
        assertNotNull("It has access_token.", apiResponse.getAccessToken());
        assertNotNull("It has expires_in.", apiResponse.getExpirationDate());
    }

    /**
     * Retrieve an access token using HTTP Basic authentication
     *
     * @throws Exception
     */
    @Test
    public void clientCredentialsFlowWithHeaderAuthorization() throws Exception {
        //retrieve the credentials
        Credentials orgCredentials = getAppCredentials();
        String clientId = orgCredentials.getClientId();
        String clientSecret = orgCredentials.getClientSecret();

        Token token = clientSetup.getRestClient().management().token().post(new Token("client_credentials", clientId, clientSecret));

        //GET the token endpoint, adding authorization header
        Token apiResponse = this.app().token().getResource(false)
            //add the auth header
            .header("Authorization", "Bearer " + token.getAccessToken())
            .accept(MediaType.APPLICATION_JSON)
            .type(MediaType.APPLICATION_JSON_TYPE)
            .post(Token.class, hashMap("grant_type", "client_credentials"));

        //Assert that a valid token with a valid TTL is returned
        assertNotNull("A valid response was returned.", apiResponse);
        assertNull("There is no error.", apiResponse.getError());
        assertNotNull("It has access_token.", apiResponse.getAccessToken());
        assertNotNull("It has expires_in.", apiResponse.getExpirationDate());
    }

    /**
     * Retrieve an authentication token using form input
     *
     * @throws Exception
     */
    @Test
    public void clientCredentialsFlowWithPayload() throws Exception {
        //retrieve the credentials
        Credentials orgCredentials = getOrgCredentials();
        String clientId = orgCredentials.getClientId();
        String clientSecret = orgCredentials.getClientSecret();

        //Create form input
        Form payload = new Form();
        payload.add("grant_type", "client_credentials");
        payload.add("client_id", clientId);
        payload.add("client_secret", clientSecret);

        //POST the form to the application token endpoint
        Token apiResponse = this.app().token().getResource(false)
            .accept(MediaType.APPLICATION_JSON)
            .type(MediaType.APPLICATION_FORM_URLENCODED_TYPE)
            .post(Token.class, payload);

        //Assert that a valid token with a valid TTL is returned
        assertNotNull("It has access_token.", apiResponse.getAccessToken());
        assertNotNull("It has expires_in.", apiResponse.getExpirationDate());
    }


    /**
     * Retrieve an authentication token using a combination of form input and payload
     *
     * @throws Exception
     */
    @Test
    public void clientCredentialsFlowWithHeaderAuthorizationAndPayload() throws Exception {
        //retrieve the credentials
        Credentials orgCredentials = getOrgCredentials();
        String clientId = orgCredentials.getClientId();
        String clientSecret = orgCredentials.getClientSecret();

        //Encode the credentials
        String clientCredentials = clientId + ":" + clientSecret;
        String token = Base64.encodeToString(clientCredentials.getBytes());

        //POST the form to the application token endpoint along with the payload
        Token apiResponse = this.app().token().getResource(false)
            .header("Authorization", "Basic " + token)
            .accept(MediaType.APPLICATION_JSON)
            .type(MediaType.APPLICATION_JSON_TYPE)
            .post(Token.class, hashMap("grant_type", "client_credentials"));

        //Assert that a valid token with a valid TTL is returned
        assertNotNull("It has access_token.", apiResponse.getAccessToken());
        assertNotNull("It has expires_in.", apiResponse.getExpirationDate());
    }

    /**
     * Ensure that the Apigee Mobile Analytics config returns valid JSON
     *
     * @throws IOException
     */
    @Test
    public void validateApigeeApmConfigAPP() throws IOException {
        String orgName = clientSetup.getOrganizationName().toLowerCase();
        String appName = clientSetup.getAppName().toLowerCase();

        try {
            //GET the APM endpoint
            String response = resource().path(String.format("/%s/%s/apm/apigeeMobileConfig", orgName, appName))
                .accept(MediaType.APPLICATION_JSON)
                .type(MediaType.APPLICATION_JSON_TYPE)
                .get(String.class);
            //Parse the response
            JsonNode node = mapper.readTree(response);

            //if things are kosher then JSON should have value for instaOpsApplicationId
            assertTrue("it's valid json for APM", node.has("instaOpsApplicationId"));
        } catch (UniformInterfaceException uie) {
            //Validate that APM config exists
            assertNotEquals("APM Config API exists", Status.NOT_FOUND, uie.getResponse().getStatus()); //i.e It should not be "Not Found"
        }
    }


    /**
     * Retrieve an application token using organization credentials
     *
     * @throws Exception
     */
    @Test
    public void appTokenFromOrgCreds() throws Exception {
        //retrieve the organization credentials
        Credentials orgCredentials = getOrgCredentials();
        String clientId = orgCredentials.getClientId();
        String clientSecret = orgCredentials.getClientSecret();

        //use the org credentials to create an application token
        Token token = this.app().token().post(new Token("client_credentials", clientId, clientSecret));

        //Assert that we received an authorization token
        assertNotNull(token);

        int ttl = token.getExpirationDate().intValue();
        //check it's 1 day, should be the same as the default
        assertEquals(604800, ttl);

        //retrieve the users collection for the application using the new token
        ApiResponse response = this.app().collection("users").getResource(true, token).get(ApiResponse.class);
        //assert that we did not receive an error
        assertNull(response.getError());
    }


    /**
     * Retrieve an application token using application credentials
     *
     * @throws Exception
     */
    @Test
    public void appTokenFromAppCreds() throws Exception {
        //retrieve the app credentials
        Credentials appCredentials = getAppCredentials();
        String clientId = appCredentials.getClientId();
        String clientSecret = appCredentials.getClientSecret();

        Token token = this.app().token().post(new Token("client_credentials", clientId, clientSecret));
        //Assert that we received an authorization token
        assertNotNull(token);
        assertNotNull(token.getAccessToken());
        assertNotNull(token.getExpirationDate());

        int ttl = token.getExpirationDate().intValue();
        //check it's 1 day, should be the same as the default
        assertEquals(604800, ttl);

        //retrieve the users collection for the application using the new token
        ApiResponse response = this.app().collection("users").getResource(true, token).get(ApiResponse.class);
        //assert that we did not receive an error
        assertNull(response.getError());
    }

    /**
     * Get the client credentials for the current app
     *
     * @return Credentials
     * @throws IOException
     */
    public Credentials getAppCredentials() throws IOException {
        return this.app().credentials().get();
    }

    /**
     * Get the client credentials for the current organization
     *
     * @return Credentials
     * @throws IOException
     */
    public Credentials getOrgCredentials() throws IOException {
        String orgName = clientSetup.getOrganizationName().toLowerCase();
        return clientSetup.getRestClient().management().orgs().organization(orgName).credentials().get();

    }
}<|MERGE_RESOLUTION|>--- conflicted
+++ resolved
@@ -17,15 +17,12 @@
 package org.apache.usergrid.rest.applications;
 
 import com.fasterxml.jackson.databind.JsonNode;
-import com.fasterxml.jackson.databind.ObjectMapper;
 import com.sun.jersey.api.client.ClientResponse.Status;
 import com.sun.jersey.api.client.UniformInterfaceException;
 import com.sun.jersey.api.client.WebResource;
 import com.sun.jersey.api.representation.Form;
 import org.apache.shiro.codec.Base64;
-
-<<<<<<< HEAD
-import org.apache.usergrid.persistence.index.utils.UUIDUtils;
+import org.apache.usergrid.management.ApplicationInfo;
 import org.apache.usergrid.rest.test.resource2point0.AbstractRestIT;
 import org.apache.usergrid.rest.test.resource2point0.endpoints.mgmt.OrganizationResource;
 import org.apache.usergrid.rest.test.resource2point0.model.*;
@@ -34,24 +31,11 @@
 import org.junit.Test;
 import org.slf4j.Logger;
 import org.slf4j.LoggerFactory;
-=======
+
+import javax.ws.rs.core.MediaType;
+import java.io.IOException;
 import java.util.HashMap;
 import java.util.Map;
-
-import javax.ws.rs.core.MediaType;
-
-import org.codehaus.jackson.JsonNode;
-import org.junit.Ignore;
-import org.junit.Test;
-import org.apache.usergrid.cassandra.Concurrent;
-import org.apache.usergrid.management.ApplicationInfo;
-import org.apache.usergrid.management.OrganizationInfo;
-import org.apache.usergrid.rest.AbstractRestIT;
-import org.apache.usergrid.rest.management.organizations.OrganizationsResource;
->>>>>>> 107a465e
-
-import javax.ws.rs.core.MediaType;
-import java.io.IOException;
 
 import static org.apache.usergrid.utils.MapUtils.hashMap;
 import static org.junit.Assert.*;
@@ -136,83 +120,78 @@
         assertEquals(3, roles.getNumOfEntities());
     }
 
-<<<<<<< HEAD
-    /**
-     * Retrieve an collection using the application client credentials
-     */
-=======
-    //TODO: write a test so that its mixed case.
->>>>>>> 107a465e
-    @Test
-    public void applicationCollectionWithAppToken() throws Exception {
-
-<<<<<<< HEAD
-        Credentials appCredentials = getAppCredentials();
-
-        QueryParameters queryParameters = new QueryParameters();
-        queryParameters.addParam("grant_type", "client_credentials");
-        queryParameters.addParam("client_id", appCredentials.getClientId());
-        queryParameters.addParam("client_secret", appCredentials.getClientSecret());
-
-        Entity testUser = new Entity(  );
-        testUser.chainPut( "name","temp" ).chainPut( "password","temp1" );
-        
-        Token appToken = this.app().token().post(new Token("client_credentials",appCredentials.getClientId(),appCredentials.getClientSecret() ));
-=======
-        String orgName = "MiXedApplicationResourceTest";
-        String appName = "mgmt-org-app-test";
-
-        //create new org
-        Map payload = hashMap( "email", "test-user-1@mockserver.com" ).map( "username", "ApplicationAppCredsTest" )
-                                                                      .map( "name", "App Creds User" )
-                                                                      .map( "password", "password" )
-                                                                      .map( "organization",
-                                                                              orgName );
-
-        resource().path( "/management/organizations" ).accept( MediaType.APPLICATION_JSON )
-                                  .type( MediaType.APPLICATION_JSON_TYPE ).post( JsonNode.class, payload );
-
-        //create new app
-        Map<String, String> data = new HashMap<String, String>();
-        data.put( "name", appName );
-
-        JsonNode appdata = resource().path( "/management/orgs/" + orgName + "/applications" )
-                                     .queryParam( "access_token", superAdminToken() ).accept( MediaType.APPLICATION_JSON )
-                                     .type( MediaType.APPLICATION_JSON_TYPE ).post( JsonNode.class, data );
-
-
-        ApplicationInfo appInfo = setup.getMgmtSvc().getApplicationInfo(orgName+"/"+appName );//"test-organization/test-app" );
-
-        //don't know what kind of creds these are but they sure aren't app creds...
-        String clientId = setup.getMgmtSvc().getClientIdForApplication( appInfo.getId() );
-        String clientSecret = setup.getMgmtSvc().getClientSecretForApplication( appInfo.getId() );
-
-        JsonNode applicationCredentials = resource().path( "/"+orgName.toLowerCase()+"/"+appName+"/credentials" ).queryParam( "client_id", clientId )
-
-                                                    .queryParam( "client_secret", clientSecret ).accept( MediaType.APPLICATION_JSON )
-                                                    .type( MediaType.APPLICATION_JSON_TYPE ).get( JsonNode.class );
-
-        JsonNode node = resource().path( "/"+orgName.toLowerCase()+"/"+appName+"/users" ).queryParam( "client_id", applicationCredentials.get( "credentials" ).get( "client_id" ).asText())
-                .queryParam( "client_secret", applicationCredentials.get( "credentials" ).get( "client_secret" ).asText() ).accept( MediaType.APPLICATION_JSON )
-                .type( MediaType.APPLICATION_JSON_TYPE ).get( JsonNode.class );
->>>>>>> 107a465e
-
-
-        //retrieve the credentials
-
-        //retrieve the app using only the org credentials
-        ApiResponse apiResponse = this.app().collection( "roles" ).getResource( true, appToken )
-                                      .accept( MediaType.APPLICATION_JSON )
-                                      .type(MediaType.APPLICATION_JSON_TYPE)
-                                      .get(ApiResponse.class);
-        //assert that a valid response is returned without error
-        assertNotNull(apiResponse);
-        assertNull(apiResponse.getError());
-
-        Collection roles = new Collection(apiResponse);
-        //assert that we have the correct number of default roles
-        assertEquals(3, roles.getNumOfEntities());
-    }
+    // TODO: rewrite with new framework in two-dot-o-dev
+//    /**
+//     * Retrieve an collection using the application client credentials
+//     */
+//    @Test
+//    public void applicationCollectionWithAppToken() throws Exception {
+//
+//        Credentials appCredentials = getAppCredentials();
+//
+//        QueryParameters queryParameters = new QueryParameters();
+//        queryParameters.addParam("grant_type", "client_credentials");
+//        queryParameters.addParam("client_id", appCredentials.getClientId());
+//        queryParameters.addParam("client_secret", appCredentials.getClientSecret());
+//
+//        Entity testUser = new Entity(  );
+//        testUser.chainPut( "name","temp" ).chainPut( "password","temp1" );
+//
+//        Token appToken = this.app().token().post(
+//            new Token("client_credentials",appCredentials.getClientId(),appCredentials.getClientSecret() ));
+//
+//        String orgName = "MiXedApplicationResourceTest";
+//        String appName = "mgmt-org-app-test";
+//
+//        //create new org
+//        Map payload = hashMap( "email", "test-user-1@mockserver.com" ).map( "username", "ApplicationAppCredsTest" )
+//                                                                      .map( "name", "App Creds User" )
+//                                                                      .map( "password", "password" )
+//                                                                      .map( "organization", orgName );
+//
+//        resource().path( "/management/organizations" ).accept( MediaType.APPLICATION_JSON )
+//                                  .type( MediaType.APPLICATION_JSON_TYPE ).post( JsonNode.class, payload );
+//
+//        //create new app
+//        Map<String, String> data = new HashMap<String, String>();
+//        data.put( "name", appName );
+//
+//        JsonNode appdata = resource().path( "/management/orgs/" + orgName + "/applications" )
+//                                     .queryParam( "access_token", superAdminToken() ).accept( MediaType.APPLICATION_JSON )
+//                                     .type( MediaType.APPLICATION_JSON_TYPE ).post( JsonNode.class, data );
+//
+//
+//        ApplicationInfo appInfo = setup.getMgmtSvc().getApplicationInfo(orgName+"/"+appName );//"test-organization/test-app" );
+//
+//        //don't know what kind of creds these are but they sure aren't app creds...
+//        String clientId = setup.getMgmtSvc().getClientIdForApplication( appInfo.getId() );
+//        String clientSecret = setup.getMgmtSvc().getClientSecretForApplication( appInfo.getId() );
+//
+//        JsonNode applicationCredentials = resource().path( "/"+orgName.toLowerCase()+"/"+appName+"/credentials" ).queryParam( "client_id", clientId )
+//
+//                                                    .queryParam( "client_secret", clientSecret ).accept( MediaType.APPLICATION_JSON )
+//                                                    .type( MediaType.APPLICATION_JSON_TYPE ).get( JsonNode.class );
+//
+//        JsonNode node = resource().path( "/"+orgName.toLowerCase()+"/"+appName+"/users" ).queryParam( "client_id", applicationCredentials.get( "credentials" ).get( "client_id" ).asText())
+//                .queryParam( "client_secret", applicationCredentials.get( "credentials" ).get( "client_secret" ).asText() ).accept( MediaType.APPLICATION_JSON )
+//                .type( MediaType.APPLICATION_JSON_TYPE ).get( JsonNode.class );
+//
+//
+//        //retrieve the credentials
+//
+//        //retrieve the app using only the org credentials
+//        ApiResponse apiResponse = this.app().collection( "roles" ).getResource( true, appToken )
+//                                      .accept( MediaType.APPLICATION_JSON )
+//                                      .type(MediaType.APPLICATION_JSON_TYPE)
+//                                      .get(ApiResponse.class);
+//        //assert that a valid response is returned without error
+//        assertNotNull(apiResponse);
+//        assertNull(apiResponse.getError());
+//
+//        Collection roles = new Collection(apiResponse);
+//        //assert that we have the correct number of default roles
+//        assertEquals(3, roles.getNumOfEntities());
+//    }
 
 
     /**
