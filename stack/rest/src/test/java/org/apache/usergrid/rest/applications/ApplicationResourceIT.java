/*
 * Licensed to the Apache Software Foundation (ASF) under one or more
 * contributor license agreements.  See the NOTICE file distributed with
 * this work for additional information regarding copyright ownership.
 * The ASF licenses this file to You under the Apache License, Version 2.0
 * (the "License"); you may not use this file except in compliance with
 * the License.  You may obtain a copy of the License at
 *
 *      http://www.apache.org/licenses/LICENSE-2.0
 *
 * Unless required by applicable law or agreed to in writing, software
 * distributed under the License is distributed on an "AS IS" BASIS,
 * WITHOUT WARRANTIES OR CONDITIONS OF ANY KIND, either express or implied.
 * See the License for the specific language governing permissions and
 * limitations under the License.
 */
package org.apache.usergrid.rest.applications;


import com.fasterxml.jackson.databind.JsonNode;
<<<<<<< HEAD
import org.junit.Ignore;
import org.junit.Test;

import org.apache.usergrid.management.ApplicationInfo;
import org.apache.usergrid.management.OrganizationInfo;
import org.apache.usergrid.rest.AbstractRestIT;

import org.apache.shiro.codec.Base64;

import com.sun.jersey.api.client.ClientResponse;
=======
>>>>>>> 102a953c
import com.sun.jersey.api.client.ClientResponse.Status;
import com.sun.jersey.api.client.UniformInterfaceException;
import com.sun.jersey.api.client.WebResource;
import com.sun.jersey.api.representation.Form;
import org.apache.shiro.codec.Base64;
import org.apache.usergrid.cassandra.Concurrent;
import org.apache.usergrid.rest.test.resource2point0.AbstractRestIT;
import org.apache.usergrid.rest.test.resource2point0.endpoints.mgmt.OrganizationResource;
import org.apache.usergrid.rest.test.resource2point0.model.*;
import org.apache.usergrid.utils.MapUtils;
import org.junit.Ignore;
import org.junit.Test;
import org.slf4j.Logger;
import org.slf4j.LoggerFactory;

import javax.ws.rs.core.MediaType;
import java.io.IOException;

import static org.apache.usergrid.utils.MapUtils.hashMap;
import static org.junit.Assert.*;


/**
 * Invokes methods on ApplicationResource
 */

public class ApplicationResourceIT extends AbstractRestIT {
    private static final Logger logger = LoggerFactory.getLogger(ApplicationResourceIT.class);

<<<<<<< HEAD

    @Test
    public void applicationWithOrgCredentials() throws Exception {

        String clientId = setup.getMgmtSvc().getClientIdForOrganization( orgInfo.getUuid() );
        String clientSecret = setup.getMgmtSvc().getClientSecretForOrganization( orgInfo.getUuid() );

        refreshIndex( orgInfo.getName(), appInfo.getName() );

        JsonNode node = mapper.readTree( resource().path( orgAppPath + "users" )
                .queryParam( "client_id", clientId )
                .queryParam( "client_secret", clientSecret ).accept( MediaType.APPLICATION_JSON )
                .type( MediaType.APPLICATION_JSON_TYPE ).get( String.class ));

        assertNotNull( node.get( "entities" ) );
=======
    /**
     * Retrieve an application using the organization client credentials
     *
     * @throws Exception
     */
    @Test
    public void applicationWithOrgCredentials() throws Exception {
        //retrieve the credentials
        Credentials orgCredentials = getOrgCredentials();

        //retrieve the app using only the org credentials
        ApiResponse apiResponse = this.org().app(clientSetup.getAppName()).getResource(false)
            .queryParam("grant_type", "client_credentials")
            .queryParam("client_id", orgCredentials.getClientId())
            .queryParam("client_secret", orgCredentials.getClientSecret())
            .accept(MediaType.APPLICATION_JSON)
            .type(MediaType.APPLICATION_JSON_TYPE)
            .get(ApiResponse.class);
        //assert that a valid response is returned without error
        assertNotNull(apiResponse);
        assertNull(apiResponse.getError());
>>>>>>> 102a953c
    }

    /**
     * Retrieve an application using the application client credentials
     *
     * @throws Exception
     */
    @Test
    public void applicationWithAppCredentials() throws Exception {

<<<<<<< HEAD
        String clientId = setup.getMgmtSvc().getClientIdForApplication( appInfo.getId() );
        String clientSecret = setup.getMgmtSvc().getClientSecretForApplication( appInfo.getId() );

        refreshIndex( orgInfo.getName(), appInfo.getName() );

        JsonNode node = mapper.readTree( resource().path( orgAppPath + "users" )
                .queryParam( "client_id", clientId )
                .queryParam( "client_secret", clientSecret )
                .accept( MediaType.APPLICATION_JSON )
                .type( MediaType.APPLICATION_JSON_TYPE).get(String.class));

        assertNotNull( node.get( "entities" ) );
=======
        //retrieve the credentials
        Credentials appCredentials = getAppCredentials();

        //retrieve the app using only the org credentials
        ApiResponse apiResponse = this.app().getResource(false)
            .queryParam("grant_type", "client_credentials")
            .queryParam("client_id", appCredentials.getClientId())
            .queryParam("client_secret", appCredentials.getClientSecret())
            .accept(MediaType.APPLICATION_JSON)
            .type(MediaType.APPLICATION_JSON_TYPE)
            .get(ApiResponse.class);
        //assert that a valid response is returned without error
        assertNotNull(apiResponse);
        assertNull(apiResponse.getError());
>>>>>>> 102a953c
    }

    /**
     * Verifies that we return JSON even when no accept header is specified.
     * (for backwards compatibility)
     */
    @Test
    public void jsonForNoAccepts() throws Exception {
        //retrieve the credentials
        Credentials orgCredentials = getOrgCredentials();

        //retrieve the users collection without setting the "Accept" header
        WebResource.Builder builder = this.app().collection("users").getResource(false)
            //Add the org credentials to the query
            .queryParam("grant_type", "client_credentials")
            .queryParam("client_id", orgCredentials.getClientId())
            .queryParam("client_secret", orgCredentials.getClientSecret())
            .type(MediaType.APPLICATION_JSON_TYPE);

        ApiResponse apiResponse = builder.get(ApiResponse.class);
        Collection users = new Collection(apiResponse);
        //assert that a valid response is returned without error
        assertNotNull(users);
        assertNull(users.getResponse().getError());

<<<<<<< HEAD
        ApplicationInfo app = appInfo;
        String clientId = setup.getMgmtSvc().getClientIdForApplication( app.getId() );
        String clientSecret = setup.getMgmtSvc().getClientSecretForApplication( app.getId() );

        refreshIndex( orgInfo.getName(), appInfo.getName() );

        JsonNode node = mapper.readTree( resource()
                .path( orgAppPath )
                .queryParam( "client_id", clientId )
                .queryParam( "client_secret", clientSecret )
                .get( String.class ));

        assertNotNull( node.get( "entities" ) );
=======
>>>>>>> 102a953c
    }

    /**
     * Verifies that we return JSON even when text/html is requested.
     * (for backwards compatibility)
     */
    @Test
    public void jsonForAcceptsTextHtml() throws Exception {

<<<<<<< HEAD
        String clientId = setup.getMgmtSvc().getClientIdForApplication(appInfo.getId());
        String clientSecret = setup.getMgmtSvc().getClientSecretForApplication( appInfo.getId() );

        refreshIndex( orgInfo.getName(), appInfo.getName() );

        JsonNode node = mapper.readTree( resource()
                .path( orgAppPath )
                .queryParam( "client_id", clientId )
                .queryParam( "client_secret", clientSecret )
                .accept( MediaType.TEXT_HTML )
                .get( String.class ));

        assertNotNull( node.get( "entities" ) );
=======
        //Create the organization resource
        OrganizationResource orgResource = clientSetup.getRestClient().management().orgs().organization(clientSetup.getOrganizationName());

        //retrieve the credentials
        Credentials orgCredentials = orgResource.credentials().get();
        String clientId = orgCredentials.getClientId();
        String clientSecret = orgCredentials.getClientSecret();

        //retrieve the users collection, setting the "Accept" header to text/html
        WebResource.Builder builder = this.app().collection("users").getResource(false)
            //Add the org credentials to the query
            .queryParam("grant_type", "client_credentials")
            .queryParam("client_id", clientId)
            .queryParam("client_secret", clientSecret)
            .accept(MediaType.TEXT_HTML)
            .type(MediaType.APPLICATION_JSON_TYPE);

        ApiResponse apiResponse = builder.get(ApiResponse.class);
        Collection users = new Collection(apiResponse);
        //make sure that a valid response is returned without error
        assertNotNull(users);
        assertNull(users.getResponse().getError());
>>>>>>> 102a953c
    }

    /**
     * Retrieve an application using password credentials
     *
     * @throws Exception
     */
    @Test
    public void applicationWithJsonCreds() throws Exception {

<<<<<<< HEAD
        String clientId = setup.getMgmtSvc().getClientIdForApplication( appInfo.getId() );
        String clientSecret = setup.getMgmtSvc().getClientSecretForApplication( appInfo.getId() );

        Map<String, String> payload = hashMap( "email", "applicationWithJsonCreds@usergrid.org" )
                .map( "username", "applicationWithJsonCreds" ).map( "name", "applicationWithJsonCreds" )
                .map( "password", "applicationWithJsonCreds" ).map( "pin", "1234" );

        JsonNode node = mapper.readTree( resource().path( orgAppPath + "users" )
                .queryParam("client_id", clientId)
                .queryParam( "client_secret", clientSecret ).accept( MediaType.APPLICATION_JSON )
                .type( MediaType.APPLICATION_JSON_TYPE ).post( String.class, payload ));
=======
        User user = new User("applicationWithJsonCreds", "applicationWithJsonCreds", "applicationWithJsonCreds@usergrid.org", "applicationWithJsonCreds");
        Entity entity = this.app().collection("users").post(user);
>>>>>>> 102a953c

        assertNotNull(entity);

<<<<<<< HEAD
        refreshIndex( orgInfo.getName(), appInfo.getName() );
=======
        refreshIndex();
>>>>>>> 102a953c

        //retrieve the app using a username and password
        QueryParameters params = new QueryParameters()
            .addParam("grant_type", "password")
            .addParam("username", "applicationWithJsonCreds")
            .addParam("password", "applicationWithJsonCreds");
        Token apiResponse = this.app().token().post(params);

<<<<<<< HEAD
        node = mapper.readTree( resource().path( orgAppPath + "token" ).accept( MediaType.APPLICATION_JSON )
                .type( MediaType.APPLICATION_JSON_TYPE ).post( String.class, payload ));

        JsonNode token = node.get( "access_token" );

        assertNotNull( token );
=======
        //assert that a valid response is returned without error
        assertNotNull(apiResponse);
        assertNull(apiResponse.getResponse().getError());
>>>>>>> 102a953c
    }

    /**
     * Retrieve the root application using client credentials
     *
     * @throws Exception
     */
    @Test
    public void rootApplicationWithOrgCredentials() throws Exception {

<<<<<<< HEAD
        String clientId = setup.getMgmtSvc().getClientIdForOrganization( orgInfo.getUuid() );
        String clientSecret = setup.getMgmtSvc().getClientSecretForOrganization( orgInfo.getUuid() );

        refreshIndex( orgInfo.getName(), appInfo.getName() );

        JsonNode node = mapper.readTree( resource().path( "/" + appInfo.getId() )
                .queryParam( "client_id", clientId )
                .queryParam( "client_secret", clientSecret ).accept( MediaType.APPLICATION_JSON )
                .type( MediaType.APPLICATION_JSON_TYPE ).get( String.class ));

        // ensure the URI uses the properties file as a base
        assertEquals( node.get( "uri" ).textValue(), "http://sometestvalue/" + orgAppPath);

        node = getEntity( node, 0 );
        assertEquals( orgAppPath, node.get( "name" ).asText() );
        assertEquals( "Roles", node.get( "metadata" ).get( "collections" ).get( "roles" ).get( "title" ).asText() );
=======
        String orgName = clientSetup.getOrganizationName().toLowerCase();
        String appName = clientSetup.getAppName().toLowerCase();
        //retrieve the credentials
        Credentials orgCredentials = getOrgCredentials();

        ApiResponse apiResponse = this.app().getResource(false)
            .queryParam("grant_type", "client_credentials")
            .queryParam("client_id", orgCredentials.getClientId())
            .queryParam("client_secret", orgCredentials.getClientSecret())
            .accept(MediaType.APPLICATION_JSON)
            .type(MediaType.APPLICATION_JSON_TYPE)
            .get(ApiResponse.class);

        // assert that the response returns the correct URI
        assertEquals(apiResponse.getUri(), String.format("http://sometestvalue/%s/%s", orgName, appName));

        //unmarshal the application from the response
        Application application = new Application(apiResponse);

        //assert that the application name is correct
        assertEquals(String.format("%s/%s", orgName, appName), application.get("name"));

        //retrieve the application's roles collection
        apiResponse = this.app().collection("roles").getResource(false)
            .queryParam("grant_type", "client_credentials")
            .queryParam("client_id", orgCredentials.getClientId())
            .queryParam("client_secret", orgCredentials.getClientSecret())
            .accept(MediaType.APPLICATION_JSON)
            .type(MediaType.APPLICATION_JSON_TYPE)
            .get(ApiResponse.class);
        Collection roles = new Collection(apiResponse);
        //assert that we have the correct number of default roles
        assertEquals(3, roles.getNumOfEntities());
    }

    /**
     * Retrieve the client credentials for an application
     *
     * @throws IOException
     */
    @Test
    public void testGetAppCredentials() throws IOException {
        Credentials credentials = getAppCredentials();
>>>>>>> 102a953c

        assertNotNull(credentials.getClientId());
        assertNotNull(credentials.getClientSecret());
    }

    /**
     * retrieve the client credentials for an organization
     *
     * @throws IOException
     */
    @Test
<<<<<<< HEAD
    public void test_GET_credentials_ok() throws IOException {
        String mgmtToken = adminToken();

        refreshIndex( orgInfo.getName(), appInfo.getName() );

        JsonNode node = mapper.readTree( resource()
            .path(orgAppPath + "credentials")
            .queryParam("access_token", mgmtToken)
            .accept(MediaType.APPLICATION_JSON)
            .type(MediaType.APPLICATION_JSON_TYPE)
            .get(String.class));

        assertEquals( "ok", node.get( "status" ).textValue() );
        logNode( node );
=======
    public void testGetOrgCredentials() throws IOException {
        Credentials credentials = getOrgCredentials();

        assertNotNull(credentials.getClientId());
        assertNotNull(credentials.getClientSecret());
>>>>>>> 102a953c
    }


    /**
     * Reset an application's client credentials
     */
    @Test
    public void testResetAppCredentials() throws IOException {
        Credentials credentials = this.app().credentials()
            .get(new QueryParameters().addParam("access_token", this.getAdminToken().getAccessToken()), false);

<<<<<<< HEAD
        refreshIndex( orgInfo.getName(), appInfo.getName() );

        JsonNode node = mapper.readTree( resource().path( orgAppPath + "credentials" )
                .queryParam( "access_token", mgmtToken )
                        .accept( MediaType.APPLICATION_JSON ).type( MediaType.APPLICATION_JSON_TYPE )
                        .post( String.class ));
        assertEquals( "ok", node.get( "status" ).textValue() );
        logNode( node );
=======
//        assertNull(credentials.entrySet().toString());
        assertNotNull(credentials.getClientId());
        assertNotNull(credentials.getClientSecret());
>>>>>>> 102a953c
    }


    @Test
<<<<<<< HEAD
    public void ttlOverMax() throws Exception {

        Map<String, String> payload =
            hashMap( "grant_type", "password" )
            .map("username", "test@usergrid.com")
            .map("password", "test")
            .map("ttl", Long.MAX_VALUE + "");
=======
    @Ignore //This is implemented now
    public void noAppDelete() throws IOException {
        String orgName = clientSetup.getOrganizationName().toLowerCase();
        String appName = clientSetup.getAppName().toLowerCase();

        ApiResponse apiResponse = resource().path(String.format("/%s/%s", orgName, appName))
            .queryParam("access_token", this.getAdminToken().getAccessToken())
            .accept(MediaType.APPLICATION_JSON)
            .type(MediaType.APPLICATION_JSON_TYPE)
            .delete(ApiResponse.class);

        assertNotNull(apiResponse.getError());
    }

    /**
     * Test for an exception when a token's TTL is set greater than the maximum
     */
    @Test
    public void ttlOverMax() throws Exception {

        String orgName = clientSetup.getOrganizationName().toLowerCase();
        String appName = clientSetup.getAppName().toLowerCase();
        String username = "username";
        String name = "name";

        //Create a new user entity
        User user = new User(username, name, username + "@usergrid.org", "password");
>>>>>>> 102a953c

        //save the user entity
        Entity entity = this.app().collection("users").post(user);
        //assert that it was saved correctly
        assertNotNull(entity);
        refreshIndex();

        //add a ttl to the entity that is greater than the maximum
        entity.chainPut("grant_type", "password").chainPut("ttl", Long.MAX_VALUE);

        try {
<<<<<<< HEAD
            resource().path( orgAppPath + "token" ).accept( MediaType.APPLICATION_JSON )
                    .type( MediaType.APPLICATION_JSON_TYPE ).post( String.class, payload );
        }
        catch ( UniformInterfaceException uie ) {
            responseStatus = uie.getResponse().getClientResponseStatus();
=======
            //POST the updated TTL, anticipating an exception
            resource().path(String.format("/%s/%s/token", orgName, appName))
                .accept(MediaType.APPLICATION_JSON)
                .type(MediaType.APPLICATION_JSON_TYPE)
                .post(ApiResponse.class, entity);
            fail("This should cause an exception");
        } catch (UniformInterfaceException uie) {
            assertEquals(String.valueOf(Status.BAD_REQUEST.getStatusCode()), String.valueOf(uie.getResponse().getStatus()));
>>>>>>> 102a953c
        }
    }

    /**
     * Set a token's TTL
     *
     * @throws Exception
     */
    @Test
    public void tokenTtl() throws Exception {

        long ttl = 2000;

<<<<<<< HEAD
        JsonNode node = mapper.readTree( resource().path( orgAppPath + "token" )
                .queryParam( "grant_type", "password" )
                .queryParam( "username", userEmail )
                .queryParam( "password", "sesame" )
                .queryParam( "ttl", String.valueOf( ttl ) ).accept( MediaType.APPLICATION_JSON ).get( String.class ));

=======
        String orgName = clientSetup.getOrganizationName().toLowerCase();
        String appName = clientSetup.getAppName().toLowerCase();
        String username = "username";
        String name = "name";

        //Create a new user entity
        User user = new User(username, name, username + "@usergrid.org", "password");

        //save the entity
        Entity entity = this.app().collection("users").post(user);
        assertNotNull(entity);
        refreshIndex();

        //Retrieve an authentication token for the user, setting the TTL
        Token apiResponse = resource().path(String.format("/%s/%s/token", orgName, appName))
            .queryParam("grant_type", "password")
            .queryParam("username", username)
            .queryParam("password", "password")
            .queryParam("ttl", String.valueOf(ttl))
            .accept(MediaType.APPLICATION_JSON)
            .type(MediaType.APPLICATION_JSON_TYPE)
            .get(Token.class);

        //Set a start time so we can calculate then the token should expire
>>>>>>> 102a953c
        long startTime = System.currentTimeMillis();

        //Get the string value of the token
        String token = apiResponse.getAccessToken();
        assertNotNull(token);

        //Get the expiration time of the token (in seconds)
        long expires_in = apiResponse.getExpirationDate();

        //assert that the token's ttl was set correctly
        assertEquals(ttl, expires_in * 1000);

<<<<<<< HEAD
        JsonNode userdata = mapper.readTree( resource().path( orgAppPath + "users/" + userEmail )
                .queryParam( "access_token", token )
                        .accept( MediaType.APPLICATION_JSON ).get( String.class ));

        assertEquals( userEmail, getEntity( userdata, 0 ).get( "email" ).asText() );
=======
        //retrieve the user entity using the new token
        entity = this.app().collection("users").entity(entity).get(new QueryParameters().addParam("access_token", token), false);

        //assert that we got the correct user
        assertEquals(username + "@usergrid.org", entity.get("email"));
>>>>>>> 102a953c

        // wait for the token to expire
        Thread.sleep(ttl - (System.currentTimeMillis() - startTime) + 1000);

        try {
<<<<<<< HEAD
            userdata = mapper.readTree( resource().path( orgAppPath + "users/" + userEmail)
                    .accept( MediaType.APPLICATION_JSON ).type( MediaType.APPLICATION_JSON_TYPE ).get( String.class ));
        }
        catch ( UniformInterfaceException uie ) {
            responseStatus = uie.getResponse().getClientResponseStatus();
=======
            //attempt to retrieve the user again. At this point, the token should have expired
            this.app().collection("users").entity(entity).get(new QueryParameters().addParam("access_token", token), false);
            fail("The expired token should cause an exception");
        } catch (UniformInterfaceException uie) {
            assertEquals(Status.UNAUTHORIZED.getStatusCode(), uie.getResponse().getStatus());
>>>>>>> 102a953c
        }

    }

    /**
     * Attempt to set the TTL to an invalid value
     *
     * @throws Exception
     */
    @Test
    public void ttlNan() throws Exception {

<<<<<<< HEAD
        Map<String, String> payload =
            hashMap( "grant_type", "password" )
            .map( "username", userEmail)
                .map( "password", "sesame")
                .map( "ttl", "derp");
=======
        String orgName = clientSetup.getOrganizationName().toLowerCase();
        String appName = clientSetup.getAppName().toLowerCase();
        String username = "username";
        String name = "name";

        //Create a new user entity
        User user = new User(username, name, username + "@usergrid.org", "password");

        //save the entity
        Entity entity = this.app().collection("users").post(user);
        assertNotNull(entity);
        refreshIndex();
>>>>>>> 102a953c

        try {
<<<<<<< HEAD
            resource().path( orgAppPath + "token" ).accept( MediaType.APPLICATION_JSON )
                    .type( MediaType.APPLICATION_JSON_TYPE ).post( String.class, payload );
        }
        catch ( UniformInterfaceException uie ) {
            responseStatus = uie.getResponse().getClientResponseStatus();
=======
            //Retrieve a token for the new user, setting the TTL to an invalid value
            resource().path(String.format("/%s/%s/token", orgName, appName))
                .queryParam("grant_type", "password")
                .queryParam("username", username)
                .queryParam("password", "password")
                .queryParam("ttl", "derp")
                .accept(MediaType.APPLICATION_JSON)
                .type(MediaType.APPLICATION_JSON_TYPE)
                .get(ApiResponse.class);
            fail("The invalid TTL should cause an exception");

        } catch (UniformInterfaceException uie) {
            //TODO should this be handled and returned as a Status.BAD_REQUEST?
            //Status.INTERNAL_SERVER_ERROR is thrown because Jersey throws a NumberFormatException
            assertEquals(Status.INTERNAL_SERVER_ERROR, uie.getResponse().getClientResponseStatus());
>>>>>>> 102a953c
        }

    }

    /**
     * Update the default auth token TTL for an application
     *
     * @throws Exception
     */
    @Test
    public void updateAccessTokenTtl() throws Exception {

<<<<<<< HEAD
        JsonNode node = mapper.readTree( resource().path( orgAppPath + "token" )
                .queryParam( "grant_type", "password" )
                .queryParam( "username", userEmail)
            .queryParam( "password", "sesame")
            .accept( MediaType.APPLICATION_JSON)
            .get( String.class));

        String token = node.get( "access_token" ).textValue();
        logNode( node );
        assertNotNull( token );

        long expires_in = node.get( "expires_in" ).longValue();
        assertEquals( 604800, expires_in );

        Map<String, String> payload = hashMap( "accesstokenttl", "31536000000" );

        node = mapper.readTree( resource().path( orgAppPath )
                .queryParam( "access_token", adminAccessToken )
                .type( MediaType.APPLICATION_JSON_TYPE ).put( String.class, payload ));
        logNode( node );

        node = mapper.readTree( resource().path( orgAppPath + "token" )
                .queryParam( "grant_type", "password" )
                .queryParam( "username", userEmail)
            .queryParam( "password", "sesame")
            .accept( MediaType.APPLICATION_JSON)
            .get( String.class));

        assertEquals( 31536000, node.get( "expires_in" ).longValue() );
        logNode( node );
=======
        String orgName = clientSetup.getOrganizationName().toLowerCase();
        String appName = clientSetup.getAppName().toLowerCase();
        String username = "username";
        String name = "name";

        //Create a new user entity
        User user = new User(username, name, username + "@usergrid.org", "password");

        //save the entity
        Entity entity = this.app().collection("users").post(user);
        assertNotNull(entity);
        refreshIndex();

        //Retrieve an authentication token for the user
        Token tokenResponse = resource().path(String.format("/%s/%s/token", orgName, appName))
            .queryParam("grant_type", "password")
            .queryParam("username", username)
            .queryParam("password", "password")
            .accept(MediaType.APPLICATION_JSON)
            .type(MediaType.APPLICATION_JSON_TYPE)
            .get(Token.class);

        String token = tokenResponse.getAccessToken();
        assertNotNull(token);

        //Retrieve the expiration time of the token. Should be set to the default of 1 day
        long expires_in = tokenResponse.getExpirationDate();
        assertEquals(604800, expires_in);

        //Set the default TTL of the application to a date far in the future
        this.app().getResource(false)
            .queryParam("access_token", token)
            .accept(MediaType.APPLICATION_JSON)
            .type(MediaType.APPLICATION_JSON_TYPE)
            .put(Token.class, new MapUtils.HashMapBuilder<String, String>().map("accesstokenttl", "31536000000"));

        //Create a new token for the user
        tokenResponse = this.app().token().getResource(false)
            .queryParam("grant_type", "password")
            .queryParam("username", username)
            .queryParam("password", "password")
            .accept(MediaType.APPLICATION_JSON)
            .type(MediaType.APPLICATION_JSON_TYPE)
            .get(Token.class);

        //assert that the new token has the new default TTL
        assertEquals(31536000, tokenResponse.getExpirationDate().intValue());

>>>>>>> 102a953c
    }

    /**
     * Retrieve an oauth authorization using invalid credentials
     *
     * @throws Exception
     */
    @Test
    public void authorizationCodeWithWrongCredentials() throws Exception {
<<<<<<< HEAD
        String clientId = setup.getMgmtSvc().getClientIdForApplication( appInfo.getId() );

        refreshIndex( orgInfo.getName(), appInfo.getName() );

        Form payload = new Form();
        payload.add( "username", "wrong_user" );
        payload.add( "password", "wrong_password" );
        payload.add( "response_type", "code" );
        payload.add( "client_id", clientId );
        payload.add( "scope", "none" );
        payload.add( "redirect_uri", "http://www.my_test.com" );

        String result = resource().path( orgAppPath + "authorize" )
                .type( MediaType.APPLICATION_FORM_URLENCODED_TYPE ).accept( MediaType.TEXT_HTML )
                .post( String.class, payload );

        logger.debug("result: " + result);
        assertTrue( result.contains( "Username or password do not match" ) );
=======
        //Create form input with bogus credentials
        Form payload = new Form();
        payload.add("username", "wrong_user");
        payload.add("password", "wrong_password");
        payload.add("response_type", "code");
        payload.add("scope", "none");
        payload.add("redirect_uri", "http://www.my_test.com");

        //POST the form to the authorization endpoint
        String apiResponse = clientSetup.getRestClient().management().authorize().post(String.class, payload);

        //Assert that an appropriate error message is returned
        assertTrue(apiResponse.contains("Username or password do not match"));
>>>>>>> 102a953c
    }


    /**
     * retrieve an oauth authorization using invalid application client credentials
     *
     * @throws Exception
     */
    @Test
    public void authorizeWithInvalidClientIdRaisesError() throws Exception {
<<<<<<< HEAD
        String result =
                resource().path( orgAppPath + "authorize" )
                        .queryParam( "response_type", "token" )
                        .queryParam( "client_id", "invalid_client_id" )
                        .queryParam( "redirect_uri", "http://www.my_test.com" ).get( String.class );

        assertTrue( result.contains( "Unable to authenticate (OAuth). Invalid client_id." ) );
=======
        //GET the application authorization endpoint using bogus client credentials
        String apiResponse = clientSetup.getRestClient().management().authorize().getResource(false)
            .queryParam("response_type", "code")
            .queryParam("client_id", "invalid_client_id")
            .queryParam("redirect_uri", "http://www.my_test.com")
            .accept(MediaType.APPLICATION_JSON)
            .type(MediaType.APPLICATION_JSON_TYPE)
            .get(String.class);
        //Assert that an appropriate error message is returned
        assertTrue(apiResponse.contains("Unable to authenticate (OAuth). Invalid client_id."));
>>>>>>> 102a953c
    }

    //Retrieve an oauth authorization using valid client credentials
    @Test
    public void authorizationCodeWithValidCredentials() throws Exception {
<<<<<<< HEAD
        String clientId = setup.getMgmtSvc().getClientIdForApplication( appInfo.getId() );
=======
        //retrieve the credentials
        Credentials orgCredentials = getOrgCredentials();
>>>>>>> 102a953c

        //Create form input with valid credentials
        Form payload = new Form();
<<<<<<< HEAD
        payload.add( "username", userEmail );
        payload.add( "password", "sesame" );
        payload.add( "response_type", "code" );
        payload.add( "client_id", clientId );
        payload.add( "scope", "none" );
        payload.add( "redirect_uri", "http://www.my_test.com" );
=======
        payload.add("response_type", "code");
        payload.add("grant_type", "client_credentials");
        payload.add("client_id", orgCredentials.getClientId());
        payload.add("client_secret", orgCredentials.getClientSecret());
        payload.add("scope", "none");
        payload.add("redirect_uri", "http://www.my_test.com");
>>>>>>> 102a953c

        //Set the client to not follow the initial redirect returned by the stack
        client().setFollowRedirects(false);

        try {
<<<<<<< HEAD
            String result = resource().path( orgAppPath + "authorize" )
                    .type( MediaType.APPLICATION_FORM_URLENCODED_TYPE )
                    .accept( MediaType.TEXT_HTML )
                    .post( String.class, payload );
        }
        catch ( UniformInterfaceException uie ) {
            status = uie.getResponse().getClientResponseStatus();
=======
            //POST the form to the authorization endpoint
            clientSetup.getRestClient().management().authorize().post(String.class, payload);
        } catch (UniformInterfaceException uie) {
            assertEquals(String.valueOf(Status.TEMPORARY_REDIRECT.getStatusCode()), uie.getResponse().getStatus());
>>>>>>> 102a953c
        }

    }

    /**
     * Retrieve an access token using HTTP Basic authentication
     *
     * @throws Exception
     */
    @Test
<<<<<<< HEAD
    public void clientCredentialsFlowWithHeaderAuthorization() throws Exception {
        String clientId = setup.getMgmtSvc().getClientIdForApplication( appInfo.getId() );
        String clientSecret = setup.getMgmtSvc().getClientSecretForApplication( appInfo.getId() );
=======
    public void clientCredentialsFlowWithBasicAuthentication() throws Exception {
        //retrieve the credentials
        Credentials orgCredentials = getOrgCredentials();
        String clientId = orgCredentials.getClientId();
        String clientSecret = orgCredentials.getClientSecret();
>>>>>>> 102a953c

        //encode the credentials
        String clientCredentials = clientId + ":" + clientSecret;
<<<<<<< HEAD
        String token = Base64.encodeToString( clientCredentials.getBytes() );

        Form payload = new Form();
        payload.add( "grant_type", "client_credentials" );

        JsonNode node = mapper.readTree( resource().path( orgAppPath + "token" ).header( "Authorization", "Basic " + token )
                        .type( MediaType.APPLICATION_FORM_URLENCODED_TYPE ).accept( MediaType.APPLICATION_JSON )
                        .post( String.class, payload ));

        assertNotNull( "It has access_token.", node.get( "access_token" ).textValue() );
        assertNotNull( "It has expires_in.", node.get( "expires_in" ).intValue() );
=======
        String token = Base64.encodeToString(clientCredentials.getBytes());

        //GET the token endpoint, adding the basic auth header
        Token apiResponse = clientSetup.getRestClient().management().token().getResource(false)
            //add the auth header
            .header("Authorization", "Basic " + token)
            .accept(MediaType.APPLICATION_JSON)
            .post(Token.class, hashMap("grant_type", "client_credentials"));

        //Assert that a valid token with a valid TTL is returned
        assertNotNull("A valid response was returned.", apiResponse);
        assertNull("There is no error.", apiResponse.getError());
        assertNotNull("It has access_token.", apiResponse.getAccessToken());
        assertNotNull("It has expires_in.", apiResponse.getExpirationDate());
>>>>>>> 102a953c
    }

    /**
     * Retrieve an access token using HTTP Basic authentication
     *
     * @throws Exception
     */
    @Test
    public void clientCredentialsFlowWithHeaderAuthorization() throws Exception {
        //retrieve the credentials
        Credentials orgCredentials = getAppCredentials();
        String clientId = orgCredentials.getClientId();
        String clientSecret = orgCredentials.getClientSecret();

        Token token = clientSetup.getRestClient().management().token().post(new Token("client_credentials", clientId, clientSecret));

        //GET the token endpoint, adding authorization header
        Token apiResponse = this.app().token().getResource(false)
            //add the auth header
            .header("Authorization", "Bearer " + token.getAccessToken())
            .accept(MediaType.APPLICATION_JSON)
            .type(MediaType.APPLICATION_JSON_TYPE)
            .post(Token.class, hashMap("grant_type", "client_credentials"));

        //Assert that a valid token with a valid TTL is returned
        assertNotNull("A valid response was returned.", apiResponse);
        assertNull("There is no error.", apiResponse.getError());
        assertNotNull("It has access_token.", apiResponse.getAccessToken());
        assertNotNull("It has expires_in.", apiResponse.getExpirationDate());
    }

    /**
     * Retrieve an authentication token using form input
     *
     * @throws Exception
     */
    @Test
    public void clientCredentialsFlowWithPayload() throws Exception {
<<<<<<< HEAD
        String clientId = setup.getMgmtSvc().getClientIdForApplication( appInfo.getId() );
        String clientSecret = setup.getMgmtSvc().getClientSecretForApplication( appInfo.getId() );
=======
        //retrieve the credentials
        Credentials orgCredentials = getOrgCredentials();
        String clientId = orgCredentials.getClientId();
        String clientSecret = orgCredentials.getClientSecret();
>>>>>>> 102a953c

        //Create form input
        Form payload = new Form();
<<<<<<< HEAD
        payload.add( "grant_type", "client_credentials" );
        payload.add( "client_id", clientId );
        payload.add( "client_secret", clientSecret );

        JsonNode node = mapper.readTree( resource().path( orgAppPath + "token" )
                .type( MediaType.APPLICATION_FORM_URLENCODED_TYPE ).accept( MediaType.APPLICATION_JSON )
                .post( String.class, payload ));

        assertNotNull( "It has access_token.", node.get( "access_token" ).textValue() );
        assertNotNull( "It has expires_in.", node.get( "expires_in" ).intValue() );
=======
        payload.add("grant_type", "client_credentials");
        payload.add("client_id", clientId);
        payload.add("client_secret", clientSecret);

        //POST the form to the application token endpoint
        Token apiResponse = this.app().token().getResource(false)
            .accept(MediaType.APPLICATION_JSON)
            .type(MediaType.APPLICATION_FORM_URLENCODED_TYPE)
            .post(Token.class, payload);

        //Assert that a valid token with a valid TTL is returned
        assertNotNull("It has access_token.", apiResponse.getAccessToken());
        assertNotNull("It has expires_in.", apiResponse.getExpirationDate());
>>>>>>> 102a953c
    }


    /**
     * Retrieve an authentication token using a combination of form input and payload
     *
     * @throws Exception
     */
    @Test
    public void clientCredentialsFlowWithHeaderAuthorizationAndPayload() throws Exception {
<<<<<<< HEAD
        String clientId = setup.getMgmtSvc().getClientIdForApplication( appInfo.getId() );
        String clientSecret = setup.getMgmtSvc().getClientSecretForApplication( appInfo.getId() );
=======
        //retrieve the credentials
        Credentials orgCredentials = getOrgCredentials();
        String clientId = orgCredentials.getClientId();
        String clientSecret = orgCredentials.getClientSecret();
>>>>>>> 102a953c

        //Encode the credentials
        String clientCredentials = clientId + ":" + clientSecret;
<<<<<<< HEAD
        String token = Base64.encodeToString( clientCredentials.getBytes() );

        Map<String, String> payload = hashMap( "grant_type", "client_credentials" );

        JsonNode node = mapper.readTree( resource().path( orgAppPath + "token" ).header( "Authorization", "Basic " + token )
                        .type( MediaType.APPLICATION_JSON_TYPE ).accept( MediaType.APPLICATION_JSON )
                        .post( String.class, payload ));

        assertNotNull( "It has access_token.", node.get( "access_token" ).textValue() );
        assertNotNull( "It has expires_in.", node.get( "expires_in" ).intValue() );
=======
        String token = Base64.encodeToString(clientCredentials.getBytes());

        //POST the form to the application token endpoint along with the payload
        Token apiResponse = this.app().token().getResource(false)
            .header("Authorization", "Basic " + token)
            .accept(MediaType.APPLICATION_JSON)
            .type(MediaType.APPLICATION_JSON_TYPE)
            .post(Token.class, hashMap("grant_type", "client_credentials"));

        //Assert that a valid token with a valid TTL is returned
        assertNotNull("It has access_token.", apiResponse.getAccessToken());
        assertNotNull("It has expires_in.", apiResponse.getExpirationDate());
>>>>>>> 102a953c
    }

    /**
     * Ensure that the Apigee Mobile Analytics config returns valid JSON
     *
     * @throws IOException
     */
    @Test
    public void validateApigeeApmConfigAPP() throws IOException {
        String orgName = clientSetup.getOrganizationName().toLowerCase();
        String appName = clientSetup.getAppName().toLowerCase();

        try {
<<<<<<< HEAD
            node = mapper.readTree( resource().path( orgAppPath + "apm/apigeeMobileConfig" ).get( String.class ));
=======
            //GET the APM endpoint
            String response = resource().path(String.format("/%s/%s/apm/apigeeMobileConfig", orgName, appName))
                .accept(MediaType.APPLICATION_JSON)
                .type(MediaType.APPLICATION_JSON_TYPE)
                .get(String.class);
            //Parse the response
            JsonNode node = mapper.readTree(response);

>>>>>>> 102a953c
            //if things are kosher then JSON should have value for instaOpsApplicationId
            assertTrue("it's valid json for APM", node.has("instaOpsApplicationId"));
        } catch (UniformInterfaceException uie) {
            //Validate that APM config exists
            assertNotEquals("APM Config API exists", Status.NOT_FOUND, uie.getResponse().getStatus()); //i.e It should not be "Not Found"
        }
    }


    /**
     * Retrieve an application token using organization credentials
     *
     * @throws Exception
     */
    @Test
    public void appTokenFromOrgCreds() throws Exception {
        //retrieve the organization credentials
        Credentials orgCredentials = getOrgCredentials();
        String clientId = orgCredentials.getClientId();
        String clientSecret = orgCredentials.getClientSecret();

<<<<<<< HEAD
        String clientId = setup.getMgmtSvc().getClientIdForOrganization( orgInfo.getUuid() );
        String clientSecret = setup.getMgmtSvc().getClientSecretForOrganization( orgInfo.getUuid() );

        JsonNode node = mapper.readTree( resource().path( orgAppPath + "token" )
                .queryParam( "client_id", clientId )
                .queryParam( "client_secret", clientSecret )
                .queryParam( "grant_type", "client_credentials" )
                .accept( MediaType.APPLICATION_JSON ).type( MediaType.APPLICATION_JSON_TYPE ).get( String.class ));

        assertNotNull( node.get( "access_token" ) );

        String accessToken = node.get( "access_token" ).asText();

        int ttl = node.get( "expires_in" ).asInt();
=======
        //use the org credentials to create an application token
        Token token = this.app().token().post(new Token("client_credentials", clientId, clientSecret));

        //Assert that we received an authorization token
        assertNotNull(token);
>>>>>>> 102a953c

        int ttl = token.getExpirationDate().intValue();
        //check it's 1 day, should be the same as the default
<<<<<<< HEAD
        assertEquals( 604800, ttl );

        node = mapper.readTree( resource().path( orgAppPath + "users" )
                .queryParam( "access_token", accessToken )
                .accept( MediaType.APPLICATION_JSON ).type( MediaType.APPLICATION_JSON_TYPE ).get( String.class ));
=======
        assertEquals(604800, ttl);
>>>>>>> 102a953c

        //retrieve the users collection for the application using the new token
        ApiResponse response = this.app().collection("users").getResource(true, token).get(ApiResponse.class);
        //assert that we did not receive an error
        assertNull(response.getError());
    }


    /**
     * Retrieve an application token using application credentials
     *
     * @throws Exception
     */
    @Test
    public void appTokenFromAppCreds() throws Exception {
        //retrieve the app credentials
        Credentials appCredentials = getAppCredentials();
        String clientId = appCredentials.getClientId();
        String clientSecret = appCredentials.getClientSecret();

        Token token = this.app().token().post(new Token("client_credentials", clientId, clientSecret));
        //Assert that we received an authorization token
        assertNotNull(token);
        assertNotNull(token.getAccessToken());
        assertNotNull(token.getExpirationDate());

        int ttl = token.getExpirationDate().intValue();
        //check it's 1 day, should be the same as the default
        assertEquals(604800, ttl);

<<<<<<< HEAD
        String clientId = setup.getMgmtSvc().getClientIdForApplication( appInfo.getId() );
        String clientSecret = setup.getMgmtSvc().getClientSecretForApplication( appInfo.getId() );

        JsonNode node = mapper.readTree( resource().path( orgAppPath + "token" )
                .queryParam( "client_id", clientId )
                .queryParam( "client_secret", clientSecret )
                .queryParam( "grant_type", "client_credentials" )
                .accept( MediaType.APPLICATION_JSON ).type( MediaType.APPLICATION_JSON_TYPE ).get( String.class ));

        assertNotNull( node.get( "access_token" ) );

        String accessToken = node.get( "access_token" ).asText();

        int ttl = node.get( "expires_in" ).asInt();
=======
        //retrieve the users collection for the application using the new token
        ApiResponse response = this.app().collection("users").getResource(true, token).get(ApiResponse.class);
        //assert that we did not receive an error
        assertNull(response.getError());
    }
>>>>>>> 102a953c

    /**
     * Get the client credentials for the current app
     *
     * @return Credentials
     * @throws IOException
     */
    public Credentials getAppCredentials() throws IOException {
        return this.app().credentials().get();
    }

<<<<<<< HEAD
        node = mapper.readTree( resource().path( orgAppPath + "users" )
                .queryParam( "access_token", accessToken )
                .accept( MediaType.APPLICATION_JSON ).type( MediaType.APPLICATION_JSON_TYPE ).get( String.class ));
=======
    /**
     * Get the client credentials for the current organization
     *
     * @return Credentials
     * @throws IOException
     */
    public Credentials getOrgCredentials() throws IOException {
        String orgName = clientSetup.getOrganizationName().toLowerCase();
        return clientSetup.getRestClient().management().orgs().organization(orgName).credentials().get();
>>>>>>> 102a953c

    }
}<|MERGE_RESOLUTION|>--- conflicted
+++ resolved
@@ -16,27 +16,13 @@
  */
 package org.apache.usergrid.rest.applications;
 
-
 import com.fasterxml.jackson.databind.JsonNode;
-<<<<<<< HEAD
-import org.junit.Ignore;
-import org.junit.Test;
-
-import org.apache.usergrid.management.ApplicationInfo;
-import org.apache.usergrid.management.OrganizationInfo;
-import org.apache.usergrid.rest.AbstractRestIT;
-
-import org.apache.shiro.codec.Base64;
-
-import com.sun.jersey.api.client.ClientResponse;
-=======
->>>>>>> 102a953c
+import com.fasterxml.jackson.databind.ObjectMapper;
 import com.sun.jersey.api.client.ClientResponse.Status;
 import com.sun.jersey.api.client.UniformInterfaceException;
 import com.sun.jersey.api.client.WebResource;
 import com.sun.jersey.api.representation.Form;
 import org.apache.shiro.codec.Base64;
-import org.apache.usergrid.cassandra.Concurrent;
 import org.apache.usergrid.rest.test.resource2point0.AbstractRestIT;
 import org.apache.usergrid.rest.test.resource2point0.endpoints.mgmt.OrganizationResource;
 import org.apache.usergrid.rest.test.resource2point0.model.*;
@@ -56,27 +42,9 @@
 /**
  * Invokes methods on ApplicationResource
  */
-
 public class ApplicationResourceIT extends AbstractRestIT {
     private static final Logger logger = LoggerFactory.getLogger(ApplicationResourceIT.class);
 
-<<<<<<< HEAD
-
-    @Test
-    public void applicationWithOrgCredentials() throws Exception {
-
-        String clientId = setup.getMgmtSvc().getClientIdForOrganization( orgInfo.getUuid() );
-        String clientSecret = setup.getMgmtSvc().getClientSecretForOrganization( orgInfo.getUuid() );
-
-        refreshIndex( orgInfo.getName(), appInfo.getName() );
-
-        JsonNode node = mapper.readTree( resource().path( orgAppPath + "users" )
-                .queryParam( "client_id", clientId )
-                .queryParam( "client_secret", clientSecret ).accept( MediaType.APPLICATION_JSON )
-                .type( MediaType.APPLICATION_JSON_TYPE ).get( String.class ));
-
-        assertNotNull( node.get( "entities" ) );
-=======
     /**
      * Retrieve an application using the organization client credentials
      *
@@ -98,7 +66,6 @@
         //assert that a valid response is returned without error
         assertNotNull(apiResponse);
         assertNull(apiResponse.getError());
->>>>>>> 102a953c
     }
 
     /**
@@ -109,20 +76,6 @@
     @Test
     public void applicationWithAppCredentials() throws Exception {
 
-<<<<<<< HEAD
-        String clientId = setup.getMgmtSvc().getClientIdForApplication( appInfo.getId() );
-        String clientSecret = setup.getMgmtSvc().getClientSecretForApplication( appInfo.getId() );
-
-        refreshIndex( orgInfo.getName(), appInfo.getName() );
-
-        JsonNode node = mapper.readTree( resource().path( orgAppPath + "users" )
-                .queryParam( "client_id", clientId )
-                .queryParam( "client_secret", clientSecret )
-                .accept( MediaType.APPLICATION_JSON )
-                .type( MediaType.APPLICATION_JSON_TYPE).get(String.class));
-
-        assertNotNull( node.get( "entities" ) );
-=======
         //retrieve the credentials
         Credentials appCredentials = getAppCredentials();
 
@@ -137,7 +90,6 @@
         //assert that a valid response is returned without error
         assertNotNull(apiResponse);
         assertNull(apiResponse.getError());
->>>>>>> 102a953c
     }
 
     /**
@@ -163,22 +115,6 @@
         assertNotNull(users);
         assertNull(users.getResponse().getError());
 
-<<<<<<< HEAD
-        ApplicationInfo app = appInfo;
-        String clientId = setup.getMgmtSvc().getClientIdForApplication( app.getId() );
-        String clientSecret = setup.getMgmtSvc().getClientSecretForApplication( app.getId() );
-
-        refreshIndex( orgInfo.getName(), appInfo.getName() );
-
-        JsonNode node = mapper.readTree( resource()
-                .path( orgAppPath )
-                .queryParam( "client_id", clientId )
-                .queryParam( "client_secret", clientSecret )
-                .get( String.class ));
-
-        assertNotNull( node.get( "entities" ) );
-=======
->>>>>>> 102a953c
     }
 
     /**
@@ -188,21 +124,6 @@
     @Test
     public void jsonForAcceptsTextHtml() throws Exception {
 
-<<<<<<< HEAD
-        String clientId = setup.getMgmtSvc().getClientIdForApplication(appInfo.getId());
-        String clientSecret = setup.getMgmtSvc().getClientSecretForApplication( appInfo.getId() );
-
-        refreshIndex( orgInfo.getName(), appInfo.getName() );
-
-        JsonNode node = mapper.readTree( resource()
-                .path( orgAppPath )
-                .queryParam( "client_id", clientId )
-                .queryParam( "client_secret", clientSecret )
-                .accept( MediaType.TEXT_HTML )
-                .get( String.class ));
-
-        assertNotNull( node.get( "entities" ) );
-=======
         //Create the organization resource
         OrganizationResource orgResource = clientSetup.getRestClient().management().orgs().organization(clientSetup.getOrganizationName());
 
@@ -225,7 +146,6 @@
         //make sure that a valid response is returned without error
         assertNotNull(users);
         assertNull(users.getResponse().getError());
->>>>>>> 102a953c
     }
 
     /**
@@ -236,30 +156,12 @@
     @Test
     public void applicationWithJsonCreds() throws Exception {
 
-<<<<<<< HEAD
-        String clientId = setup.getMgmtSvc().getClientIdForApplication( appInfo.getId() );
-        String clientSecret = setup.getMgmtSvc().getClientSecretForApplication( appInfo.getId() );
-
-        Map<String, String> payload = hashMap( "email", "applicationWithJsonCreds@usergrid.org" )
-                .map( "username", "applicationWithJsonCreds" ).map( "name", "applicationWithJsonCreds" )
-                .map( "password", "applicationWithJsonCreds" ).map( "pin", "1234" );
-
-        JsonNode node = mapper.readTree( resource().path( orgAppPath + "users" )
-                .queryParam("client_id", clientId)
-                .queryParam( "client_secret", clientSecret ).accept( MediaType.APPLICATION_JSON )
-                .type( MediaType.APPLICATION_JSON_TYPE ).post( String.class, payload ));
-=======
         User user = new User("applicationWithJsonCreds", "applicationWithJsonCreds", "applicationWithJsonCreds@usergrid.org", "applicationWithJsonCreds");
         Entity entity = this.app().collection("users").post(user);
->>>>>>> 102a953c
 
         assertNotNull(entity);
 
-<<<<<<< HEAD
-        refreshIndex( orgInfo.getName(), appInfo.getName() );
-=======
         refreshIndex();
->>>>>>> 102a953c
 
         //retrieve the app using a username and password
         QueryParameters params = new QueryParameters()
@@ -268,18 +170,9 @@
             .addParam("password", "applicationWithJsonCreds");
         Token apiResponse = this.app().token().post(params);
 
-<<<<<<< HEAD
-        node = mapper.readTree( resource().path( orgAppPath + "token" ).accept( MediaType.APPLICATION_JSON )
-                .type( MediaType.APPLICATION_JSON_TYPE ).post( String.class, payload ));
-
-        JsonNode token = node.get( "access_token" );
-
-        assertNotNull( token );
-=======
         //assert that a valid response is returned without error
         assertNotNull(apiResponse);
         assertNull(apiResponse.getResponse().getError());
->>>>>>> 102a953c
     }
 
     /**
@@ -290,24 +183,6 @@
     @Test
     public void rootApplicationWithOrgCredentials() throws Exception {
 
-<<<<<<< HEAD
-        String clientId = setup.getMgmtSvc().getClientIdForOrganization( orgInfo.getUuid() );
-        String clientSecret = setup.getMgmtSvc().getClientSecretForOrganization( orgInfo.getUuid() );
-
-        refreshIndex( orgInfo.getName(), appInfo.getName() );
-
-        JsonNode node = mapper.readTree( resource().path( "/" + appInfo.getId() )
-                .queryParam( "client_id", clientId )
-                .queryParam( "client_secret", clientSecret ).accept( MediaType.APPLICATION_JSON )
-                .type( MediaType.APPLICATION_JSON_TYPE ).get( String.class ));
-
-        // ensure the URI uses the properties file as a base
-        assertEquals( node.get( "uri" ).textValue(), "http://sometestvalue/" + orgAppPath);
-
-        node = getEntity( node, 0 );
-        assertEquals( orgAppPath, node.get( "name" ).asText() );
-        assertEquals( "Roles", node.get( "metadata" ).get( "collections" ).get( "roles" ).get( "title" ).asText() );
-=======
         String orgName = clientSetup.getOrganizationName().toLowerCase();
         String appName = clientSetup.getAppName().toLowerCase();
         //retrieve the credentials
@@ -351,7 +226,6 @@
     @Test
     public void testGetAppCredentials() throws IOException {
         Credentials credentials = getAppCredentials();
->>>>>>> 102a953c
 
         assertNotNull(credentials.getClientId());
         assertNotNull(credentials.getClientSecret());
@@ -363,28 +237,11 @@
      * @throws IOException
      */
     @Test
-<<<<<<< HEAD
-    public void test_GET_credentials_ok() throws IOException {
-        String mgmtToken = adminToken();
-
-        refreshIndex( orgInfo.getName(), appInfo.getName() );
-
-        JsonNode node = mapper.readTree( resource()
-            .path(orgAppPath + "credentials")
-            .queryParam("access_token", mgmtToken)
-            .accept(MediaType.APPLICATION_JSON)
-            .type(MediaType.APPLICATION_JSON_TYPE)
-            .get(String.class));
-
-        assertEquals( "ok", node.get( "status" ).textValue() );
-        logNode( node );
-=======
     public void testGetOrgCredentials() throws IOException {
         Credentials credentials = getOrgCredentials();
 
         assertNotNull(credentials.getClientId());
         assertNotNull(credentials.getClientSecret());
->>>>>>> 102a953c
     }
 
 
@@ -396,33 +253,13 @@
         Credentials credentials = this.app().credentials()
             .get(new QueryParameters().addParam("access_token", this.getAdminToken().getAccessToken()), false);
 
-<<<<<<< HEAD
-        refreshIndex( orgInfo.getName(), appInfo.getName() );
-
-        JsonNode node = mapper.readTree( resource().path( orgAppPath + "credentials" )
-                .queryParam( "access_token", mgmtToken )
-                        .accept( MediaType.APPLICATION_JSON ).type( MediaType.APPLICATION_JSON_TYPE )
-                        .post( String.class ));
-        assertEquals( "ok", node.get( "status" ).textValue() );
-        logNode( node );
-=======
 //        assertNull(credentials.entrySet().toString());
         assertNotNull(credentials.getClientId());
         assertNotNull(credentials.getClientSecret());
->>>>>>> 102a953c
-    }
-
-
-    @Test
-<<<<<<< HEAD
-    public void ttlOverMax() throws Exception {
-
-        Map<String, String> payload =
-            hashMap( "grant_type", "password" )
-            .map("username", "test@usergrid.com")
-            .map("password", "test")
-            .map("ttl", Long.MAX_VALUE + "");
-=======
+    }
+
+
+    @Test
     @Ignore //This is implemented now
     public void noAppDelete() throws IOException {
         String orgName = clientSetup.getOrganizationName().toLowerCase();
@@ -450,7 +287,6 @@
 
         //Create a new user entity
         User user = new User(username, name, username + "@usergrid.org", "password");
->>>>>>> 102a953c
 
         //save the user entity
         Entity entity = this.app().collection("users").post(user);
@@ -462,13 +298,6 @@
         entity.chainPut("grant_type", "password").chainPut("ttl", Long.MAX_VALUE);
 
         try {
-<<<<<<< HEAD
-            resource().path( orgAppPath + "token" ).accept( MediaType.APPLICATION_JSON )
-                    .type( MediaType.APPLICATION_JSON_TYPE ).post( String.class, payload );
-        }
-        catch ( UniformInterfaceException uie ) {
-            responseStatus = uie.getResponse().getClientResponseStatus();
-=======
             //POST the updated TTL, anticipating an exception
             resource().path(String.format("/%s/%s/token", orgName, appName))
                 .accept(MediaType.APPLICATION_JSON)
@@ -477,7 +306,6 @@
             fail("This should cause an exception");
         } catch (UniformInterfaceException uie) {
             assertEquals(String.valueOf(Status.BAD_REQUEST.getStatusCode()), String.valueOf(uie.getResponse().getStatus()));
->>>>>>> 102a953c
         }
     }
 
@@ -491,14 +319,6 @@
 
         long ttl = 2000;
 
-<<<<<<< HEAD
-        JsonNode node = mapper.readTree( resource().path( orgAppPath + "token" )
-                .queryParam( "grant_type", "password" )
-                .queryParam( "username", userEmail )
-                .queryParam( "password", "sesame" )
-                .queryParam( "ttl", String.valueOf( ttl ) ).accept( MediaType.APPLICATION_JSON ).get( String.class ));
-
-=======
         String orgName = clientSetup.getOrganizationName().toLowerCase();
         String appName = clientSetup.getAppName().toLowerCase();
         String username = "username";
@@ -523,7 +343,6 @@
             .get(Token.class);
 
         //Set a start time so we can calculate then the token should expire
->>>>>>> 102a953c
         long startTime = System.currentTimeMillis();
 
         //Get the string value of the token
@@ -536,37 +355,21 @@
         //assert that the token's ttl was set correctly
         assertEquals(ttl, expires_in * 1000);
 
-<<<<<<< HEAD
-        JsonNode userdata = mapper.readTree( resource().path( orgAppPath + "users/" + userEmail )
-                .queryParam( "access_token", token )
-                        .accept( MediaType.APPLICATION_JSON ).get( String.class ));
-
-        assertEquals( userEmail, getEntity( userdata, 0 ).get( "email" ).asText() );
-=======
         //retrieve the user entity using the new token
         entity = this.app().collection("users").entity(entity).get(new QueryParameters().addParam("access_token", token), false);
 
         //assert that we got the correct user
         assertEquals(username + "@usergrid.org", entity.get("email"));
->>>>>>> 102a953c
 
         // wait for the token to expire
         Thread.sleep(ttl - (System.currentTimeMillis() - startTime) + 1000);
 
         try {
-<<<<<<< HEAD
-            userdata = mapper.readTree( resource().path( orgAppPath + "users/" + userEmail)
-                    .accept( MediaType.APPLICATION_JSON ).type( MediaType.APPLICATION_JSON_TYPE ).get( String.class ));
-        }
-        catch ( UniformInterfaceException uie ) {
-            responseStatus = uie.getResponse().getClientResponseStatus();
-=======
             //attempt to retrieve the user again. At this point, the token should have expired
             this.app().collection("users").entity(entity).get(new QueryParameters().addParam("access_token", token), false);
             fail("The expired token should cause an exception");
         } catch (UniformInterfaceException uie) {
             assertEquals(Status.UNAUTHORIZED.getStatusCode(), uie.getResponse().getStatus());
->>>>>>> 102a953c
         }
 
     }
@@ -579,13 +382,6 @@
     @Test
     public void ttlNan() throws Exception {
 
-<<<<<<< HEAD
-        Map<String, String> payload =
-            hashMap( "grant_type", "password" )
-            .map( "username", userEmail)
-                .map( "password", "sesame")
-                .map( "ttl", "derp");
-=======
         String orgName = clientSetup.getOrganizationName().toLowerCase();
         String appName = clientSetup.getAppName().toLowerCase();
         String username = "username";
@@ -598,16 +394,8 @@
         Entity entity = this.app().collection("users").post(user);
         assertNotNull(entity);
         refreshIndex();
->>>>>>> 102a953c
 
         try {
-<<<<<<< HEAD
-            resource().path( orgAppPath + "token" ).accept( MediaType.APPLICATION_JSON )
-                    .type( MediaType.APPLICATION_JSON_TYPE ).post( String.class, payload );
-        }
-        catch ( UniformInterfaceException uie ) {
-            responseStatus = uie.getResponse().getClientResponseStatus();
-=======
             //Retrieve a token for the new user, setting the TTL to an invalid value
             resource().path(String.format("/%s/%s/token", orgName, appName))
                 .queryParam("grant_type", "password")
@@ -623,7 +411,6 @@
             //TODO should this be handled and returned as a Status.BAD_REQUEST?
             //Status.INTERNAL_SERVER_ERROR is thrown because Jersey throws a NumberFormatException
             assertEquals(Status.INTERNAL_SERVER_ERROR, uie.getResponse().getClientResponseStatus());
->>>>>>> 102a953c
         }
 
     }
@@ -636,38 +423,6 @@
     @Test
     public void updateAccessTokenTtl() throws Exception {
 
-<<<<<<< HEAD
-        JsonNode node = mapper.readTree( resource().path( orgAppPath + "token" )
-                .queryParam( "grant_type", "password" )
-                .queryParam( "username", userEmail)
-            .queryParam( "password", "sesame")
-            .accept( MediaType.APPLICATION_JSON)
-            .get( String.class));
-
-        String token = node.get( "access_token" ).textValue();
-        logNode( node );
-        assertNotNull( token );
-
-        long expires_in = node.get( "expires_in" ).longValue();
-        assertEquals( 604800, expires_in );
-
-        Map<String, String> payload = hashMap( "accesstokenttl", "31536000000" );
-
-        node = mapper.readTree( resource().path( orgAppPath )
-                .queryParam( "access_token", adminAccessToken )
-                .type( MediaType.APPLICATION_JSON_TYPE ).put( String.class, payload ));
-        logNode( node );
-
-        node = mapper.readTree( resource().path( orgAppPath + "token" )
-                .queryParam( "grant_type", "password" )
-                .queryParam( "username", userEmail)
-            .queryParam( "password", "sesame")
-            .accept( MediaType.APPLICATION_JSON)
-            .get( String.class));
-
-        assertEquals( 31536000, node.get( "expires_in" ).longValue() );
-        logNode( node );
-=======
         String orgName = clientSetup.getOrganizationName().toLowerCase();
         String appName = clientSetup.getAppName().toLowerCase();
         String username = "username";
@@ -716,7 +471,6 @@
         //assert that the new token has the new default TTL
         assertEquals(31536000, tokenResponse.getExpirationDate().intValue());
 
->>>>>>> 102a953c
     }
 
     /**
@@ -726,26 +480,6 @@
      */
     @Test
     public void authorizationCodeWithWrongCredentials() throws Exception {
-<<<<<<< HEAD
-        String clientId = setup.getMgmtSvc().getClientIdForApplication( appInfo.getId() );
-
-        refreshIndex( orgInfo.getName(), appInfo.getName() );
-
-        Form payload = new Form();
-        payload.add( "username", "wrong_user" );
-        payload.add( "password", "wrong_password" );
-        payload.add( "response_type", "code" );
-        payload.add( "client_id", clientId );
-        payload.add( "scope", "none" );
-        payload.add( "redirect_uri", "http://www.my_test.com" );
-
-        String result = resource().path( orgAppPath + "authorize" )
-                .type( MediaType.APPLICATION_FORM_URLENCODED_TYPE ).accept( MediaType.TEXT_HTML )
-                .post( String.class, payload );
-
-        logger.debug("result: " + result);
-        assertTrue( result.contains( "Username or password do not match" ) );
-=======
         //Create form input with bogus credentials
         Form payload = new Form();
         payload.add("username", "wrong_user");
@@ -759,7 +493,6 @@
 
         //Assert that an appropriate error message is returned
         assertTrue(apiResponse.contains("Username or password do not match"));
->>>>>>> 102a953c
     }
 
 
@@ -770,15 +503,6 @@
      */
     @Test
     public void authorizeWithInvalidClientIdRaisesError() throws Exception {
-<<<<<<< HEAD
-        String result =
-                resource().path( orgAppPath + "authorize" )
-                        .queryParam( "response_type", "token" )
-                        .queryParam( "client_id", "invalid_client_id" )
-                        .queryParam( "redirect_uri", "http://www.my_test.com" ).get( String.class );
-
-        assertTrue( result.contains( "Unable to authenticate (OAuth). Invalid client_id." ) );
-=======
         //GET the application authorization endpoint using bogus client credentials
         String apiResponse = clientSetup.getRestClient().management().authorize().getResource(false)
             .queryParam("response_type", "code")
@@ -789,55 +513,31 @@
             .get(String.class);
         //Assert that an appropriate error message is returned
         assertTrue(apiResponse.contains("Unable to authenticate (OAuth). Invalid client_id."));
->>>>>>> 102a953c
     }
 
     //Retrieve an oauth authorization using valid client credentials
     @Test
     public void authorizationCodeWithValidCredentials() throws Exception {
-<<<<<<< HEAD
-        String clientId = setup.getMgmtSvc().getClientIdForApplication( appInfo.getId() );
-=======
         //retrieve the credentials
         Credentials orgCredentials = getOrgCredentials();
->>>>>>> 102a953c
 
         //Create form input with valid credentials
         Form payload = new Form();
-<<<<<<< HEAD
-        payload.add( "username", userEmail );
-        payload.add( "password", "sesame" );
-        payload.add( "response_type", "code" );
-        payload.add( "client_id", clientId );
-        payload.add( "scope", "none" );
-        payload.add( "redirect_uri", "http://www.my_test.com" );
-=======
         payload.add("response_type", "code");
         payload.add("grant_type", "client_credentials");
         payload.add("client_id", orgCredentials.getClientId());
         payload.add("client_secret", orgCredentials.getClientSecret());
         payload.add("scope", "none");
         payload.add("redirect_uri", "http://www.my_test.com");
->>>>>>> 102a953c
 
         //Set the client to not follow the initial redirect returned by the stack
         client().setFollowRedirects(false);
 
         try {
-<<<<<<< HEAD
-            String result = resource().path( orgAppPath + "authorize" )
-                    .type( MediaType.APPLICATION_FORM_URLENCODED_TYPE )
-                    .accept( MediaType.TEXT_HTML )
-                    .post( String.class, payload );
-        }
-        catch ( UniformInterfaceException uie ) {
-            status = uie.getResponse().getClientResponseStatus();
-=======
             //POST the form to the authorization endpoint
             clientSetup.getRestClient().management().authorize().post(String.class, payload);
         } catch (UniformInterfaceException uie) {
             assertEquals(String.valueOf(Status.TEMPORARY_REDIRECT.getStatusCode()), uie.getResponse().getStatus());
->>>>>>> 102a953c
         }
 
     }
@@ -848,33 +548,14 @@
      * @throws Exception
      */
     @Test
-<<<<<<< HEAD
-    public void clientCredentialsFlowWithHeaderAuthorization() throws Exception {
-        String clientId = setup.getMgmtSvc().getClientIdForApplication( appInfo.getId() );
-        String clientSecret = setup.getMgmtSvc().getClientSecretForApplication( appInfo.getId() );
-=======
     public void clientCredentialsFlowWithBasicAuthentication() throws Exception {
         //retrieve the credentials
         Credentials orgCredentials = getOrgCredentials();
         String clientId = orgCredentials.getClientId();
         String clientSecret = orgCredentials.getClientSecret();
->>>>>>> 102a953c
 
         //encode the credentials
         String clientCredentials = clientId + ":" + clientSecret;
-<<<<<<< HEAD
-        String token = Base64.encodeToString( clientCredentials.getBytes() );
-
-        Form payload = new Form();
-        payload.add( "grant_type", "client_credentials" );
-
-        JsonNode node = mapper.readTree( resource().path( orgAppPath + "token" ).header( "Authorization", "Basic " + token )
-                        .type( MediaType.APPLICATION_FORM_URLENCODED_TYPE ).accept( MediaType.APPLICATION_JSON )
-                        .post( String.class, payload ));
-
-        assertNotNull( "It has access_token.", node.get( "access_token" ).textValue() );
-        assertNotNull( "It has expires_in.", node.get( "expires_in" ).intValue() );
-=======
         String token = Base64.encodeToString(clientCredentials.getBytes());
 
         //GET the token endpoint, adding the basic auth header
@@ -889,7 +570,6 @@
         assertNull("There is no error.", apiResponse.getError());
         assertNotNull("It has access_token.", apiResponse.getAccessToken());
         assertNotNull("It has expires_in.", apiResponse.getExpirationDate());
->>>>>>> 102a953c
     }
 
     /**
@@ -928,30 +608,13 @@
      */
     @Test
     public void clientCredentialsFlowWithPayload() throws Exception {
-<<<<<<< HEAD
-        String clientId = setup.getMgmtSvc().getClientIdForApplication( appInfo.getId() );
-        String clientSecret = setup.getMgmtSvc().getClientSecretForApplication( appInfo.getId() );
-=======
         //retrieve the credentials
         Credentials orgCredentials = getOrgCredentials();
         String clientId = orgCredentials.getClientId();
         String clientSecret = orgCredentials.getClientSecret();
->>>>>>> 102a953c
 
         //Create form input
         Form payload = new Form();
-<<<<<<< HEAD
-        payload.add( "grant_type", "client_credentials" );
-        payload.add( "client_id", clientId );
-        payload.add( "client_secret", clientSecret );
-
-        JsonNode node = mapper.readTree( resource().path( orgAppPath + "token" )
-                .type( MediaType.APPLICATION_FORM_URLENCODED_TYPE ).accept( MediaType.APPLICATION_JSON )
-                .post( String.class, payload ));
-
-        assertNotNull( "It has access_token.", node.get( "access_token" ).textValue() );
-        assertNotNull( "It has expires_in.", node.get( "expires_in" ).intValue() );
-=======
         payload.add("grant_type", "client_credentials");
         payload.add("client_id", clientId);
         payload.add("client_secret", clientSecret);
@@ -965,7 +628,6 @@
         //Assert that a valid token with a valid TTL is returned
         assertNotNull("It has access_token.", apiResponse.getAccessToken());
         assertNotNull("It has expires_in.", apiResponse.getExpirationDate());
->>>>>>> 102a953c
     }
 
 
@@ -976,30 +638,13 @@
      */
     @Test
     public void clientCredentialsFlowWithHeaderAuthorizationAndPayload() throws Exception {
-<<<<<<< HEAD
-        String clientId = setup.getMgmtSvc().getClientIdForApplication( appInfo.getId() );
-        String clientSecret = setup.getMgmtSvc().getClientSecretForApplication( appInfo.getId() );
-=======
         //retrieve the credentials
         Credentials orgCredentials = getOrgCredentials();
         String clientId = orgCredentials.getClientId();
         String clientSecret = orgCredentials.getClientSecret();
->>>>>>> 102a953c
 
         //Encode the credentials
         String clientCredentials = clientId + ":" + clientSecret;
-<<<<<<< HEAD
-        String token = Base64.encodeToString( clientCredentials.getBytes() );
-
-        Map<String, String> payload = hashMap( "grant_type", "client_credentials" );
-
-        JsonNode node = mapper.readTree( resource().path( orgAppPath + "token" ).header( "Authorization", "Basic " + token )
-                        .type( MediaType.APPLICATION_JSON_TYPE ).accept( MediaType.APPLICATION_JSON )
-                        .post( String.class, payload ));
-
-        assertNotNull( "It has access_token.", node.get( "access_token" ).textValue() );
-        assertNotNull( "It has expires_in.", node.get( "expires_in" ).intValue() );
-=======
         String token = Base64.encodeToString(clientCredentials.getBytes());
 
         //POST the form to the application token endpoint along with the payload
@@ -1012,7 +657,6 @@
         //Assert that a valid token with a valid TTL is returned
         assertNotNull("It has access_token.", apiResponse.getAccessToken());
         assertNotNull("It has expires_in.", apiResponse.getExpirationDate());
->>>>>>> 102a953c
     }
 
     /**
@@ -1026,9 +670,6 @@
         String appName = clientSetup.getAppName().toLowerCase();
 
         try {
-<<<<<<< HEAD
-            node = mapper.readTree( resource().path( orgAppPath + "apm/apigeeMobileConfig" ).get( String.class ));
-=======
             //GET the APM endpoint
             String response = resource().path(String.format("/%s/%s/apm/apigeeMobileConfig", orgName, appName))
                 .accept(MediaType.APPLICATION_JSON)
@@ -1037,7 +678,6 @@
             //Parse the response
             JsonNode node = mapper.readTree(response);
 
->>>>>>> 102a953c
             //if things are kosher then JSON should have value for instaOpsApplicationId
             assertTrue("it's valid json for APM", node.has("instaOpsApplicationId"));
         } catch (UniformInterfaceException uie) {
@@ -1059,40 +699,15 @@
         String clientId = orgCredentials.getClientId();
         String clientSecret = orgCredentials.getClientSecret();
 
-<<<<<<< HEAD
-        String clientId = setup.getMgmtSvc().getClientIdForOrganization( orgInfo.getUuid() );
-        String clientSecret = setup.getMgmtSvc().getClientSecretForOrganization( orgInfo.getUuid() );
-
-        JsonNode node = mapper.readTree( resource().path( orgAppPath + "token" )
-                .queryParam( "client_id", clientId )
-                .queryParam( "client_secret", clientSecret )
-                .queryParam( "grant_type", "client_credentials" )
-                .accept( MediaType.APPLICATION_JSON ).type( MediaType.APPLICATION_JSON_TYPE ).get( String.class ));
-
-        assertNotNull( node.get( "access_token" ) );
-
-        String accessToken = node.get( "access_token" ).asText();
-
-        int ttl = node.get( "expires_in" ).asInt();
-=======
         //use the org credentials to create an application token
         Token token = this.app().token().post(new Token("client_credentials", clientId, clientSecret));
 
         //Assert that we received an authorization token
         assertNotNull(token);
->>>>>>> 102a953c
 
         int ttl = token.getExpirationDate().intValue();
         //check it's 1 day, should be the same as the default
-<<<<<<< HEAD
-        assertEquals( 604800, ttl );
-
-        node = mapper.readTree( resource().path( orgAppPath + "users" )
-                .queryParam( "access_token", accessToken )
-                .accept( MediaType.APPLICATION_JSON ).type( MediaType.APPLICATION_JSON_TYPE ).get( String.class ));
-=======
         assertEquals(604800, ttl);
->>>>>>> 102a953c
 
         //retrieve the users collection for the application using the new token
         ApiResponse response = this.app().collection("users").getResource(true, token).get(ApiResponse.class);
@@ -1123,28 +738,11 @@
         //check it's 1 day, should be the same as the default
         assertEquals(604800, ttl);
 
-<<<<<<< HEAD
-        String clientId = setup.getMgmtSvc().getClientIdForApplication( appInfo.getId() );
-        String clientSecret = setup.getMgmtSvc().getClientSecretForApplication( appInfo.getId() );
-
-        JsonNode node = mapper.readTree( resource().path( orgAppPath + "token" )
-                .queryParam( "client_id", clientId )
-                .queryParam( "client_secret", clientSecret )
-                .queryParam( "grant_type", "client_credentials" )
-                .accept( MediaType.APPLICATION_JSON ).type( MediaType.APPLICATION_JSON_TYPE ).get( String.class ));
-
-        assertNotNull( node.get( "access_token" ) );
-
-        String accessToken = node.get( "access_token" ).asText();
-
-        int ttl = node.get( "expires_in" ).asInt();
-=======
         //retrieve the users collection for the application using the new token
         ApiResponse response = this.app().collection("users").getResource(true, token).get(ApiResponse.class);
         //assert that we did not receive an error
         assertNull(response.getError());
     }
->>>>>>> 102a953c
 
     /**
      * Get the client credentials for the current app
@@ -1156,11 +754,6 @@
         return this.app().credentials().get();
     }
 
-<<<<<<< HEAD
-        node = mapper.readTree( resource().path( orgAppPath + "users" )
-                .queryParam( "access_token", accessToken )
-                .accept( MediaType.APPLICATION_JSON ).type( MediaType.APPLICATION_JSON_TYPE ).get( String.class ));
-=======
     /**
      * Get the client credentials for the current organization
      *
@@ -1170,7 +763,6 @@
     public Credentials getOrgCredentials() throws IOException {
         String orgName = clientSetup.getOrganizationName().toLowerCase();
         return clientSetup.getRestClient().management().orgs().organization(orgName).credentials().get();
->>>>>>> 102a953c
 
     }
 }