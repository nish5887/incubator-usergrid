--- conflicted
+++ resolved
@@ -18,7 +18,6 @@
 
 
 import java.io.IOException;
-import java.util.NoSuchElementException;
 import com.fasterxml.jackson.databind.JsonNode;
 import com.sun.jersey.api.client.UniformInterfaceException;
 import org.apache.usergrid.rest.test.resource2point0.AbstractRestIT;
@@ -30,13 +29,6 @@
 import org.junit.Test;
 import org.slf4j.Logger;
 import org.slf4j.LoggerFactory;
-<<<<<<< HEAD
-
-import org.apache.usergrid.rest.AbstractRestIT;
-import org.apache.usergrid.utils.UUIDUtils;
-=======
-import org.apache.usergrid.cassandra.Concurrent;
->>>>>>> b4727f1d
 
 import static org.junit.Assert.*;
 
@@ -195,7 +187,6 @@
         Entity calendarlistOne = this.app().collection(collection).post(payload);
         assertEquals(calendarlistOne.get("summaryOverview"), summaryOverview);
         assertEquals(calendarlistOne.get("caltype"), calType);
-        String calendarlistOneUUID = calendarlistOne.getString("uuid");
         this.refreshIndex();
 
         //post a second entity
