/*
 * Licensed to the Apache Software Foundation (ASF) under one or more
 * contributor license agreements.  See the NOTICE file distributed with
 * this work for additional information regarding copyright ownership.
 * The ASF licenses this file to You under the Apache License, Version 2.0
 * (the "License"); you may not use this file except in compliance with
 * the License.  You may obtain a copy of the License at
 *
 *      http://www.apache.org/licenses/LICENSE-2.0
 *
 * Unless required by applicable law or agreed to in writing, software
 * distributed under the License is distributed on an "AS IS" BASIS,
 * WITHOUT WARRANTIES OR CONDITIONS OF ANY KIND, either express or implied.
 * See the License for the specific language governing permissions and
 * limitations under the License.
 */
package org.apache.usergrid.rest.management.organizations;


<<<<<<< HEAD
import com.fasterxml.jackson.databind.JsonNode;
import java.io.IOException;
import org.junit.Rule;
import org.junit.Test;

import org.apache.usergrid.rest.AbstractRestIT;
import org.apache.usergrid.rest.TestContextSetup;
import org.apache.usergrid.rest.test.security.TestAdminUser;
=======
import com.sun.jersey.api.client.UniformInterfaceException;
import org.apache.usergrid.cassandra.Concurrent;
import org.apache.usergrid.rest.test.resource2point0.AbstractRestIT;
import org.apache.usergrid.rest.test.resource2point0.model.Application;
import org.apache.usergrid.rest.test.resource2point0.model.Entity;
import org.apache.usergrid.rest.test.resource2point0.model.Organization;
import org.apache.usergrid.rest.test.resource2point0.model.Token;
import org.junit.Ignore;
import org.junit.Test;
import org.slf4j.Logger;
import org.slf4j.LoggerFactory;

import java.io.IOException;
import java.util.UUID;
>>>>>>> 102a953c

import static org.junit.Assert.assertEquals;
import static org.junit.Assert.assertNotNull;


/**
 * Tests for admin emails with + signs create accounts correctly, and can get tokens in both the POST and GET forms of
 * the api
 *
 * @author tnine
 */

public class AdminEmailEncodingIT extends AbstractRestIT {
    private static Logger log = LoggerFactory.getLogger(AdminEmailEncodingIT.class);

    /**
     * Ensure that '+' characters in email addresses are handled properly
     *
     * @throws Exception
     */
    @Test
    public void getTokenPlus() throws Exception {
        doTest("+");
    }

    /**
     * Ensure that '_' characters in email addresses are handled properly
     *
     * @throws Exception
     */
    @Test
    public void getTokenUnderscore() throws Exception {
        doTest("_");
    }

    /**
     * Ensure that '-' characters in email addresses are handled properly
     *
     * @throws Exception
     */
    @Test
    public void getTokenDash() throws Exception {
        doTest("-");
    }

    /**
     * Ensure that "'" characters in email addresses are handled properly
     *
     * @throws Exception
     */
    @Test
    @Ignore //This fails. I'm not sure if it is by design, but a single quote is valid in an email address
    public void getTokenQuote() throws Exception {
        doTest("'");
    }

    /**
     * Given an organization name and an arbitrary character or string,
     * ensure that an organization and admin user can be created when
     * the given string is a part of the admin email address
     *
     * @param symbol
     * @throws IOException
     */
    private void doTest(String symbol) throws UniformInterfaceException {

        String unique = UUID.randomUUID().toString();
        String org = "org_getTokenDash" + unique;
        String app = "app_getTokenDash" + unique;

        //Username and password
        String username = "testuser" + unique;
        String password = "password" + unique;
        //create an email address containing 'symbol'
        String email = String.format("test%suser%s@usergrid.com", symbol, unique);

        //create the organization entity
        Organization orgPayload = new Organization(org, username, email, username, password, null);

        //post the organization entity
        Organization organization = clientSetup.getRestClient().management().orgs().post(orgPayload);
        assertNotNull(organization);

        //Retrieve an authorization token using the credentials created above
        Token tokenReturned = clientSetup.getRestClient().management().token().post(new Token("password", username, password));
        assertNotNull(tokenReturned);

        //Instruct the test framework to use the new token
        this.app().token().setToken(tokenReturned);
        //Create an application within the organization
        clientSetup.getRestClient().management().orgs().organization(organization.getName()).app().post(new Application(app));

        //retrieve the new management user by username and ensure the username and email address matches the input
        Entity me = clientSetup.getRestClient().management().users().entity(username).get();
        assertEquals(email, me.get("email"));
        assertEquals(username, me.get("username"));

        //retrieve the new management user by email and ensure the username and email address matches the input
        me = clientSetup.getRestClient().management().users().entity(email).get();
        assertEquals(email, me.get("email"));
        assertEquals(username, me.get("username"));

    }
}<|MERGE_RESOLUTION|>--- conflicted
+++ resolved
@@ -17,18 +17,7 @@
 package org.apache.usergrid.rest.management.organizations;
 
 
-<<<<<<< HEAD
-import com.fasterxml.jackson.databind.JsonNode;
-import java.io.IOException;
-import org.junit.Rule;
-import org.junit.Test;
-
-import org.apache.usergrid.rest.AbstractRestIT;
-import org.apache.usergrid.rest.TestContextSetup;
-import org.apache.usergrid.rest.test.security.TestAdminUser;
-=======
 import com.sun.jersey.api.client.UniformInterfaceException;
-import org.apache.usergrid.cassandra.Concurrent;
 import org.apache.usergrid.rest.test.resource2point0.AbstractRestIT;
 import org.apache.usergrid.rest.test.resource2point0.model.Application;
 import org.apache.usergrid.rest.test.resource2point0.model.Entity;
@@ -39,13 +28,10 @@
 import org.slf4j.Logger;
 import org.slf4j.LoggerFactory;
 
-import java.io.IOException;
 import java.util.UUID;
->>>>>>> 102a953c
 
+import static junit.framework.TestCase.assertNotNull;
 import static org.junit.Assert.assertEquals;
-import static org.junit.Assert.assertNotNull;
-
 
 /**
  * Tests for admin emails with + signs create accounts correctly, and can get tokens in both the POST and GET forms of
@@ -102,9 +88,7 @@
      * Given an organization name and an arbitrary character or string,
      * ensure that an organization and admin user can be created when
      * the given string is a part of the admin email address
-     *
      * @param symbol
-     * @throws IOException
      */
     private void doTest(String symbol) throws UniformInterfaceException {
 
