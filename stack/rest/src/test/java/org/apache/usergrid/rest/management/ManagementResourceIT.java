--- conflicted
+++ resolved
@@ -17,58 +17,36 @@
 package org.apache.usergrid.rest.management;
 
 
-import java.util.ArrayList;
-import java.util.HashMap;
-import java.util.LinkedHashMap;
-import java.util.List;
-import java.util.Map;
-import java.util.UUID;
-
-import javax.ws.rs.core.MediaType;
-
-<<<<<<< HEAD
 import com.fasterxml.jackson.databind.JsonNode;
-
-import org.junit.Rule;
-=======
+import com.sun.jersey.api.client.ClientResponse.Status;
+import com.sun.jersey.api.client.UniformInterfaceException;
+import com.sun.jersey.api.representation.Form;
 import org.apache.commons.lang.RandomStringUtils;
-import org.codehaus.jackson.JsonNode;
->>>>>>> 49ae4ac5
-import org.junit.Test;
-
-import org.apache.commons.lang.StringUtils;
-
-
-import org.apache.usergrid.management.OrganizationInfo;
 import org.apache.usergrid.management.OrganizationOwnerInfo;
 import org.apache.usergrid.persistence.index.utils.UUIDUtils;
 import org.apache.usergrid.rest.AbstractRestIT;
-import org.apache.usergrid.rest.TestContextSetup;
 import org.apache.usergrid.rest.management.organizations.OrganizationsResource;
-
-import com.sun.jersey.api.client.ClientResponse.Status;
-import com.sun.jersey.api.client.UniformInterfaceException;
-import com.sun.jersey.api.representation.Form;
+import org.junit.Test;
 import org.slf4j.Logger;
 import org.slf4j.LoggerFactory;
 
+import javax.ws.rs.core.MediaType;
 import java.io.IOException;
-
+import java.util.*;
+
+import static org.apache.usergrid.rest.management.ManagementResource.USERGRID_CENTRAL_URL;
 import static org.apache.usergrid.utils.MapUtils.hashMap;
-
-import static org.apache.usergrid.rest.management.ManagementResource.USERGRID_CENTRAL_URL;
 import static org.junit.Assert.*;
 
 
 /**
  * @author tnine
  */
-<<<<<<< HEAD
-=======
-@Concurrent()
+
 public class ManagementResourceIT extends AbstractRestIT {
 
     private static final Logger logger = LoggerFactory.getLogger(ManagementResourceIT.class);
+
 
     public ManagementResourceIT() throws Exception {
 
@@ -105,22 +83,6 @@
         assertNull( getError( node ) );
     }
 
-
-    @Test
-    public void passwordMismatchErrorAdmin() {
-        String origPassword = "foo";
-        String newPassword = "bar";
->>>>>>> 49ae4ac5
-
-public class ManagementResourceIT extends AbstractRestIT {
-
-    @Rule
-    public TestContextSetup context = new TestContextSetup( this );
-
-
-    public ManagementResourceIT() throws Exception {
-
-    }
 
 
     /**
@@ -148,8 +110,9 @@
         Status status = null;
 
         try {
+            this.
             resource().path( String.format( "/management/orgs/%s", orgName ) )
-                      .queryParam( "access_token", context.getActiveUser().getToken() )
+                      .queryParam( "access_token", this.adminToken() )
                       .accept( MediaType.APPLICATION_JSON ).type( MediaType.APPLICATION_JSON_TYPE ).get( String.class );
         }
         catch ( UniformInterfaceException uie ) {
@@ -162,8 +125,8 @@
         // this admin should have access to test org
         status = null;
         try {
-            resource().path( "/management/orgs/" + context.getOrgName() )
-                      .queryParam( "access_token", context.getActiveUser().getToken() )
+            resource().path( "/management/orgs/" + this.orgInfo.getName())
+                      .queryParam( "access_token", this.adminToken() )
                       .accept( MediaType.APPLICATION_JSON ).type( MediaType.APPLICATION_JSON_TYPE ).get( String.class );
         }
         catch ( UniformInterfaceException uie ) {
@@ -176,8 +139,8 @@
 
         status = null;
         try {
-            resource().path( String.format( "/management/orgs/%s", context.getOrgUuid() ) )
-                      .queryParam( "access_token", context.getActiveUser().getToken() )
+            resource().path( String.format( "/management/orgs/%s", this.orgInfo.getUuid() ) )
+                      .queryParam( "access_token", this.adminToken() )
                       .accept( MediaType.APPLICATION_JSON ).type( MediaType.APPLICATION_JSON_TYPE ).get( String.class );
         }
         catch ( UniformInterfaceException uie ) {
@@ -200,7 +163,7 @@
             users1.add( "follower" + Integer.toString( i ) );
         }
 
-        refreshIndex( context.getOrgName(), context.getAppName() );
+        refreshIndex( this.orgInfo.getName(), this.appInfo.getName() );
 
         checkFeed( "leader1", users1 );
         //try with 11
@@ -217,20 +180,20 @@
 
         //create user
         createUser( leader );
-        refreshIndex( context.getOrgName(), context.getAppName() );
+        refreshIndex( this.orgInfo.getName(), this.appInfo.getName() );
 
         String preFollowContent = leader + ": pre-something to look for " + UUID.randomUUID().toString();
 
         addActivity( leader, leader + " " + leader + "son", preFollowContent );
-        refreshIndex( context.getOrgName(), context.getAppName() );
+        refreshIndex( this.orgInfo.getName(), this.appInfo.getName() );
 
         String lastUser = followers.get( followers.size() - 1 );
         int i = 0;
         for ( String user : followers ) {
             createUser( user );
-            refreshIndex( context.getOrgName(), context.getAppName() );
+            refreshIndex( this.orgInfo.getName(), this.appInfo.getName() );
             follow( user, leader );
-            refreshIndex( context.getOrgName(), context.getAppName() );
+            refreshIndex( this.orgInfo.getName(), this.appInfo.getName() );
         }
         userFeed = getUserFeed( lastUser );
         assertTrue( userFeed.size() == 1 );
@@ -241,7 +204,7 @@
         String postFollowContent = leader + ": something to look for " + UUID.randomUUID().toString();
         addActivity( leader, leader + " " + leader + "son", postFollowContent );
 
-        refreshIndex( context.getOrgName(), context.getAppName() );
+        refreshIndex( this.orgInfo.getName(), this.appInfo.getName() );
 
         //check feed
         userFeed = getUserFeed( lastUser );
@@ -256,16 +219,16 @@
     private void createUser( String username ) {
         Map<String, Object> payload = new LinkedHashMap<String, Object>();
         payload.put( "username", username );
-        resource().path( "" + context.getOrgName() + "/" + context.getAppName() + "/users" )
-                  .queryParam( "access_token", context.getActiveUser().getToken() ).accept( MediaType.APPLICATION_JSON )
+        resource().path( "" + orgInfo.getName() + "/" + appInfo.getName() + "/users" )
+                  .queryParam( "access_token", this.adminToken() ).accept( MediaType.APPLICATION_JSON )
                   .type( MediaType.APPLICATION_JSON_TYPE ).post( String.class, payload );
     }
 
 
     private JsonNode getUserFeed( String username ) throws IOException {
         JsonNode userFeed = mapper.readTree( resource()
-                .path( "/" + context.getOrgName() + "/" + context.getAppName() + "/users/" + username + "/feed" )
-                .queryParam( "access_token", context.getActiveUser().getToken() ).accept( MediaType.APPLICATION_JSON )
+                .path( "/" + orgInfo.getName() + "/" + appInfo.getName() + "/users/" + username + "/feed" )
+                .queryParam( "access_token", this.adminToken() ).accept( MediaType.APPLICATION_JSON )
                 .get( String.class ) );
         return userFeed.get( "entities" );
     }
@@ -274,8 +237,8 @@
     private void follow( String user, String followUser ) {
         //post follow
         resource()
-                .path( "/" + context.getOrgName() + "/" + context.getAppName() + "/users/" + user + "/following/users/"
-                        + followUser ).queryParam( "access_token", context.getActiveUser().getToken() )
+                .path( "/" + orgInfo.getName() + "/" + appInfo.getName() + "/users/" + user + "/following/users/"
+                        + followUser ).queryParam( "access_token", this.adminToken() )
                 .accept( MediaType.APPLICATION_JSON ).type( MediaType.APPLICATION_JSON_TYPE )
                 .post( String.class, new HashMap<String, String>() );
     }
@@ -289,8 +252,8 @@
         actorMap.put( "displayName", name );
         actorMap.put( "username", user );
         activityPayload.put( "actor", actorMap );
-        resource().path( "/" + context.getOrgName() + "/" + context.getAppName() + "/users/" + user + "/activities" )
-                  .queryParam( "access_token", context.getActiveUser().getToken() ).accept( MediaType.APPLICATION_JSON )
+        resource().path( "/" + orgInfo.getName() + "/" + appInfo.getName() + "/users/" + user + "/activities" )
+                  .queryParam( "access_token", this.adminToken() ).accept( MediaType.APPLICATION_JSON )
                   .type( MediaType.APPLICATION_JSON_TYPE ).post( String.class, activityPayload );
     }
 
@@ -301,18 +264,18 @@
         Map<String, String> data = new HashMap<String, String>();
         data.put( "name", "mgmt-org-app" );
 
-        String orgName = context.getOrgName();
+        String orgName = orgInfo.getName();
 
         // POST /applications
         JsonNode appdata = mapper.readTree( resource().path( "/management/orgs/" + orgName + "/applications" )
-                                                      .queryParam( "access_token", context.getActiveUser().getToken() )
+                                                      .queryParam( "access_token", this.adminToken() )
                                                       .accept( MediaType.APPLICATION_JSON )
                                                       .type( MediaType.APPLICATION_JSON_TYPE )
                                                       .post( String.class, data ) );
         logNode( appdata );
         appdata = getEntity( appdata, 0 );
 
-        refreshIndex( orgName, context.getAppName() );
+        refreshIndex( this.orgInfo.getName(), this.appInfo.getName() );
 
         assertEquals( orgName.toLowerCase() + "/mgmt-org-app", appdata.get( "name" ).asText() );
         assertNotNull( appdata.get( "metadata" ) );
@@ -322,12 +285,12 @@
         assertEquals( "Roles", appdata.get( "metadata" ).get( "collections" ).get( "roles" ).get( "title" ).asText() );
         assertEquals( 3, appdata.get( "metadata" ).get( "collections" ).get( "roles" ).get( "count" ).asInt() );
 
-        refreshIndex( orgName, context.getAppName() );
+        refreshIndex( this.orgInfo.getName(), this.appInfo.getName() );
 
         // GET /applications/mgmt-org-app
         appdata = mapper.readTree(
-                resource().path( "/management/orgs/" + context.getOrgUuid() + "/applications/mgmt-org-app" )
-                          .queryParam( "access_token", context.getActiveUser().getToken() )
+                resource().path( "/management/orgs/" + orgInfo.getUuid() + "/applications/mgmt-org-app" )
+                          .queryParam( "access_token", this.adminToken() )
                           .accept( MediaType.APPLICATION_JSON ).type( MediaType.APPLICATION_JSON_TYPE )
                           .get( String.class ) );
         logNode( appdata );
@@ -342,9 +305,6 @@
         assertEquals( "Roles", appdata.get( "metadata" ).get( "collections" ).get( "roles" ).get( "title" ).asText() );
         assertEquals( 3, appdata.get( "metadata" ).get( "collections" ).get( "roles" ).get( "count" ).asInt() );
     }
-<<<<<<< HEAD
-=======
-
 
     @Test
     public void tokenTtl() throws Exception {
@@ -358,7 +318,7 @@
 
         long startTime = System.currentTimeMillis();
 
-        String token = node.get( "access_token" ).getTextValue();
+        String token = node.get( "access_token" ).textValue();
 
         assertNotNull( token );
 
@@ -390,7 +350,7 @@
                                   .accept( MediaType.APPLICATION_JSON ).get( JsonNode.class );
 
         logNode( node );
-        String token = node.get( "access_token" ).getTextValue();
+        String token = node.get( "access_token" ).textValue();
         assertNotNull( token );
 
         // set an organization property
@@ -420,7 +380,7 @@
                                   .accept( MediaType.APPLICATION_JSON ).get( JsonNode.class );
 
         logNode( node );
-        String token = node.get( "access_token" ).getTextValue();
+        String token = node.get( "access_token" ).textValue();
         assertNotNull( token );
 
         node = resource().path( "/management/me" ).queryParam( "access_token", token )
@@ -455,7 +415,7 @@
                                   .type( MediaType.APPLICATION_JSON_TYPE ).post( JsonNode.class, payload );
 
         logNode( node );
-        String token = node.get( "access_token" ).getTextValue();
+        String token = node.get( "access_token" ).textValue();
 
         assertNotNull( token );
 
@@ -478,7 +438,7 @@
                                   .entity( form, MediaType.APPLICATION_FORM_URLENCODED_TYPE ).post( JsonNode.class );
 
         logNode( node );
-        String token = node.get( "access_token" ).getTextValue();
+        String token = node.get( "access_token" ).textValue();
 
         assertNotNull( token );
 
@@ -650,7 +610,7 @@
         JsonNode accessInfoNode = resource().path("/management/token")
             .type( MediaType.APPLICATION_JSON_TYPE )
             .post( JsonNode.class, loginInfo );
-        String accessToken = accessInfoNode.get( "access_token" ).getTextValue();
+        String accessToken = accessInfoNode.get( "access_token" ).textValue();
 
         // set the Usergrid Central SSO URL because Tomcat port is dynamically assigned
 
@@ -670,7 +630,7 @@
             .queryParam( "ext_access_token", accessToken )
             .queryParam( "ttl", "1000" )
             .get( JsonNode.class );
-        String validatedAccessToken = validatedNode.get( "access_token" ).getTextValue();
+        String validatedAccessToken = validatedNode.get( "access_token" ).textValue();
         assertEquals( accessToken, validatedAccessToken );
 
         // attempt to validate an invalid token, must fail
@@ -762,7 +722,7 @@
         JsonNode accessInfoNode = resource().path("/management/token")
                 .type( MediaType.APPLICATION_JSON_TYPE )
                 .post( JsonNode.class, loginInfo );
-        String accessToken = accessInfoNode.get( "access_token" ).getTextValue();
+        String accessToken = accessInfoNode.get( "access_token" ).textValue();
         assertNotNull( accessToken );
 
         // turn off validate external tokens by un-setting the usergrid.central.url
@@ -775,5 +735,4 @@
                 .post( props );
     }
 
->>>>>>> 49ae4ac5
 }