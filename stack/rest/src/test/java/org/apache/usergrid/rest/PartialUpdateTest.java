--- conflicted
+++ resolved
@@ -29,15 +29,10 @@
 import org.slf4j.Logger;
 import org.slf4j.LoggerFactory;
 
-<<<<<<< HEAD
-import static org.junit.Assert.*;
-import static org.junit.Assert.assertNotEquals;
-=======
 import static org.junit.Assert.assertEquals;
 import static org.junit.Assert.assertNotEquals;
 import static org.junit.Assert.assertNotNull;
 import static org.junit.Assert.fail;
->>>>>>> b644cc0a
 
 
 /**
@@ -110,14 +105,9 @@
                             .get(String.class));
             assertNotNull(userNode);
             assertEquals("Initech", userNode.withArray("entities").get(0).get("employer").asText());
-<<<<<<< HEAD
-            assertNotEquals(latitude, userNode.withArray("entities").get(0).get("location").get("latitude"));
-            assertNotEquals(longitude, userNode.withArray("entities").get(0).get("location").get("longitude"));
-=======
             //TODO Alex fix this, it doesn't compile
             assertNotEquals(latitude, userNode.withArray("entities").get(0).get("location").get("latitude").asDouble(), 0d);
             assertNotEquals(longitude, userNode.withArray("entities").get(0).get("location").get("longitude").asDouble(), 0d);
->>>>>>> b644cc0a
         }
 
         // Update bart's employer without specifying any required fields 
