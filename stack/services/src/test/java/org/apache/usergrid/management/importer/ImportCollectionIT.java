--- conflicted
+++ resolved
@@ -462,15 +462,10 @@
 
         int maxRetries = 60;
         int retries = 0;
-<<<<<<< HEAD
         while (     !importService.getState( importEntity.getUuid() ).equals( "FINISHED" )
                  && !importService.getState( importEntity.getUuid() ).equals( "FAILED" )
                  && retries++ < maxRetries ) {
-
-=======
-        while ( (!importService.getState( importEntity.getUuid() ).equals( Import.State.FAILED) &&
-                 !importService.getState( importEntity.getUuid() ).equals( Import.State.FINISHED )) && retries++ < maxRetries ) {
->>>>>>> be7789e4
+            
             logger.debug("Waiting for import...");
             Thread.sleep(1000);
         }
