--- conflicted
+++ resolved
@@ -81,12 +81,8 @@
      * assertNull(this.client); this.client = client; }
      */
 
-<<<<<<< HEAD
     EmbeddedServerHelper embedded = null;
-=======
-	EmbeddedServerHelper embedded = null;
-	ApplicationContext ac = null;
->>>>>>> 845ae73d
+    ApplicationContext ac = null;
 
     @Override
     public void setup() throws Exception {
@@ -101,13 +97,8 @@
 
         // copy("/testApplicationContext.xml", TMP);
 
-<<<<<<< HEAD
         String[] locations = { "usergrid-test-context.xml" };
-        ApplicationContext ac = new ClassPathXmlApplicationContext(locations);
-=======
-		String[] locations = { "testApplicationContext.xml" };
-		ac = new ClassPathXmlApplicationContext(locations);
->>>>>>> 845ae73d
+        ac = new ClassPathXmlApplicationContext(locations);
 
         AutowireCapableBeanFactory acbf = ac.getAutowireCapableBeanFactory();
         acbf.autowireBeanProperties(this,
@@ -204,9 +195,9 @@
         this.forceQuit = forceQuit;
     }
 
-	@Override
-	public ApplicationContext getApplicationContext() {
-		return ac;
-	}
+    @Override
+    public ApplicationContext getApplicationContext() {
+        return ac;
+    }
 
 }