/*
 * Licensed to the Apache Software Foundation (ASF) under one or more
 * contributor license agreements.  See the NOTICE file distributed with
 * this work for additional information regarding copyright ownership.
 * The ASF licenses this file to You under the Apache License, Version 2.0
 * (the "License"); you may not use this file except in compliance with
 * the License.  You may obtain a copy of the License at
 *
 *      http://www.apache.org/licenses/LICENSE-2.0
 *
 * Unless required by applicable law or agreed to in writing, software
 * distributed under the License is distributed on an "AS IS" BASIS,
 * WITHOUT WARRANTIES OR CONDITIONS OF ANY KIND, either express or implied.
 * See the License for the specific language governing permissions and
 * limitations under the License.
 */
package org.apache.usergrid.management.cassandra;


import java.nio.ByteBuffer;
import java.util.ArrayList;
import java.util.Collections;
import java.util.HashMap;
import java.util.List;
import java.util.Map;
import java.util.Map.Entry;
import java.util.Properties;
import java.util.Set;
import java.util.UUID;

import org.slf4j.Logger;
import org.slf4j.LoggerFactory;
import org.springframework.beans.factory.annotation.Autowired;

import org.apache.commons.codec.digest.DigestUtils;
import org.apache.commons.lang.text.StrSubstitutor;
import org.apache.shiro.UnavailableSecurityManagerException;

import org.apache.usergrid.locking.Lock;
import org.apache.usergrid.locking.LockManager;
import org.apache.usergrid.management.AccountCreationProps;
import org.apache.usergrid.management.ActivationState;
import org.apache.usergrid.management.ApplicationInfo;
import org.apache.usergrid.management.ManagementService;
import org.apache.usergrid.management.OrganizationInfo;
import org.apache.usergrid.management.OrganizationOwnerInfo;
import org.apache.usergrid.management.UserInfo;
import org.apache.usergrid.management.exceptions.DisabledAdminUserException;
import org.apache.usergrid.management.exceptions.DisabledAppUserException;
import org.apache.usergrid.management.exceptions.IncorrectPasswordException;
import org.apache.usergrid.management.exceptions.ManagementException;
import org.apache.usergrid.management.exceptions.RecentlyUsedPasswordException;
import org.apache.usergrid.management.exceptions.UnableToLeaveOrganizationException;
import org.apache.usergrid.management.exceptions.UnactivatedAdminUserException;
import org.apache.usergrid.management.exceptions.UnactivatedAppUserException;
import org.apache.usergrid.management.exceptions.UnconfirmedAdminUserException;
import org.apache.usergrid.persistence.CredentialsInfo;
import org.apache.usergrid.persistence.Entity;
import org.apache.usergrid.persistence.EntityManager;
import org.apache.usergrid.persistence.EntityManagerFactory;
import org.apache.usergrid.persistence.EntityRef;
import org.apache.usergrid.persistence.Identifier;
import org.apache.usergrid.persistence.PagingResultsIterator;
import org.apache.usergrid.persistence.Results;
import org.apache.usergrid.persistence.Results.Level;
import org.apache.usergrid.persistence.SimpleEntityRef;
import org.apache.usergrid.persistence.entities.Application;
import org.apache.usergrid.persistence.entities.Group;
import org.apache.usergrid.persistence.entities.User;
import org.apache.usergrid.persistence.exceptions.DuplicateUniquePropertyExistsException;
import org.apache.usergrid.persistence.exceptions.EntityNotFoundException;
import org.apache.usergrid.security.AuthPrincipalInfo;
import org.apache.usergrid.security.AuthPrincipalType;
import org.apache.usergrid.security.crypto.EncryptionService;
import org.apache.usergrid.security.oauth.AccessInfo;
import org.apache.usergrid.security.oauth.ClientCredentialsInfo;
import org.apache.usergrid.security.salt.SaltProvider;
import org.apache.usergrid.security.shiro.PrincipalCredentialsToken;
import org.apache.usergrid.security.shiro.credentials.ApplicationClientCredentials;
import org.apache.usergrid.security.shiro.credentials.OrganizationClientCredentials;
import org.apache.usergrid.security.shiro.principals.ApplicationPrincipal;
import org.apache.usergrid.security.shiro.principals.OrganizationPrincipal;
import org.apache.usergrid.security.shiro.utils.SubjectUtils;
import org.apache.usergrid.security.tokens.TokenCategory;
import org.apache.usergrid.security.tokens.TokenInfo;
import org.apache.usergrid.security.tokens.TokenService;
import org.apache.usergrid.security.tokens.exceptions.TokenException;
import org.apache.usergrid.services.ServiceAction;
import org.apache.usergrid.services.ServiceManager;
import org.apache.usergrid.services.ServiceManagerFactory;
import org.apache.usergrid.services.ServiceRequest;
import org.apache.usergrid.services.ServiceResults;
import org.apache.usergrid.utils.ConversionUtils;
import org.apache.usergrid.utils.JsonUtils;
import org.apache.usergrid.utils.MailUtils;
import org.apache.usergrid.utils.StringUtils;
import org.apache.usergrid.utils.UUIDUtils;

import com.google.common.collect.BiMap;
import com.google.common.collect.HashBiMap;

import static java.lang.Boolean.parseBoolean;

import static org.apache.commons.codec.binary.Base64.encodeBase64URLSafeString;
import static org.apache.commons.codec.digest.DigestUtils.sha;
import static org.apache.commons.lang.StringUtils.isBlank;
import static org.apache.usergrid.locking.LockHelper.getUniqueUpdateLock;
import static org.apache.usergrid.management.AccountCreationProps.PROPERTIES_ADMIN_ACTIVATION_URL;
import static org.apache.usergrid.management.AccountCreationProps.PROPERTIES_ADMIN_CONFIRMATION_URL;
import static org.apache.usergrid.management.AccountCreationProps.PROPERTIES_ADMIN_RESETPW_URL;
import static org.apache.usergrid.management.AccountCreationProps.PROPERTIES_EMAIL_ADMIN_ACTIVATED;
import static org.apache.usergrid.management.AccountCreationProps.PROPERTIES_EMAIL_ADMIN_CONFIRMATION;
import static org.apache.usergrid.management.AccountCreationProps.PROPERTIES_EMAIL_ADMIN_CONFIRMED_AWAITING_ACTIVATION;
import static org.apache.usergrid.management.AccountCreationProps.PROPERTIES_EMAIL_ADMIN_INVITED;
import static org.apache.usergrid.management.AccountCreationProps.PROPERTIES_EMAIL_ADMIN_PASSWORD_RESET;
import static org.apache.usergrid.management.AccountCreationProps.PROPERTIES_EMAIL_ADMIN_USER_ACTIVATION;
import static org.apache.usergrid.management.AccountCreationProps.PROPERTIES_EMAIL_FOOTER;
import static org.apache.usergrid.management.AccountCreationProps.PROPERTIES_EMAIL_ORGANIZATION_ACTIVATED;
import static org.apache.usergrid.management.AccountCreationProps.PROPERTIES_EMAIL_ORGANIZATION_CONFIRMATION;
import static org.apache.usergrid.management.AccountCreationProps.PROPERTIES_EMAIL_ORGANIZATION_CONFIRMED_AWAITING_ACTIVATION;
import static org.apache.usergrid.management.AccountCreationProps.PROPERTIES_EMAIL_SYSADMIN_ADMIN_ACTIVATED;
import static org.apache.usergrid.management.AccountCreationProps.PROPERTIES_EMAIL_SYSADMIN_ADMIN_ACTIVATION;
import static org.apache.usergrid.management.AccountCreationProps.PROPERTIES_EMAIL_SYSADMIN_ORGANIZATION_ACTIVATED;
import static org.apache.usergrid.management.AccountCreationProps.PROPERTIES_EMAIL_SYSADMIN_ORGANIZATION_ACTIVATION;
import static org.apache.usergrid.management.AccountCreationProps.PROPERTIES_EMAIL_USER_ACTIVATED;
import static org.apache.usergrid.management.AccountCreationProps.PROPERTIES_EMAIL_USER_CONFIRMATION;
import static org.apache.usergrid.management.AccountCreationProps.PROPERTIES_EMAIL_USER_CONFIRMED_AWAITING_ACTIVATION;
import static org.apache.usergrid.management.AccountCreationProps.PROPERTIES_EMAIL_USER_PASSWORD_RESET;
import static org.apache.usergrid.management.AccountCreationProps.PROPERTIES_EMAIL_USER_PIN_REQUEST;
import static org.apache.usergrid.management.AccountCreationProps.PROPERTIES_MAILER_EMAIL;
import static org.apache.usergrid.management.AccountCreationProps.PROPERTIES_ORGANIZATION_ACTIVATION_URL;
import static org.apache.usergrid.management.AccountCreationProps.PROPERTIES_SETUP_TEST_ACCOUNT;
import static org.apache.usergrid.management.AccountCreationProps.PROPERTIES_SYSADMIN_EMAIL;
import static org.apache.usergrid.management.AccountCreationProps.PROPERTIES_SYSADMIN_LOGIN_EMAIL;
import static org.apache.usergrid.management.AccountCreationProps.PROPERTIES_TEST_ACCOUNT_ADMIN_USER_EMAIL;
import static org.apache.usergrid.management.AccountCreationProps.PROPERTIES_TEST_ACCOUNT_ADMIN_USER_NAME;
import static org.apache.usergrid.management.AccountCreationProps.PROPERTIES_TEST_ACCOUNT_ADMIN_USER_PASSWORD;
import static org.apache.usergrid.management.AccountCreationProps.PROPERTIES_TEST_ACCOUNT_ADMIN_USER_USERNAME;
import static org.apache.usergrid.management.AccountCreationProps.PROPERTIES_TEST_ACCOUNT_APP;
import static org.apache.usergrid.management.AccountCreationProps.PROPERTIES_TEST_ACCOUNT_ORGANIZATION;
import static org.apache.usergrid.management.AccountCreationProps.PROPERTIES_USER_ACTIVATION_URL;
import static org.apache.usergrid.management.AccountCreationProps.PROPERTIES_USER_CONFIRMATION_URL;
import static org.apache.usergrid.management.AccountCreationProps.PROPERTIES_USER_RESETPW_URL;
import static org.apache.usergrid.persistence.CredentialsInfo.getCredentialsSecret;
import static org.apache.usergrid.persistence.Schema.DICTIONARY_CREDENTIALS;
import static org.apache.usergrid.persistence.Schema.PROPERTY_NAME;
import static org.apache.usergrid.persistence.Schema.PROPERTY_PATH;
import static org.apache.usergrid.persistence.Schema.PROPERTY_SECRET;
import static org.apache.usergrid.persistence.Schema.PROPERTY_UUID;
import static org.apache.usergrid.persistence.cassandra.CassandraService.MANAGEMENT_APPLICATION_ID;
import static org.apache.usergrid.persistence.entities.Activity.PROPERTY_ACTOR;
import static org.apache.usergrid.persistence.entities.Activity.PROPERTY_ACTOR_NAME;
import static org.apache.usergrid.persistence.entities.Activity.PROPERTY_CATEGORY;
import static org.apache.usergrid.persistence.entities.Activity.PROPERTY_CONTENT;
import static org.apache.usergrid.persistence.entities.Activity.PROPERTY_DISPLAY_NAME;
import static org.apache.usergrid.persistence.entities.Activity.PROPERTY_ENTITY_TYPE;
import static org.apache.usergrid.persistence.entities.Activity.PROPERTY_OBJECT;
import static org.apache.usergrid.persistence.entities.Activity.PROPERTY_OBJECT_ENTITY_TYPE;
import static org.apache.usergrid.persistence.entities.Activity.PROPERTY_OBJECT_NAME;
import static org.apache.usergrid.persistence.entities.Activity.PROPERTY_OBJECT_TYPE;
import static org.apache.usergrid.persistence.entities.Activity.PROPERTY_TITLE;
import static org.apache.usergrid.persistence.entities.Activity.PROPERTY_VERB;
import static org.apache.usergrid.security.AuthPrincipalType.ADMIN_USER;
import static org.apache.usergrid.security.AuthPrincipalType.APPLICATION;
import static org.apache.usergrid.security.AuthPrincipalType.APPLICATION_USER;
import static org.apache.usergrid.security.AuthPrincipalType.ORGANIZATION;
import static org.apache.usergrid.security.oauth.ClientCredentialsInfo.getTypeFromClientId;
import static org.apache.usergrid.security.oauth.ClientCredentialsInfo.getUUIDFromClientId;
import static org.apache.usergrid.security.tokens.TokenCategory.ACCESS;
import static org.apache.usergrid.security.tokens.TokenCategory.EMAIL;
import static org.apache.usergrid.services.ServiceParameter.parameters;
import static org.apache.usergrid.services.ServicePayload.payload;
import static org.apache.usergrid.services.ServiceResults.genericServiceResults;
import static org.apache.usergrid.utils.ClassUtils.cast;
import static org.apache.usergrid.utils.ConversionUtils.bytes;
import static org.apache.usergrid.utils.ConversionUtils.uuid;
import static org.apache.usergrid.utils.ListUtils.anyNull;
import static org.apache.usergrid.utils.MapUtils.hashMap;
import static org.apache.usergrid.utils.PasswordUtils.mongoPassword;


public class ManagementServiceImpl implements ManagementService {
    private static final Logger logger = LoggerFactory.getLogger( ManagementServiceImpl.class );

    /** Key for the user's pin */
    protected static final String USER_PIN = "pin";

    /** Key for the user's oauth secret */
    protected static final String USER_TOKEN = "secret";

    /** Key for the user's mongo password */
    protected static final String USER_MONGO_PASSWORD = "mongo_pwd";

    /** Key for the user's password */
    protected static final String USER_PASSWORD = "password";

    protected static final String USER_PASSWORD_HISTORY = "password_history";

    private static final String TOKEN_TYPE_ACTIVATION = "activate";

    private static final String TOKEN_TYPE_PASSWORD_RESET = "resetpw";

    private static final String TOKEN_TYPE_CONFIRM = "confirm";

    public static final String MANAGEMENT_APPLICATION = "management";

    public static final String APPLICATION_INFO = "application_info";


    public static final String OAUTH_SECRET_SALT = "super secret oauth value";

    private static final String ORGANIZATION_PROPERTIES_DICTIONARY = "orgProperties";
    public static final String REGISTRATION_REQUIRES_ADMIN_APPROVAL = "registration_requires_admin_approval";
    public static final String REGISTRATION_REQUIRES_EMAIL_CONFIRMATION = "registration_requires_email_confirmation";
    public static final String NOTIFY_ADMIN_OF_NEW_USERS = "notify_admin_of_new_users";

    protected ServiceManagerFactory smf;

    protected EntityManagerFactory emf;

    protected AccountCreationPropsImpl properties;

    protected LockManager lockManager;

    protected TokenService tokens;

    protected SaltProvider saltProvider;

    @Autowired
    protected MailUtils mailUtils;

    protected EncryptionService encryptionService;


    /** Must be constructed with a CassandraClientPool. */
    public ManagementServiceImpl() {
    }


    @Autowired
    public void setEntityManagerFactory( EntityManagerFactory emf ) {
        logger.info( "ManagementServiceImpl.setEntityManagerFactory" );
        this.emf = emf;
    }


    @Autowired
    public void setProperties( Properties properties ) {
        this.properties = new AccountCreationPropsImpl( properties );
    }


    /** For testing purposes only */
    public Properties getProperties() {
        return properties.properties;
    }


    @Autowired
    public void setTokenService( TokenService tokens ) {
        this.tokens = tokens;
    }


    @Autowired
    public void setServiceManagerFactory( ServiceManagerFactory smf ) {
        this.smf = smf;
    }


    public LockManager getLockManager() {
        return lockManager;
    }


    @Autowired
    public void setLockManager( LockManager lockManager ) {
        this.lockManager = lockManager;
    }


    /** @param encryptionService the encryptionService to set */
    @Autowired
    public void setEncryptionService( EncryptionService encryptionService ) {
        this.encryptionService = encryptionService;
    }


    @Override
    public void setup() throws Exception {

        if ( parseBoolean( properties.getProperty( PROPERTIES_SETUP_TEST_ACCOUNT ) ) ) {
            String test_app_name = properties.getProperty( PROPERTIES_TEST_ACCOUNT_APP );
            String test_organization_name = properties.getProperty( PROPERTIES_TEST_ACCOUNT_ORGANIZATION );
            String test_admin_username = properties.getProperty( PROPERTIES_TEST_ACCOUNT_ADMIN_USER_USERNAME );
            String test_admin_name = properties.getProperty( PROPERTIES_TEST_ACCOUNT_ADMIN_USER_NAME );
            String test_admin_email = properties.getProperty( PROPERTIES_TEST_ACCOUNT_ADMIN_USER_EMAIL );
            String test_admin_password = properties.getProperty( PROPERTIES_TEST_ACCOUNT_ADMIN_USER_PASSWORD );

            if ( anyNull( test_app_name, test_organization_name, test_admin_username, test_admin_name, test_admin_email,
                    test_admin_password ) ) {
                logger.warn( "Missing values for test app, check properties.  Skipping test app setup..." );
                return;
            }

            OrganizationInfo organization = getOrganizationByName( test_organization_name );

            if ( organization == null ) {
                OrganizationOwnerInfo created =
                        createOwnerAndOrganization( test_organization_name, test_admin_username, test_admin_name,
                                test_admin_email, test_admin_password, true, false );
                organization = created.getOrganization();
            }

            if ( !getApplicationsForOrganization( organization.getUuid() ).containsValue( test_app_name ) ) {
                createApplication( organization.getUuid(), test_app_name );
            }
        }
        else {
            logger.warn( "Test app creation disabled" );
        }

        if ( properties.getSuperUser().isEnabled() ) {
            provisionSuperuser();
        }
    }


    @Override
    public void provisionSuperuser() throws Exception {
        final AccountCreationProps.SuperUser superUser = properties.getSuperUser();
        if ( superUser.isEnabled() ) {
            UserInfo user = this.getAdminUserByUsername( superUser.getUsername() );
            if ( user == null ) {
                createAdminUser( superUser.getUsername(), "Super User", superUser.getEmail(), superUser.getPassword(),
                        superUser.isEnabled(), !superUser.isEnabled() );
            }
            else {
                this.setAdminUserPassword( user.getUuid(), superUser.getPassword() );
            }
        }
        else {
            logger.warn(
                    "Missing values for superuser account, check properties.  Skipping superuser account setup..." );
        }
    }


    public String generateOAuthSecretKey( AuthPrincipalType type ) {
        long timestamp = System.currentTimeMillis();
        ByteBuffer bytes = ByteBuffer.allocate( 20 );
        bytes.put( sha( timestamp + OAUTH_SECRET_SALT + UUID.randomUUID() ) );
        String secret = type.getBase64Prefix() + encodeBase64URLSafeString( bytes.array() );
        return secret;
    }


    @SuppressWarnings( "serial" )
    @Override
    public void postOrganizationActivity( UUID organizationId, final UserInfo user, String verb, final EntityRef object,
                                          final String objectType, final String objectName, String title,
                                          String content ) throws Exception {
        ServiceManager sm = smf.getServiceManager( MANAGEMENT_APPLICATION_ID );

        Map<String, Object> properties = new HashMap<String, Object>();
        properties.put( PROPERTY_VERB, verb );
        properties.put( PROPERTY_CATEGORY, "admin" );
        if ( content != null ) {
            properties.put( PROPERTY_CONTENT, content );
        }
        if ( title != null ) {
            properties.put( PROPERTY_TITLE, title );
        }
        properties.put( PROPERTY_ACTOR, new HashMap<String, Object>() {
            {
                put( PROPERTY_DISPLAY_NAME, user.getName() );
                put( PROPERTY_OBJECT_TYPE, "person" );
                put( PROPERTY_ENTITY_TYPE, "user" );
                put( PROPERTY_UUID, user.getUuid() );
            }
        } );
        properties.put( PROPERTY_OBJECT, new HashMap<String, Object>() {
            {
                put( PROPERTY_DISPLAY_NAME, objectName );
                put( PROPERTY_OBJECT_TYPE, objectType );
                put( PROPERTY_ENTITY_TYPE, object.getType() );
                put( PROPERTY_UUID, object.getUuid() );
            }
        } );

        sm.newRequest( ServiceAction.POST, parameters( "groups", organizationId, "activities" ), payload( properties ) )
          .execute().getEntity();
    }


    @Override
    public ServiceResults getOrganizationActivity( OrganizationInfo organization ) throws Exception {
        ServiceManager sm = smf.getServiceManager( MANAGEMENT_APPLICATION_ID );
        return sm.newRequest( ServiceAction.GET, parameters( "groups", organization.getUuid(), "feed" ) ).execute();
    }


    @Override
    public ServiceResults getOrganizationActivityForAdminUser( OrganizationInfo organization, UserInfo user )
            throws Exception {
        ServiceManager sm = smf.getServiceManager( MANAGEMENT_APPLICATION_ID );
        return sm.newRequest( ServiceAction.GET,
                parameters( "groups", organization.getUuid(), "users", user.getUuid(), "feed" ) ).execute();
    }


    @Override
    public ServiceResults getAdminUserActivity( UserInfo user ) throws Exception {
        ServiceManager sm = smf.getServiceManager( MANAGEMENT_APPLICATION_ID );
        return sm.newRequest( ServiceAction.GET, parameters( "users", user.getUuid(), "feed" ) ).execute();
    }


    @Override
    public OrganizationOwnerInfo createOwnerAndOrganization( String organizationName, String username, String name,
                                                             String email, String password ) throws Exception {

        boolean activated = !newAdminUsersNeedSysAdminApproval() && !newOrganizationsNeedSysAdminApproval();
        boolean disabled = newAdminUsersRequireConfirmation();
        // if we are active and enabled, skip the send email step

        return createOwnerAndOrganization( organizationName, username, name, email, password, activated, disabled, null,
                null );
    }


    @Override
    public OrganizationOwnerInfo createOwnerAndOrganization( String organizationName, String username, String name,
                                                             String email, String password, boolean activated,
                                                             boolean disabled ) throws Exception {
        return createOwnerAndOrganization( organizationName, username, name, email, password, activated, disabled, null,
                null );
    }


    @Override
    public OrganizationOwnerInfo createOwnerAndOrganization( String organizationName, String username, String name,
                                                             String email, String password, boolean activated,
                                                             boolean disabled, Map<String, Object> userProperties,
                                                             Map<String, Object> organizationProperties )
            throws Exception {

        /**
         * Only lock on the target values. We don't want lock contention if another
         * node is trying to set the property do a different value
         */
        Lock groupLock =
                getUniqueUpdateLock( lockManager, MANAGEMENT_APPLICATION_ID, organizationName, "groups", "path" );

        Lock userLock = getUniqueUpdateLock( lockManager, MANAGEMENT_APPLICATION_ID, username, "users", "username" );

        Lock emailLock = getUniqueUpdateLock( lockManager, MANAGEMENT_APPLICATION_ID, email, "users", "email" );

        UserInfo user = null;
        OrganizationInfo organization = null;

        try {

            groupLock.lock();
            userLock.lock();
            emailLock.lock();
            EntityManager em = emf.getEntityManager( MANAGEMENT_APPLICATION_ID );
            if ( !em.isPropertyValueUniqueForEntity( "group", "path", organizationName ) ) {
                throw new DuplicateUniquePropertyExistsException( "group", "path", organizationName );
            }
            if ( !validateAdminInfo( username, name, email, password ) ) {
                return null;
            }
            if ( areActivationChecksDisabled() ) {
                user = createAdminUserInternal( username, name, email, password, true, false, userProperties );
            }
            else {
                user = createAdminUserInternal( username, name, email, password, activated, disabled, userProperties );
            }

            organization = createOrganizationInternal( organizationName, user, true, organizationProperties );
        }
        finally {
            emailLock.unlock();
            userLock.unlock();
            groupLock.unlock();
        }

        return new OrganizationOwnerInfo( user, organization );
    }


    private OrganizationInfo createOrganizationInternal( String organizationName, UserInfo user, boolean activated )
            throws Exception {
        return createOrganizationInternal( organizationName, user, activated, null );
    }


    private OrganizationInfo createOrganizationInternal( String organizationName, UserInfo user, boolean activated,
                                                         Map<String, Object> properties ) throws Exception {
        if ( ( organizationName == null ) || ( user == null ) ) {
            return null;
        }
        logger.info( "createOrganizationInternal: {}", organizationName );
        EntityManager em = emf.getEntityManager( MANAGEMENT_APPLICATION_ID );

        Group organizationEntity = new Group();
        organizationEntity.setPath( organizationName );
        organizationEntity = em.create( organizationEntity );

        em.addToCollection( organizationEntity, "users", new SimpleEntityRef( User.ENTITY_TYPE, user.getUuid() ) );

        writeUserToken( MANAGEMENT_APPLICATION_ID, organizationEntity, encryptionService
                .plainTextCredentials( generateOAuthSecretKey( AuthPrincipalType.ORGANIZATION ), user.getUuid(),
                        MANAGEMENT_APPLICATION_ID ) );

        OrganizationInfo organization =
                new OrganizationInfo( organizationEntity.getUuid(), organizationName, properties );
        updateOrganization( organization );

        logger.info( "createOrganizationInternal: {}", organizationName );
        postOrganizationActivity( organization.getUuid(), user, "create", organizationEntity, "Organization",
                organization.getName(),
                "<a href=\"mailto:" + user.getEmail() + "\">" + user.getName() + " (" + user.getEmail()
                        + ")</a> created a new organization account named " + organizationName, null );

        startOrganizationActivationFlow( organization );

        return organization;
    }


    @Override
    public OrganizationInfo createOrganization( String organizationName, UserInfo user, boolean activated )
            throws Exception {

        if ( ( organizationName == null ) || ( user == null ) ) {
            return null;
        }
        Lock groupLock =
                getUniqueUpdateLock( lockManager, MANAGEMENT_APPLICATION_ID, organizationName, "groups", "path" );
        EntityManager em = emf.getEntityManager( MANAGEMENT_APPLICATION_ID );
        if ( !em.isPropertyValueUniqueForEntity( "group", "path", organizationName ) ) {
            throw new DuplicateUniquePropertyExistsException( "group", "path", organizationName );
        }
        try {
            groupLock.lock();
            return createOrganizationInternal( organizationName, user, activated );
        }
        finally {
            groupLock.unlock();
        }
    }


    /** currently only affects properties */
    public void updateOrganization( OrganizationInfo organizationInfo ) throws Exception {
        Map<String, Object> properties = organizationInfo.getProperties();
        if ( properties != null ) {
            EntityRef organizationEntity = new SimpleEntityRef( organizationInfo.getUuid() );
            EntityManager em = emf.getEntityManager( MANAGEMENT_APPLICATION_ID );
            for ( Map.Entry<String, Object> entry : properties.entrySet() ) {
                if ( "".equals( entry.getValue() ) ) {
                    properties.remove( entry.getKey() );
                    em.removeFromDictionary( organizationEntity, ORGANIZATION_PROPERTIES_DICTIONARY, entry.getKey() );
                }
                else {
                    em.addToDictionary( organizationEntity, ORGANIZATION_PROPERTIES_DICTIONARY, entry.getKey(),
                            entry.getValue() );
                }
            }
        }
    }


    @Override
    public OrganizationInfo importOrganization( UUID organizationId, OrganizationInfo organizationInfo,
                                                Map<String, Object> properties ) throws Exception {

        EntityManager em = emf.getEntityManager( MANAGEMENT_APPLICATION_ID );
        if ( !em.isPropertyValueUniqueForEntity( "group", "path", organizationInfo.getName() ) ) {
            throw new DuplicateUniquePropertyExistsException( "group", "path", organizationInfo.getName() );
        }
        if ( properties == null ) {
            properties = new HashMap<String, Object>();
        }

        String organizationName = null;
        if ( organizationInfo != null ) {
            organizationName = organizationInfo.getName();
        }
        if ( organizationName == null ) {
            organizationName = ( String ) properties.get( PROPERTY_PATH );
        }
        if ( organizationName == null ) {
            organizationName = ( String ) properties.get( PROPERTY_NAME );
        }
        if ( organizationName == null ) {
            return null;
        }

        if ( organizationId == null ) {
            if ( organizationInfo != null ) {
                organizationId = organizationInfo.getUuid();
            }
        }
        if ( organizationId == null ) {
            organizationId = uuid( properties.get( PROPERTY_UUID ) );
        }
        if ( organizationId == null ) {
            return null;
        }

        properties.put( PROPERTY_PATH, organizationName );
        properties.put( PROPERTY_SECRET, generateOAuthSecretKey( AuthPrincipalType.ORGANIZATION ) );
        Entity organization = em.create( organizationId, Group.ENTITY_TYPE, properties );
        // em.addToCollection(organization, "users", new SimpleEntityRef(
        // User.ENTITY_TYPE, userId));
        return new OrganizationInfo( organization.getUuid(), organizationName );
    }


    @Override
    public UUID importApplication( UUID organizationId, Application application ) throws Exception {
        // TODO organizationName
        OrganizationInfo organization = getOrganizationByUuid( organizationId );
        UUID applicationId =
                emf.importApplication( organization.getName(), application.getUuid(), application.getName(),
                        application.getProperties() );

        EntityManager em = emf.getEntityManager( MANAGEMENT_APPLICATION_ID );
        properties.setProperty( "name", buildAppName( application.getName(), organization ) );
        Entity app = em.create( applicationId, APPLICATION_INFO, application.getProperties() );

        writeUserToken( MANAGEMENT_APPLICATION_ID, app, encryptionService
                .plainTextCredentials( generateOAuthSecretKey( AuthPrincipalType.APPLICATION ), null, applicationId ) );

        addApplicationToOrganization( organizationId, applicationId );
        return applicationId;
    }


    /**
     * Test if the applicationName contains a '/' character, prepend with orgName if it does not, assume it is complete
     * (and that organization is needed) if so.
     */
    private String buildAppName( String applicationName, OrganizationInfo organization ) {
        return applicationName.contains( "/" ) ? applicationName : organization.getName() + "/" + applicationName;
    }


    @Override
    public List<OrganizationInfo> getOrganizations( UUID startResult, int count ) throws Exception {
        // still need the bimap to search for existing
        BiMap<UUID, String> organizations = HashBiMap.create();
        EntityManager em = emf.getEntityManager( MANAGEMENT_APPLICATION_ID );
        Results results =
                em.getCollection( em.getApplicationRef(), "groups", startResult, count, Level.ALL_PROPERTIES, false );
        List<OrganizationInfo> orgs = new ArrayList<OrganizationInfo>( results.size() );
        OrganizationInfo orgInfo;
        for ( Entity entity : results.getEntities() ) {
            // TODO T.N. temporary hack to deal with duplicate orgs. Revert this
            // commit after migration
            String path = ( String ) entity.getProperty( "path" );

            if ( organizations.containsValue( path ) ) {
                path += "DUPLICATE";
            }
            orgInfo = new OrganizationInfo( entity.getUuid(), path );
            orgs.add( orgInfo );
            organizations.put( entity.getUuid(), path );
        }
        return orgs;
    }


    @Override
    public BiMap<UUID, String> getOrganizations() throws Exception {
        List<OrganizationInfo> orgs = getOrganizations( null, 10000 );
        return buildOrgBiMap( orgs );
    }


    private BiMap<UUID, String> buildOrgBiMap( List<OrganizationInfo> orgs ) {
        BiMap<UUID, String> organizations = HashBiMap.create();
        for ( OrganizationInfo orgInfo : orgs ) {
            organizations.put( orgInfo.getUuid(), orgInfo.getName() );
        }
        return organizations;
    }


    @Override
    public OrganizationInfo getOrganizationInfoFromAccessToken( String token ) throws Exception {
        Entity entity = getEntityFromAccessToken( token, null, ORGANIZATION );
        if ( entity == null ) {
            return null;
        }
        return new OrganizationInfo( entity.getProperties() );
    }


    @Override
    public OrganizationInfo getOrganizationByName( String organizationName ) throws Exception {

        if ( organizationName == null ) {
            return null;
        }

        EntityManager em = emf.getEntityManager( MANAGEMENT_APPLICATION_ID );
        EntityRef ref = em.getAlias( "group", organizationName );
        if ( ref == null ) {
            return null;
        }
        return getOrganizationByUuid( ref.getUuid() );
    }


    @Override
    public OrganizationInfo getOrganizationByUuid( UUID id ) throws Exception {

        EntityManager em = emf.getEntityManager( MANAGEMENT_APPLICATION_ID );
        Entity entity = em.get( new SimpleEntityRef( Group.ENTITY_TYPE, id ) );
        if ( entity == null ) {
            return null;
        }
        Map properties = em.getDictionaryAsMap( entity, ORGANIZATION_PROPERTIES_DICTIONARY );
        OrganizationInfo orgInfo = new OrganizationInfo( entity.getProperties() );
        orgInfo.setProperties( properties );
        return orgInfo;
    }


    @Override
    public OrganizationInfo getOrganizationByIdentifier( Identifier id ) throws Exception {
        if ( id.isUUID() ) {
            return getOrganizationByUuid( id.getUUID() );
        }
        if ( id.isName() ) {
            return getOrganizationByName( id.getName() );
        }
        return null;
    }


    public void postUserActivity( UserInfo user, String verb, EntityRef object, String objectType, String objectName,
                                  String title, String content ) throws Exception {
        ServiceManager sm = smf.getServiceManager( MANAGEMENT_APPLICATION_ID );

        Map<String, Object> properties = new HashMap<String, Object>();
        properties.put( PROPERTY_VERB, verb );
        properties.put( PROPERTY_CATEGORY, "admin" );
        if ( content != null ) {
            properties.put( PROPERTY_CONTENT, content );
        }
        if ( title != null ) {
            properties.put( PROPERTY_TITLE, title );
        }
        properties.put( PROPERTY_ACTOR, user.getUuid() );
        properties.put( PROPERTY_ACTOR_NAME, user.getName() );
        properties.put( PROPERTY_OBJECT, object.getUuid() );
        properties.put( PROPERTY_OBJECT_ENTITY_TYPE, object.getType() );
        properties.put( PROPERTY_OBJECT_TYPE, objectType );
        properties.put( PROPERTY_OBJECT_NAME, objectName );

        sm.newRequest( ServiceAction.POST, parameters( "users", user.getUuid(), "activities" ), payload( properties ) )
          .execute().getEntity();
    }


    @Override
    public ServiceResults getAdminUserActivities( UserInfo user ) throws Exception {
        ServiceManager sm = smf.getServiceManager( MANAGEMENT_APPLICATION_ID );
        ServiceRequest request = sm.newRequest( ServiceAction.GET, parameters( "users", user.getUuid(), "feed" ) );
        ServiceResults results = request.execute();
        return results;
    }


    private UserInfo doCreateAdmin( User user, CredentialsInfo userPassword, CredentialsInfo mongoPassword )
            throws Exception {

        writeUserToken( MANAGEMENT_APPLICATION_ID, user, encryptionService
                .plainTextCredentials( generateOAuthSecretKey( AuthPrincipalType.ADMIN_USER ), user.getUuid(),
                        MANAGEMENT_APPLICATION_ID ) );

        writeUserPassword( MANAGEMENT_APPLICATION_ID, user, userPassword );

        writeUserMongoPassword( MANAGEMENT_APPLICATION_ID, user, mongoPassword );

        UserInfo userInfo = new UserInfo( MANAGEMENT_APPLICATION_ID, user.getUuid(), user.getUsername(), user.getName(),
                user.getEmail(), user.getConfirmed(), user.getActivated(), user.getDisabled(),
                user.getDynamicProperties() );

        // special case for sysadmin and test account only
        if ( !user.getEmail().equals( properties.getProperty( PROPERTIES_SYSADMIN_LOGIN_EMAIL ) ) && !user.getEmail()
                                                                                                          .equals(
                                                                                                                  properties
                                                                                                                          .getProperty(
                                                                                                                                  PROPERTIES_TEST_ACCOUNT_ADMIN_USER_EMAIL ) ) ) {
            this.startAdminUserActivationFlow( userInfo );
        }

        return userInfo;
    }


    @Override
    public UserInfo createAdminFromPrexistingPassword( User user, CredentialsInfo ci ) throws Exception {

        return doCreateAdmin( user, ci,
                // we can't actually set the mongo password. We never have the plain text in
                // this path
                encryptionService.plainTextCredentials( mongoPassword( user.getUsername(), "" ), user.getUuid(),
                        MANAGEMENT_APPLICATION_ID ) );
    }


    @Override
    public UserInfo createAdminFrom( User user, String password ) throws Exception {
        return doCreateAdmin( user,
                encryptionService.defaultEncryptedCredentials( password, user.getUuid(), MANAGEMENT_APPLICATION_ID ),
                encryptionService.plainTextCredentials( mongoPassword( user.getUsername(), password ), user.getUuid(),
                        MANAGEMENT_APPLICATION_ID ) );
    }


    @Override
    public UserInfo createAdminUser( String username, String name, String email, String password, boolean activated,
                                     boolean disabled ) throws Exception {
        return createAdminUser( username, name, email, password, activated, disabled, null );
    }


    @Override
    public UserInfo createAdminUser( String username, String name, String email, String password, boolean activated,
                                     boolean disabled, Map<String, Object> userProperties ) throws Exception {
        if ( !validateAdminInfo( username, name, email, password ) ) {
            return null;
        }
        return createAdminUserInternal( username, name, email, password, activated, disabled, userProperties );
    }


    private boolean validateAdminInfo( String username, String name, String email, String password ) throws Exception {
        if ( email == null ) {
            return false;
        }
        if ( username == null ) {
            username = email;
        }
        if ( name == null ) {
            name = email;
        }

        EntityManager em = emf.getEntityManager( MANAGEMENT_APPLICATION_ID );

        if ( !em.isPropertyValueUniqueForEntity( "user", "username", username ) ) {
            throw new DuplicateUniquePropertyExistsException( "user", "username", username );
        }

        if ( !em.isPropertyValueUniqueForEntity( "user", "email", email ) ) {
            throw new DuplicateUniquePropertyExistsException( "user", "email", email );
        }
        return true;
    }


    private UserInfo createAdminUserInternal( String username, String name, String email, String password,
                                              boolean activated, boolean disabled, Map<String, Object> userProperties )
            throws Exception {
        logger.info( "createAdminUserInternal: {}", username );

        if ( isBlank( password ) ) {
            password = encodeBase64URLSafeString( bytes( UUID.randomUUID() ) );
        }
        if ( username == null ) {
            username = email;
        }
        if ( name == null ) {
            name = email;
        }
        EntityManager em = emf.getEntityManager( MANAGEMENT_APPLICATION_ID );
        User user = new User();
        user.setUsername( username );
        user.setName( name );
        user.setEmail( email );
        user.setActivated( activated );
        user.setConfirmed( !newAdminUsersRequireConfirmation() ); // only
        user.setDisabled( disabled );
        if ( userProperties != null ) {
            // double check no 'password' property just to be safe
            userProperties.remove( "password" );
            user.setProperties( userProperties );
        }
        user = em.create( user );

        return createAdminFrom( user, password );
    }


    public UserInfo getUserInfo( UUID applicationId, Entity entity ) {

        if ( entity == null ) {
            return null;
        }
        return new UserInfo( applicationId, entity.getUuid(), ( String ) entity.getProperty( "username" ),
                entity.getName(), ( String ) entity.getProperty( "email" ),
                ConversionUtils.getBoolean( entity.getProperty( "confirmed" ) ),
                ConversionUtils.getBoolean( entity.getProperty( "activated" ) ),
                ConversionUtils.getBoolean( entity.getProperty( "disabled" ) ), entity.getDynamicProperties() );
    }


    public UserInfo getUserInfo( UUID applicationId, Map<String, Object> properties ) {

        if ( properties == null ) {
            return null;
        }
        return new UserInfo( applicationId, properties );
    }


    @Override
    public List<UserInfo> getAdminUsersForOrganization( UUID organizationId ) throws Exception {

        if ( organizationId == null ) {
            return null;
        }

        List<UserInfo> users = new ArrayList<UserInfo>();

        EntityManager em = emf.getEntityManager( MANAGEMENT_APPLICATION_ID );
        Results results =
                em.getCollection( new SimpleEntityRef( Group.ENTITY_TYPE, organizationId ), "users", null, 10000,
                        Level.ALL_PROPERTIES, false );
        for ( Entity entity : results.getEntities() ) {
            users.add( getUserInfo( MANAGEMENT_APPLICATION_ID, entity ) );
        }

        return users;
    }


    @Override
    public UserInfo updateAdminUser( UserInfo user, String username, String name, String email,
                                     Map<String, Object> json ) throws Exception {

        /**
         * Only lock on the target values. We don't want lock contention if another
         * node is trying to set the property do a different value
         */
        Lock usernameLock =
                getUniqueUpdateLock( lockManager, MANAGEMENT_APPLICATION_ID, username, "users", "username" );

        Lock emailLock = getUniqueUpdateLock( lockManager, MANAGEMENT_APPLICATION_ID, email, "users", "email" );

        try {

            usernameLock.lock();
            emailLock.lock();

            EntityManager em = emf.getEntityManager( MANAGEMENT_APPLICATION_ID );

            SimpleEntityRef entityRef = new SimpleEntityRef( User.ENTITY_TYPE, user.getUuid() );
            if ( !isBlank( username ) ) {
                em.setProperty( entityRef, "username", username );
            }
            if ( !isBlank( name ) ) {
                em.setProperty( entityRef, "name", name );
            }
            if ( !isBlank( email ) ) {
                em.setProperty( entityRef, "email", email );
            }
            if ( json != null ) {
                json.remove( "password" );
                json.remove( "oldpassword" );
                json.remove( "newpassword" );
                Map<String, Object> userProperties = user.getProperties();
                userProperties.putAll( json );
                em.updateProperties( entityRef, userProperties );
            }

            user = getAdminUserByUuid( user.getUuid() );
        }
        finally {
            emailLock.unlock();
            usernameLock.unlock();
        }

        return user;
    }


    public User getAdminUserEntityByEmail( String email ) throws Exception {

        if ( email == null ) {
            return null;
        }

        return getUserEntityByIdentifier( MANAGEMENT_APPLICATION_ID, Identifier.fromEmail( email ) );
    }


    @Override
    public UserInfo getAdminUserByEmail( String email ) throws Exception {
        if ( email == null ) {
            return null;
        }
        return getUserInfo( MANAGEMENT_APPLICATION_ID,
                getUserEntityByIdentifier( MANAGEMENT_APPLICATION_ID, Identifier.fromEmail( email ) ) );
    }


    public User getUserEntityByIdentifier( UUID applicationId, Identifier indentifier ) throws Exception {
        EntityManager em = emf.getEntityManager( applicationId );
        return em.get( em.getUserByIdentifier( indentifier ), User.class );
    }


    @Override
    public UserInfo getAdminUserByUsername( String username ) throws Exception {
        if ( username == null ) {
            return null;
        }
        return getUserInfo( MANAGEMENT_APPLICATION_ID,
                getUserEntityByIdentifier( MANAGEMENT_APPLICATION_ID, Identifier.fromName( username ) ) );
    }


    @Override
    public User getAdminUserEntityByUuid( UUID id ) throws Exception {
        if ( id == null ) {
            return null;
        }
        return getUserEntityByIdentifier( MANAGEMENT_APPLICATION_ID, Identifier.fromUUID( id ) );
    }


    @Override
    public UserInfo getAdminUserByUuid( UUID id ) throws Exception {
        return getUserInfo( MANAGEMENT_APPLICATION_ID,
                getUserEntityByIdentifier( MANAGEMENT_APPLICATION_ID, Identifier.fromUUID( id ) ) );
    }


    @Override
    public User getAdminUserEntityByIdentifier( Identifier id ) throws Exception {
        return getUserEntityByIdentifier( MANAGEMENT_APPLICATION_ID, id );
    }


    @Override
    public UserInfo getAdminUserByIdentifier( Identifier id ) throws Exception {
        if ( id.isUUID() ) {
            return getAdminUserByUuid( id.getUUID() );
        }
        if ( id.isName() ) {
            return getAdminUserByUsername( id.getName() );
        }
        if ( id.isEmail() ) {
            return getAdminUserByEmail( id.getEmail() );
        }
        return null;
    }


    public User findUserEntity( UUID applicationId, String identifier ) {

        User user = null;
        if ( UUIDUtils.isUUID( identifier ) ) {
            try {
                Entity entity = getUserEntityByIdentifier( applicationId,
                        Identifier.fromUUID( UUID.fromString( identifier ) ) );
                if ( entity != null ) {
                    user = ( User ) entity.toTypedEntity();
                    logger.info( "Found user {} as a UUID", identifier );
                }
            }
            catch ( Exception e ) {
                logger.warn( "Unable to get user " + identifier + " as a UUID, trying username..." );
            }
            return user;
        }
        // now we are either an email or a username. Let Indentifier handle the parsing of such.
        Identifier id = Identifier.from( identifier );

        try {
            Entity entity = getUserEntityByIdentifier( applicationId, id );
            if ( entity != null ) {
                user = ( User ) entity.toTypedEntity();
                logger.info( "Found user {} as an {}", identifier, id.getType() );
            }
        }
        catch ( Exception e ) {
            logger.warn( "Unable to get user {} as a {}", identifier, id.getType() );
        }
        if ( user != null ) {
            return user;
        }

        return null;
    }


    @Override
    public UserInfo findAdminUser( String identifier ) {
        return getUserInfo( MANAGEMENT_APPLICATION_ID, findUserEntity( MANAGEMENT_APPLICATION_ID, identifier ) );
    }


    @Override
    public void setAdminUserPassword( UUID userId, String oldPassword, String newPassword ) throws Exception {

        if ( ( userId == null ) || ( oldPassword == null ) || ( newPassword == null ) ) {
            return;
        }
        User user = emf.getEntityManager( MANAGEMENT_APPLICATION_ID ).get( userId, User.class );

        if ( !verify( MANAGEMENT_APPLICATION_ID, user.getUuid(), oldPassword ) ) {
            logger.info( "Old password doesn't match" );
            throw new IncorrectPasswordException( "Old password does not match" );
        }

        setAdminUserPassword( userId, newPassword );
    }


    private static final String CREDENTIALS_HISTORY = "credentialsHistory";


    @Override
    public void setAdminUserPassword( UUID userId, String newPassword ) throws Exception {

        if ( ( userId == null ) || ( newPassword == null ) ) {
            return;
        }

        EntityManager em = emf.getEntityManager( MANAGEMENT_APPLICATION_ID );
        User user = em.get( userId, User.class );

        CredentialsInfo newCredentials =
                encryptionService.defaultEncryptedCredentials( newPassword, user.getUuid(), MANAGEMENT_APPLICATION_ID );

        int passwordHistorySize = calculatePasswordHistorySizeForUser( user.getUuid() );
        Map<String, CredentialsInfo> credsMap = cast( em.getDictionaryAsMap( user, CREDENTIALS_HISTORY ) );

        CredentialsInfo currentCredentials = null;
        if ( passwordHistorySize > 0 ) {
            ArrayList<CredentialsInfo> oldCreds = new ArrayList<CredentialsInfo>( credsMap.values() );
            Collections.sort( oldCreds );

            currentCredentials = readUserPasswordCredentials( MANAGEMENT_APPLICATION_ID, user.getUuid() );

            // check credential history
            if ( encryptionService.verify( newPassword, currentCredentials, userId, MANAGEMENT_APPLICATION_ID ) ) {
                throw new RecentlyUsedPasswordException();
            }
            for ( int i = 0; i < oldCreds.size() && i < passwordHistorySize; i++ ) {
                CredentialsInfo ci = oldCreds.get( i );
                if ( encryptionService.verify( newPassword, ci, userId, MANAGEMENT_APPLICATION_ID ) ) {
                    throw new RecentlyUsedPasswordException();
                }
            }
        }

        // remove excess history
        if ( credsMap.size() > passwordHistorySize ) {
            ArrayList<UUID> oldUUIDs = new ArrayList<UUID>( credsMap.size() );
            for ( String uuid : credsMap.keySet() ) {
                oldUUIDs.add( UUID.fromString( uuid ) );
            }
            UUIDUtils.sort( oldUUIDs );
            for ( int i = 0; i < oldUUIDs.size() - passwordHistorySize; i++ ) {
                em.removeFromDictionary( user, CREDENTIALS_HISTORY, oldUUIDs.get( i ).toString() );
            }
        }

        if ( passwordHistorySize > 0 ) {
            UUID uuid = UUIDUtils.newTimeUUID();
            em.addToDictionary( user, CREDENTIALS_HISTORY, uuid.toString(), currentCredentials );
        }

        writeUserPassword( MANAGEMENT_APPLICATION_ID, user, newCredentials );
        writeUserMongoPassword( MANAGEMENT_APPLICATION_ID, user, encryptionService
                .plainTextCredentials( mongoPassword( ( String ) user.getProperty( "username" ), newPassword ),
                        user.getUuid(), MANAGEMENT_APPLICATION_ID ) );
    }


    public int calculatePasswordHistorySizeForUser( UUID userId ) throws Exception {

        int size = 0;
        EntityManager em = emf.getEntityManager( MANAGEMENT_APPLICATION_ID );

        Results orgResults =
                em.getCollection( new SimpleEntityRef( User.ENTITY_TYPE, userId ), "groups", null, 10000, Level.REFS,
                        false );

        for ( EntityRef orgRef : orgResults.getRefs() ) {
            Map properties = em.getDictionaryAsMap( orgRef, ORGANIZATION_PROPERTIES_DICTIONARY );
            if ( properties != null ) {
                size = Math.max( new OrganizationInfo( null, null, properties ).getPasswordHistorySize(), size );
            }
        }

        return size;
    }


    @Override
    public boolean verifyAdminUserPassword( UUID userId, String password ) throws Exception {
        if ( ( userId == null ) || ( password == null ) ) {
            return false;
        }
        User user = emf.getEntityManager( MANAGEMENT_APPLICATION_ID ).get( userId, User.class );

        return verify( MANAGEMENT_APPLICATION_ID, user.getUuid(), password );
    }


    @Override
    public UserInfo verifyAdminUserPasswordCredentials( String name, String password ) throws Exception {
        UserInfo userInfo = null;

        User user = findUserEntity( MANAGEMENT_APPLICATION_ID, name );
        if ( user == null ) {
            return null;
        }

        if ( verify( MANAGEMENT_APPLICATION_ID, user.getUuid(), password ) ) {
            userInfo = getUserInfo( MANAGEMENT_APPLICATION_ID, user );

            boolean userIsSuperAdmin = properties.getSuperUser().isEnabled() && properties.getSuperUser().getEmail().equals(userInfo.getEmail());

            boolean testUserEnabled = parseBoolean( properties.getProperty( PROPERTIES_SETUP_TEST_ACCOUNT ) );
            boolean userIsTestUser = testUserEnabled && properties.getProperty(PROPERTIES_SYSADMIN_LOGIN_EMAIL)
                    .equals(userInfo.getEmail());

            if ( !userIsSuperAdmin && !userIsTestUser ) {

                if ( !userInfo.isConfirmed() && newAdminUsersRequireConfirmation() ) {
                    throw new UnconfirmedAdminUserException();
                }
                if ( !userInfo.isActivated() ) {
                    throw new UnactivatedAdminUserException();
                }
                if ( userInfo.isDisabled() ) {
                    throw new DisabledAdminUserException();
                }
            }
            return userInfo;
        }
        logger.info( "password compare fail for {}", name );
        return null;
    }


    @Override
    public UserInfo verifyMongoCredentials( String name, String nonce, String key ) throws Exception {

        Entity user = findUserEntity( MANAGEMENT_APPLICATION_ID, name );

        if ( user == null ) {
            return null;
        }

        String mongo_pwd = readUserMongoPassword( MANAGEMENT_APPLICATION_ID, user.getUuid() ).getSecret();

        if ( mongo_pwd == null ) {
            throw new IncorrectPasswordException( "Your mongo password has not be set" );
        }

        String expected_key = DigestUtils.md5Hex( nonce + user.getProperty( "username" ) + mongo_pwd );

        if ( !expected_key.equalsIgnoreCase( key ) ) {
            throw new IncorrectPasswordException();
        }

        UserInfo userInfo = new UserInfo( MANAGEMENT_APPLICATION_ID, user.getProperties() );

        if ( !userInfo.isActivated() ) {
            throw new UnactivatedAdminUserException();
        }
        if ( userInfo.isDisabled() ) {
            throw new DisabledAdminUserException();
        }

        return userInfo;
    }


    // TokenType tokenType, String type, AuthPrincipalInfo principal,
    // Map<String, Object> state
    public String getTokenForPrincipal( TokenCategory token_category, String token_type, UUID applicationId,
                                        AuthPrincipalType principal_type, UUID id, long duration ) throws Exception {

        if ( anyNull( token_category, applicationId, principal_type, id ) ) {
            return null;
        }

        return tokens
                .createToken( token_category, token_type, new AuthPrincipalInfo( principal_type, id, applicationId ),
                        null, duration );
    }


    public void revokeTokensForPrincipal( AuthPrincipalType principalType, UUID applicationId, UUID id )
            throws Exception {

        if ( anyNull( applicationId, principalType, id ) ) {
            throw new IllegalArgumentException( "applicationId, principal_type and id are required" );
        }

        AuthPrincipalInfo principal = new AuthPrincipalInfo( principalType, id, applicationId );

        tokens.removeTokens( principal );
    }


    public AuthPrincipalInfo getPrincipalFromAccessToken( String token, String expected_token_type,
                                                          AuthPrincipalType expected_principal_type ) throws Exception {

        TokenInfo tokenInfo = tokens.getTokenInfo( token );

        if ( tokenInfo == null ) {
            return null;
        }

        if ( ( expected_token_type != null ) && !expected_token_type.equals( tokenInfo.getType() ) ) {
            return null;
        }

        AuthPrincipalInfo principal = tokenInfo.getPrincipal();
        if ( principal == null ) {
            return null;
        }

        if ( ( expected_principal_type != null ) && !expected_principal_type.equals( principal.getType() ) ) {
            return null;
        }

        return principal;
    }


    public Entity getEntityFromAccessToken( String token, String expected_token_type,
                                            AuthPrincipalType expected_principal_type ) throws Exception {

        AuthPrincipalInfo principal =
                getPrincipalFromAccessToken( token, expected_token_type, expected_principal_type );
        if ( principal == null ) {
            return null;
        }

        return getEntityFromPrincipal( principal );
    }


    public Entity getEntityFromPrincipal( AuthPrincipalInfo principal ) throws Exception {

        EntityManager em = emf.getEntityManager(
                principal.getApplicationId() != null ? principal.getApplicationId() : MANAGEMENT_APPLICATION_ID );
        Entity entity = em.get( principal.getUuid() );
        return entity;
    }


    @Override
    public String getAccessTokenForAdminUser( UUID userId, long duration ) throws Exception {

        return getTokenForPrincipal( ACCESS, null, MANAGEMENT_APPLICATION_ID, ADMIN_USER, userId, duration );
    }


    /*
   * (non-Javadoc)
   * 
   * @see
   * org.apache.usergrid.management.ManagementService#revokeAccessTokensForAdminUser
   * (java.util.UUID)
   */
    @Override
    public void revokeAccessTokensForAdminUser( UUID userId ) throws Exception {
        revokeTokensForPrincipal( ADMIN_USER, MANAGEMENT_APPLICATION_ID, userId );
    }


    @Override
    public void revokeAccessTokenForAdminUser( UUID userId, String token ) throws Exception {
        if ( anyNull( userId, token ) ) {
            throw new IllegalArgumentException( "token is required" );
        }

        Entity user = getAdminUserEntityFromAccessToken( token );
        if ( !user.getUuid().equals( userId ) ) {
            throw new TokenException( "Could not match token : " + token );
        }

        tokens.revokeToken( token );
    }


    @Override
    public Entity getAdminUserEntityFromAccessToken( String token ) throws Exception {

        Entity user = getEntityFromAccessToken( token, null, ADMIN_USER );
        return user;
    }


    @Override
    public UserInfo getAdminUserInfoFromAccessToken( String token ) throws Exception {
        Entity user = getAdminUserEntityFromAccessToken( token );
        return new UserInfo( MANAGEMENT_APPLICATION_ID, user.getProperties() );
    }


    @Override
    public BiMap<UUID, String> getOrganizationsForAdminUser( UUID userId ) throws Exception {

        if ( userId == null ) {
            return null;
        }

        BiMap<UUID, String> organizations = HashBiMap.create();
        EntityManager em = emf.getEntityManager( MANAGEMENT_APPLICATION_ID );
        Results results = em.getCollection( new SimpleEntityRef( User.ENTITY_TYPE, userId ), "groups", null, 10000,
                Level.ALL_PROPERTIES, false );

        String path = null;

        for ( Entity entity : results.getEntities() ) {

            path = ( String ) entity.getProperty( "path" );

            if ( path != null ) {
                path = path.toLowerCase();
            }

            organizations.put( entity.getUuid(), path );
        }

        return organizations;
    }


    @Override
    public Map<String, Object> getAdminUserOrganizationData( UUID userId ) throws Exception {
        UserInfo user = getAdminUserByUuid( userId );
        return getAdminUserOrganizationData( user, true );
    }


    @Override
    public Long getLastAdminPasswordChange( UUID userId ) throws Exception {
        CredentialsInfo ci = readUserPasswordCredentials( MANAGEMENT_APPLICATION_ID, userId );
        return ci.getCreated();
    }


    @Override
    public Map<String, Object> getAdminUserOrganizationData( UserInfo user, boolean deep ) throws Exception {

        Map<String, Object> json = new HashMap<String, Object>();

        json.putAll( JsonUtils.toJsonMap( user ) );

        Map<String, Map<String, Object>> jsonOrganizations = new HashMap<String, Map<String, Object>>();
        json.put( "organizations", jsonOrganizations );

        Map<UUID, String> organizations;

        AccountCreationProps.SuperUser superUser = properties.getSuperUser();
        if ( superUser.isEnabled() && superUser.getUsername().equals( user.getUsername() ) ) {
            organizations = buildOrgBiMap( getOrganizations( null, 10 ) );
        }
        else {
            organizations = getOrganizationsForAdminUser( user.getUuid() );
        }

        for ( Entry<UUID, String> organization : organizations.entrySet() ) {
            Map<String, Object> jsonOrganization = new HashMap<String, Object>();

            jsonOrganizations.put( organization.getValue(), jsonOrganization );

            jsonOrganization.put( PROPERTY_NAME, organization.getValue() );
            jsonOrganization.put( PROPERTY_UUID, organization.getKey() );
            jsonOrganization.put( "properties", getOrganizationByUuid( organization.getKey() ).getProperties() );

            if ( deep ) {
                BiMap<UUID, String> applications = getApplicationsForOrganization( organization.getKey() );
                jsonOrganization.put( "applications", applications.inverse() );

                List<UserInfo> users = getAdminUsersForOrganization( organization.getKey() );
                Map<String, Object> jsonUsers = new HashMap<String, Object>();
                for ( UserInfo u : users ) {
                    jsonUsers.put( u.getUsername(), u );
                }
                jsonOrganization.put( "users", jsonUsers );
            }
        }

        return json;
    }


    @Override
    public Map<String, Object> getOrganizationData( OrganizationInfo organization ) throws Exception {

        Map<String, Object> jsonOrganization = new HashMap<String, Object>();
        jsonOrganization.putAll( JsonUtils.toJsonMap( organization ) );

        BiMap<UUID, String> applications = getApplicationsForOrganization( organization.getUuid() );
        jsonOrganization.put( "applications", applications.inverse() );

        List<UserInfo> users = getAdminUsersForOrganization( organization.getUuid() );
        Map<String, Object> jsonUsers = new HashMap<String, Object>();
        for ( UserInfo u : users ) {
            jsonUsers.put( u.getUsername(), u );
        }
        jsonOrganization.put( "users", jsonUsers );

        return jsonOrganization;
    }


    @Override
    public void addAdminUserToOrganization( UserInfo user, OrganizationInfo organization, boolean email )
            throws Exception {

        if ( ( user == null ) || ( organization == null ) ) {
            return;
        }

        EntityManager em = emf.getEntityManager( MANAGEMENT_APPLICATION_ID );
        em.addToCollection( new SimpleEntityRef( Group.ENTITY_TYPE, organization.getUuid() ), "users",
                new SimpleEntityRef( User.ENTITY_TYPE, user.getUuid() ) );

        if ( email ) {
            sendAdminUserInvitedEmail( user, organization );
        }
    }


    @Override
    public void removeAdminUserFromOrganization( UUID userId, UUID organizationId ) throws Exception {

        if ( ( userId == null ) || ( organizationId == null ) ) {
            return;
        }

        EntityManager em = emf.getEntityManager( MANAGEMENT_APPLICATION_ID );

        try {
            if ( em.getCollection( new SimpleEntityRef( Group.ENTITY_TYPE, organizationId ), "users", null, 2,
                    Level.IDS, false ).size() <= 1 ) {
                throw new Exception();
            }
        }
        catch ( Exception e ) {
            throw new UnableToLeaveOrganizationException( "Organizations must have at least one member." );
        }

        em.removeFromCollection( new SimpleEntityRef( Group.ENTITY_TYPE, organizationId ), "users",
                new SimpleEntityRef( User.ENTITY_TYPE, userId ) );
    }


    @Override
    public ApplicationInfo createApplication( UUID organizationId, String applicationName ) throws Exception {

        return createApplication( organizationId, applicationName, null );
    }


    @Override
    public ApplicationInfo createApplication( UUID organizationId, String applicationName,
                                              Map<String, Object> properties ) throws Exception {

        if ( ( organizationId == null ) || ( applicationName == null ) ) {
            return null;
        }

        if ( properties == null ) {
            properties = new HashMap<String, Object>();
        }

        OrganizationInfo organizationInfo = getOrganizationByUuid( organizationId );

        UUID applicationId = emf.createApplication( organizationInfo.getName(), applicationName, properties );

        EntityManager em = emf.getEntityManager( MANAGEMENT_APPLICATION_ID );
        properties.put( "name", buildAppName( applicationName, organizationInfo ) );
        Entity applicationEntity = em.create( applicationId, APPLICATION_INFO, properties );

        writeUserToken( MANAGEMENT_APPLICATION_ID, applicationEntity, encryptionService
                .plainTextCredentials( generateOAuthSecretKey( AuthPrincipalType.APPLICATION ), null,
                        MANAGEMENT_APPLICATION_ID ) );
        addApplicationToOrganization( organizationId, applicationId );

        UserInfo user = null;
        // if we call this method before the full stack is initialized
        // we'll get an exception
        try {
            user = SubjectUtils.getUser();
        }
        catch ( UnavailableSecurityManagerException e ) {
        }
        if ( ( user != null ) && user.isAdminUser() ) {
            postOrganizationActivity( organizationId, user, "create", applicationEntity, "Application", applicationName,
                    "<a href=\"mailto:" + user.getEmail() + "\">" + user.getName() + " (" + user.getEmail()
                            + ")</a> created a new application named " + applicationName, null );
        }
        return new ApplicationInfo( applicationId, applicationEntity.getName() );
    }


    @Override
    public OrganizationInfo getOrganizationForApplication( UUID applicationId ) throws Exception {

        if ( applicationId == null ) {
            return null;
        }

        EntityManager em = emf.getEntityManager( MANAGEMENT_APPLICATION_ID );
        Results r = em.getConnectingEntities( applicationId, "owns", "group", Level.ALL_PROPERTIES );
        Entity entity = r.getEntity();
        if ( entity != null ) {
            return new OrganizationInfo( entity.getUuid(), ( String ) entity.getProperty( "path" ) );
        }

        return null;
    }


    @Override
    public BiMap<UUID, String> getApplicationsForOrganization( UUID organizationId ) throws Exception {

        if ( organizationId == null ) {
            return null;
        }
        final BiMap<UUID, String> applications = HashBiMap.create();
        final EntityManager em = emf.getEntityManager( MANAGEMENT_APPLICATION_ID );
        final Results results = em.getConnectedEntities( organizationId, "owns", APPLICATION_INFO, Level.ALL_PROPERTIES );
        final PagingResultsIterator itr = new PagingResultsIterator( results );


        String entityName;

        while ( itr.hasNext() ) {

            final Entity entity = ( Entity ) itr.next();

            entityName = entity.getName();

            if ( entityName != null ) {
                entityName = entityName.toLowerCase();
            }

            applications.put( entity.getUuid(), entityName );
        }


        return applications;
    }


    @Override
    public BiMap<UUID, String> getApplicationsForOrganizations( Set<UUID> organizationIds ) throws Exception {
        if ( organizationIds == null ) {
            return null;
        }
        BiMap<UUID, String> applications = HashBiMap.create();
        for ( UUID organizationId : organizationIds ) {
            BiMap<UUID, String> organizationApplications = getApplicationsForOrganization( organizationId );
            applications.putAll( organizationApplications );
        }
        return applications;
    }


    @Override
    public UUID addApplicationToOrganization( UUID organizationId, UUID applicationId ) throws Exception {

        if ( ( organizationId == null ) || ( applicationId == null ) ) {
            return null;
        }

        EntityManager em = emf.getEntityManager( MANAGEMENT_APPLICATION_ID );
        em.createConnection( new SimpleEntityRef( "group", organizationId ), "owns",
                new SimpleEntityRef( APPLICATION_INFO, applicationId ) );

        return applicationId;
    }


    @Override
    public void deleteOrganizationApplication( UUID organizationId, UUID applicationId ) throws Exception {
        // TODO Auto-generated method stub

    }


    @Override
    public void removeOrganizationApplication( UUID organizationId, UUID applicationId ) throws Exception {
        // TODO Auto-generated method stub

    }


    @Override
    public ApplicationInfo getApplicationInfo( String applicationName ) throws Exception {
        if ( applicationName == null ) {
            return null;
        }
        UUID applicationId = emf.lookupApplication( applicationName );
        if ( applicationId == null ) {
            return null;
        }
        return new ApplicationInfo( applicationId, applicationName.toLowerCase() );
    }


    @Override
    public ApplicationInfo getApplicationInfo( UUID applicationId ) throws Exception {
        if ( applicationId == null ) {
            return null;
        }
        EntityManager em = emf.getEntityManager( MANAGEMENT_APPLICATION_ID );
        Entity entity = em.get( applicationId );

        if ( entity != null ) {
            return new ApplicationInfo( applicationId, entity.getName() );
        }
        return null;
    }


    @Override
    public ApplicationInfo getApplicationInfo( Identifier id ) throws Exception {
        if ( id == null ) {
            return null;
        }
        if ( id.isUUID() ) {
            return getApplicationInfo( id.getUUID() );
        }
        if ( id.isName() ) {
            return getApplicationInfo( id.getName() );
        }
        return null;
    }


    @Override
    public ApplicationInfo getApplicationInfoFromAccessToken( String token ) throws Exception {
        Entity entity = getEntityFromAccessToken( token, null, APPLICATION );
        if ( entity == null ) {
            throw new TokenException( "Could not find an entity for that access token: " + token );
        }
        return new ApplicationInfo( entity.getProperties() );
    }


    @Override
    public ServiceResults getApplicationMetadata( UUID applicationId ) throws Exception {

        if ( applicationId == null ) {
            return ServiceResults.genericServiceResults();
        }

        EntityManager em = emf.getEntityManager( applicationId );
        Entity entity = em.get( em.getApplicationRef() );

        Results r = Results.fromEntity( entity );

        Map<String, Object> collections = em.getApplicationCollectionMetadata();
        if ( collections.size() > 0 ) {
            r.setMetadata( em.getApplicationRef().getUuid(), "collections", collections );
        }
        return genericServiceResults( r );
    }


    public String getSecret( UUID applicationId, AuthPrincipalType type, UUID id ) throws Exception {
        if ( AuthPrincipalType.ORGANIZATION.equals( type ) || AuthPrincipalType.APPLICATION.equals( type ) ) {
            UUID ownerId =
                    AuthPrincipalType.APPLICATION_USER.equals( type ) ? applicationId : MANAGEMENT_APPLICATION_ID;

            return getCredentialsSecret( readUserToken( ownerId, id ) );
        }
        else if ( AuthPrincipalType.ADMIN_USER.equals( type ) || AuthPrincipalType.APPLICATION_USER.equals( type ) ) {
            return getCredentialsSecret( readUserPasswordCredentials( applicationId, id ) );
        }
        throw new IllegalArgumentException( "Must specify an admin user, organization or application principal" );
    }


    @Override
    public String getClientIdForOrganization( UUID organizationId ) {
        return ClientCredentialsInfo.getClientIdForTypeAndUuid( AuthPrincipalType.ORGANIZATION, organizationId );
    }


    @Override
    public String getClientSecretForOrganization( UUID organizationId ) throws Exception {
        return getSecret( MANAGEMENT_APPLICATION_ID, AuthPrincipalType.ORGANIZATION, organizationId );
    }


    @Override
    public String getClientIdForApplication( UUID applicationId ) {
        return ClientCredentialsInfo.getClientIdForTypeAndUuid( AuthPrincipalType.APPLICATION, applicationId );
    }


    @Override
    public String getClientSecretForApplication( UUID applicationId ) throws Exception {
        return getSecret( MANAGEMENT_APPLICATION_ID, AuthPrincipalType.APPLICATION, applicationId );
    }


    public String newSecretKey( AuthPrincipalType type, UUID id ) throws Exception {
        String secret = generateOAuthSecretKey( type );

        writeUserToken( MANAGEMENT_APPLICATION_ID, new SimpleEntityRef( type.getEntityType(), id ),
                encryptionService.plainTextCredentials( secret, id, MANAGEMENT_APPLICATION_ID ) );

        return secret;
    }


    @Override
    public String newClientSecretForOrganization( UUID organizationId ) throws Exception {
        return newSecretKey( AuthPrincipalType.ORGANIZATION, organizationId );
    }


    @Override
    public String newClientSecretForApplication( UUID applicationId ) throws Exception {
        return newSecretKey( AuthPrincipalType.APPLICATION, applicationId );
    }


    @Override
    public AccessInfo authorizeClient( String clientId, String clientSecret, long ttl ) throws Exception {
        if ( ( clientId == null ) || ( clientSecret == null ) ) {
            return null;
        }
        UUID uuid = getUUIDFromClientId( clientId );
        if ( uuid == null ) {
            return null;
        }
        AuthPrincipalType type = getTypeFromClientId( clientId );
        if ( type == null ) {
            return null;
        }
        AccessInfo access_info = null;
        if ( clientSecret.equals( getSecret( MANAGEMENT_APPLICATION_ID, type, uuid ) ) ) {

            String token = getTokenForPrincipal( ACCESS, null, MANAGEMENT_APPLICATION_ID, type, uuid, ttl );

            long duration = tokens.getMaxTokenAgeInSeconds( token );

            access_info = new AccessInfo().withExpiresIn( duration ).withAccessToken( token );

            if ( type.equals( AuthPrincipalType.APPLICATION ) ) {
                ApplicationInfo app = getApplicationInfo( uuid );
                access_info = access_info.withProperty( "application", app.getId() );
            }
            else if ( type.equals( AuthPrincipalType.ORGANIZATION ) ) {
                OrganizationInfo organization = getOrganizationByUuid( uuid );
                access_info = access_info.withProperty( "organization", getOrganizationData( organization ) );
            }
        }
        return access_info;
    }


    @Override
    public PrincipalCredentialsToken getPrincipalCredentialsTokenForClientCredentials( String clientId,
                                                                                       String clientSecret )
            throws Exception {
        if ( ( clientId == null ) || ( clientSecret == null ) ) {
            return null;
        }
        UUID uuid = getUUIDFromClientId( clientId );
        if ( uuid == null ) {
            return null;
        }
        AuthPrincipalType type = getTypeFromClientId( clientId );
        if ( type == null ) {
            return null;
        }
        PrincipalCredentialsToken token = null;
        if ( clientSecret.equals( getSecret( MANAGEMENT_APPLICATION_ID, type, uuid ) ) ) {
            if ( type.equals( AuthPrincipalType.APPLICATION ) ) {
                ApplicationInfo app = getApplicationInfo( uuid );
                token = new PrincipalCredentialsToken( new ApplicationPrincipal( app ),
                        new ApplicationClientCredentials( clientId, clientSecret ) );
            }
            else if ( type.equals( AuthPrincipalType.ORGANIZATION ) ) {
                OrganizationInfo organization = getOrganizationByUuid( uuid );
                token = new PrincipalCredentialsToken( new OrganizationPrincipal( organization ),
                        new OrganizationClientCredentials( clientId, clientSecret ) );
            }
        }
        return token;
    }


    public AccessInfo authorizeAppUser( String clientType, String clientId, String clientSecret ) throws Exception {

        return null;
    }


    @Override
    public String getPasswordResetTokenForAdminUser( UUID userId, long ttl ) throws Exception {
        return getTokenForPrincipal( EMAIL, TOKEN_TYPE_PASSWORD_RESET, MANAGEMENT_APPLICATION_ID, ADMIN_USER, userId,
                ttl );
    }


    @Override
    public boolean checkPasswordResetTokenForAdminUser( UUID userId, String token ) throws Exception {
        AuthPrincipalInfo principal = null;
        try {
            principal = getPrincipalFromAccessToken( token, TOKEN_TYPE_PASSWORD_RESET, ADMIN_USER );
        }
        catch ( Exception e ) {
            logger.error( "Unable to verify token", e );
        }
        return ( principal != null ) && userId.equals( principal.getUuid() );
    }


    @Override
    public String getActivationTokenForAdminUser( UUID userId, long ttl ) throws Exception {
        return getTokenForPrincipal( EMAIL, TOKEN_TYPE_ACTIVATION, MANAGEMENT_APPLICATION_ID, ADMIN_USER, userId, ttl );
    }


    @Override
    public String getConfirmationTokenForAdminUser( UUID userId, long ttl ) throws Exception {
        return getTokenForPrincipal( EMAIL, TOKEN_TYPE_CONFIRM, MANAGEMENT_APPLICATION_ID, ADMIN_USER, userId, ttl );
    }


    @Override
    public void activateAdminUser( UUID userId ) throws Exception {
        EntityManager em = emf.getEntityManager( MANAGEMENT_APPLICATION_ID );
        em.setProperty( new SimpleEntityRef( User.ENTITY_TYPE, userId ), "activated", true );
    }


    @Override
    public User deactivateUser( UUID applicationId, UUID userId ) throws Exception {
        EntityManager em = emf.getEntityManager( applicationId );

        User user = em.get( userId, User.class );

        if ( user == null ) {
            throw new ManagementException(
                    String.format( "User with id %s does not exist in app %s", userId, applicationId ) );
        }

        user.setActivated( false );
        user.setDeactivated( System.currentTimeMillis() );

        em.update( user );

        // revoke all access tokens for the app
        revokeAccessTokensForAppUser( applicationId, userId );

        return user;
    }


    @Override
    public boolean isAdminUserActivated( UUID userId ) throws Exception {
        EntityManager em = emf.getEntityManager( MANAGEMENT_APPLICATION_ID );
        return Boolean.TRUE.equals( em.getProperty( new SimpleEntityRef( User.ENTITY_TYPE, userId ), "activated" ) );
    }


    @Override
    public void confirmAdminUser( UUID userId ) throws Exception {
        EntityManager em = emf.getEntityManager( MANAGEMENT_APPLICATION_ID );
        em.setProperty( new SimpleEntityRef( User.ENTITY_TYPE, userId ), "confirmed", true );
    }


    @Override
    public void unconfirmAdminUser( UUID userId ) throws Exception {
        EntityManager em = emf.getEntityManager( MANAGEMENT_APPLICATION_ID );
        em.setProperty( new SimpleEntityRef( User.ENTITY_TYPE, userId ), "confirmed", false );
    }


    @Override
    public boolean isAdminUserConfirmed( UUID userId ) throws Exception {
        EntityManager em = emf.getEntityManager( MANAGEMENT_APPLICATION_ID );
        return Boolean.TRUE.equals( em.getProperty( new SimpleEntityRef( User.ENTITY_TYPE, userId ), "confirmed" ) );
    }


    @Override
    public void enableAdminUser( UUID userId ) throws Exception {
        EntityManager em = emf.getEntityManager( MANAGEMENT_APPLICATION_ID );
        em.setProperty( new SimpleEntityRef( User.ENTITY_TYPE, userId ), "disabled", false );
    }


    @Override
    public void disableAdminUser( UUID userId ) throws Exception {
        EntityManager em = emf.getEntityManager( MANAGEMENT_APPLICATION_ID );
        em.setProperty( new SimpleEntityRef( User.ENTITY_TYPE, userId ), "disabled", true );

        revokeAccessTokensForAdminUser( userId );
    }


    @Override
    public boolean isAdminUserEnabled( UUID userId ) throws Exception {
        EntityManager em = emf.getEntityManager( MANAGEMENT_APPLICATION_ID );
        return !Boolean.TRUE.equals( em.getProperty( new SimpleEntityRef( User.ENTITY_TYPE, userId ), "disabled" ) );
    }


<<<<<<< HEAD
    protected String emailMsg(Map<String, String> values, String propertyName) {
=======
    public String emailMsg( Map<String, String> values, String propertyName ) {
>>>>>>> d61fba95
        return new StrSubstitutor( values ).replace( properties.getProperty( propertyName ) );
    }


    private String appendEmailFooter( String msg ) {
        return msg + "\n" + properties.getProperty( PROPERTIES_EMAIL_FOOTER );
    }


    @Override
    public void startAdminUserPasswordResetFlow( UserInfo user ) throws Exception {
        String token = getPasswordResetTokenForAdminUser( user.getUuid(), 0 );

        String reset_url =
                String.format( properties.getProperty( PROPERTIES_ADMIN_RESETPW_URL ), user.getUuid().toString() )
                        + "?token=" + token;

        Map<String, String> pageContext = hashMap( "reset_url", reset_url )
                .map( "reset_url_base", properties.getProperty( PROPERTIES_ADMIN_RESETPW_URL ) )
                .map( "user_uuid", user.getUuid().toString() ).map( "raw_token", token );


        sendHtmlMail( properties, user.getDisplayEmailAddress(), properties.getProperty( PROPERTIES_MAILER_EMAIL ),
                "Password Reset", appendEmailFooter( emailMsg( pageContext, PROPERTIES_EMAIL_ADMIN_PASSWORD_RESET ) ) );
    }


    @Override
    public String getActivationTokenForOrganization( UUID organizationId, long ttl ) throws Exception {
        return getTokenForPrincipal( EMAIL, TOKEN_TYPE_ACTIVATION, MANAGEMENT_APPLICATION_ID, ORGANIZATION,
                organizationId, ttl );
    }


    @Override
    public void startOrganizationActivationFlow( OrganizationInfo organization ) throws Exception {
        logger.info( "startOrganizationActivationFlow: {}", organization.getName() );

        try {
            String token = getActivationTokenForOrganization( organization.getUuid(), 0 );
            String activation_url = String.format( properties.getProperty( PROPERTIES_ORGANIZATION_ACTIVATION_URL ),
                    organization.getUuid().toString() ) + "?token=" + token;
            List<UserInfo> users = getAdminUsersForOrganization( organization.getUuid() );
            String organization_owners = null;
            for ( UserInfo user : users ) {
                organization_owners = ( organization_owners == null ) ? user.getHTMLDisplayEmailAddress() :
                                      organization_owners + ", " + user.getHTMLDisplayEmailAddress();
            }
            if ( newOrganizationsNeedSysAdminApproval() ) {
                logger.info( "sending SysAdminApproval confirmation email: {}", organization.getName() );
                sendHtmlMail( properties, properties.getProperty( PROPERTIES_SYSADMIN_EMAIL ),
                        properties.getProperty( PROPERTIES_MAILER_EMAIL ),
                        "Request For Organization Account Activation " + organization.getName(), appendEmailFooter(
                        emailMsg( hashMap( "organization_name", organization.getName() )
                                .map( "activation_url", activation_url )
                                .map( "organization_owners", organization_owners ),
                                PROPERTIES_EMAIL_SYSADMIN_ORGANIZATION_ACTIVATION ) ) );
                sendOrganizationEmail( organization, "Organization Account Confirmed",
                        emailMsg( hashMap( "organization_name", organization.getName() ),
                                PROPERTIES_EMAIL_ORGANIZATION_CONFIRMED_AWAITING_ACTIVATION ) );
            }
            else if ( properties.newOrganizationsRequireConfirmation() ) {
                logger.info( "sending account confirmation email: {}", organization.getName() );
                sendOrganizationEmail( organization, "Organization Account Confirmation", emailMsg(
                        hashMap( "organization_name", organization.getName() )
                                .map( "confirmation_url", activation_url ),
                        PROPERTIES_EMAIL_ORGANIZATION_CONFIRMATION ) );
                sendSysAdminNewOrganizationActivatedNotificationEmail( organization );
            }
            else {
                logger.info( "activating organization (no confirmation): {}", organization.getName() );
                activateOrganization( organization, false );
                sendSysAdminNewOrganizationActivatedNotificationEmail( organization );
            }
        }
        catch ( Exception e ) {
            logger.error( "Unable to send activation emails to " + organization.getName(), e );
        }
    }


    @Override
    public ActivationState handleActivationTokenForOrganization( UUID organizationId, String token ) throws Exception {
        AuthPrincipalInfo principal = getPrincipalFromAccessToken( token, TOKEN_TYPE_ACTIVATION, ORGANIZATION );
        if ( ( principal != null ) && organizationId.equals( principal.getUuid() ) ) {
            OrganizationInfo organization = this.getOrganizationByUuid( organizationId );
            sendOrganizationActivatedEmail( organization );
            sendSysAdminNewOrganizationActivatedNotificationEmail( organization );

            activateOrganization( organization, false );

            return ActivationState.ACTIVATED;
        }
        return ActivationState.UNKNOWN;
    }


    public void sendOrganizationActivatedEmail( OrganizationInfo organization ) throws Exception {
        sendOrganizationEmail( organization, "Organization Account Activated: " + organization.getName(),
                emailMsg( hashMap( "organization_name", organization.getName() ),
                        PROPERTIES_EMAIL_ORGANIZATION_ACTIVATED ) );
    }


    public void sendSysAdminNewOrganizationActivatedNotificationEmail( OrganizationInfo organization )
            throws Exception {
        if ( properties.notifySysAdminOfNewOrganizations() ) {
            List<UserInfo> users = getAdminUsersForOrganization( organization.getUuid() );
            String organization_owners = null;
            for ( UserInfo user : users ) {
                organization_owners = ( organization_owners == null ) ? user.getHTMLDisplayEmailAddress() :
                                      organization_owners + ", " + user.getHTMLDisplayEmailAddress();
            }
            sendHtmlMail( properties, properties.getProperty( PROPERTIES_SYSADMIN_EMAIL ),
                    properties.getProperty( PROPERTIES_MAILER_EMAIL ),
                    "Organization Account Activated " + organization.getName(), appendEmailFooter( emailMsg(
                    hashMap( "organization_name", organization.getName() )
                            .map( "organization_owners", organization_owners ),
                    PROPERTIES_EMAIL_SYSADMIN_ORGANIZATION_ACTIVATED ) ) );
        }
    }


    @Override
    public void sendOrganizationEmail( OrganizationInfo organization, String subject, String html ) throws Exception {
        List<UserInfo> users = getAdminUsersForOrganization( organization.getUuid() );
        for ( UserInfo user : users ) {
            sendHtmlMail( properties, user.getDisplayEmailAddress(), properties.getProperty( PROPERTIES_MAILER_EMAIL ),
                    subject, appendEmailFooter( html ) );
        }
    }


    @Override
    public void startAdminUserActivationFlow( UserInfo user ) throws Exception {
        if ( user.isActivated() ) {
            sendAdminUserConfirmationEmail( user );
            sendAdminUserActivatedEmail( user );
            sendSysAdminNewAdminActivatedNotificationEmail( user );
        }
        else {
            if ( newAdminUsersRequireConfirmation() ) {
                sendAdminUserConfirmationEmail( user );
            }
            else if ( newAdminUsersNeedSysAdminApproval() ) {
                sendSysAdminRequestAdminActivationEmail( user );
            }
            else {
                // sdg: There seems to be a hole in the logic. The user has been
                // created
                // in an inactive state but nobody is being notified.
                activateAdminUser( user.getUuid() );
            }
        }
    }


    @Override
    public ActivationState handleConfirmationTokenForAdminUser( UUID userId, String token ) throws Exception {
        AuthPrincipalInfo principal = getPrincipalFromAccessToken( token, TOKEN_TYPE_CONFIRM, ADMIN_USER );
        if ( ( principal != null ) && userId.equals( principal.getUuid() ) ) {
            UserInfo user = getAdminUserByUuid( principal.getUuid() );
            confirmAdminUser( user.getUuid() );
            if ( newAdminUsersNeedSysAdminApproval() ) {
                sendAdminUserConfirmedAwaitingActivationEmail( user );
                sendSysAdminRequestAdminActivationEmail( user );
                return ActivationState.CONFIRMED_AWAITING_ACTIVATION;
            }
            else {
                activateAdminUser( principal.getUuid() );
                sendAdminUserActivatedEmail( user );
                sendSysAdminNewAdminActivatedNotificationEmail( user );
                return ActivationState.ACTIVATED;
            }
        }
        return ActivationState.UNKNOWN;
    }


    @Override
    public ActivationState handleActivationTokenForAdminUser( UUID userId, String token ) throws Exception {
        AuthPrincipalInfo principal = getPrincipalFromAccessToken( token, TOKEN_TYPE_ACTIVATION, ADMIN_USER );
        if ( ( principal != null ) && userId.equals( principal.getUuid() ) ) {
            activateAdminUser( principal.getUuid() );
            UserInfo user = getAdminUserByUuid( principal.getUuid() );
            sendAdminUserActivatedEmail( user );
            sendSysAdminNewAdminActivatedNotificationEmail( user );
            return ActivationState.ACTIVATED;
        }
        return ActivationState.UNKNOWN;
    }


    public void sendAdminUserConfirmationEmail( UserInfo user ) throws Exception {
        String token = getConfirmationTokenForAdminUser( user.getUuid(), 0 );
        String confirmation_url =
                String.format( properties.getProperty( PROPERTIES_ADMIN_CONFIRMATION_URL ), user.getUuid().toString() )
                        + "?token=" + token;
        sendAdminUserEmail( user, "User Account Confirmation: " + user.getEmail(),
                emailMsg( hashMap( "user_email", user.getEmail() ).map( "confirmation_url", confirmation_url ),
                        PROPERTIES_EMAIL_ADMIN_CONFIRMATION ) );
    }


    public void sendSysAdminRequestAdminActivationEmail( UserInfo user ) throws Exception {
        String token = getActivationTokenForAdminUser( user.getUuid(), 0 );
        String activation_url =
                String.format( properties.getProperty( PROPERTIES_ADMIN_ACTIVATION_URL ), user.getUuid().toString() )
                        + "?token=" + token;
        sendHtmlMail( properties, properties.getProperty( PROPERTIES_SYSADMIN_EMAIL ),
                properties.getProperty( PROPERTIES_MAILER_EMAIL ),
                "Request For Admin User Account Activation " + user.getEmail(), appendEmailFooter(
                emailMsg( hashMap( "user_email", user.getEmail() ).map( "activation_url", activation_url ),
                        PROPERTIES_EMAIL_SYSADMIN_ADMIN_ACTIVATION ) ) );
    }


    public void sendSysAdminNewAdminActivatedNotificationEmail( UserInfo user ) throws Exception {
        if ( properties.notifySysAdminOfNewAdminUsers() ) {
            sendHtmlMail( properties, properties.getProperty( PROPERTIES_SYSADMIN_EMAIL ),
                    properties.getProperty( PROPERTIES_MAILER_EMAIL ),
                    "Admin User Account Activated " + user.getEmail(), appendEmailFooter(
                    emailMsg( hashMap( "user_email", user.getEmail() ), PROPERTIES_EMAIL_SYSADMIN_ADMIN_ACTIVATED ) ) );
        }
    }


    public void sendAdminUserConfirmedAwaitingActivationEmail( UserInfo user ) throws Exception {
        sendAdminUserEmail(user, "User Account Confirmed",
                emailMsg( hashMap("confirmed_email",user.getEmail() ),PROPERTIES_EMAIL_ADMIN_CONFIRMED_AWAITING_ACTIVATION ) );
    }


    public void sendAdminUserActivatedEmail( UserInfo user ) throws Exception {
        if ( properties.notifyAdminOfActivation() ) {
            sendAdminUserEmail( user, "User Account Activated",
                    properties.getProperty( PROPERTIES_EMAIL_ADMIN_ACTIVATED ) );
        }
    }


    public void sendAdminUserInvitedEmail( UserInfo user, OrganizationInfo organization ) throws Exception {
        sendAdminUserEmail( user, "User Invited To Organization",
                emailMsg( hashMap( "organization_name", organization.getName() ), PROPERTIES_EMAIL_ADMIN_INVITED ) );
    }


    @Override
    public void sendAdminUserEmail( UserInfo user, String subject, String html ) throws Exception {
        sendHtmlMail( properties, user.getDisplayEmailAddress(), properties.getProperty( PROPERTIES_MAILER_EMAIL ),
                subject, appendEmailFooter( html ) );
    }


    @Override
    public void activateOrganization( OrganizationInfo organization ) throws Exception {
        activateOrganization( organization, true );
    }


    private void activateOrganization( OrganizationInfo organization, boolean sendEmail ) throws Exception {
        EntityManager em = emf.getEntityManager( MANAGEMENT_APPLICATION_ID );
        em.setProperty( new SimpleEntityRef( Group.ENTITY_TYPE, organization.getUuid() ), "activated", true );
        List<UserInfo> users = getAdminUsersForOrganization( organization.getUuid() );
        for ( UserInfo user : users ) {
            boolean confirmed = user.isConfirmed() || !newAdminUsersRequireConfirmation();
            boolean shouldActivate = confirmed && !newAdminUsersRequireConfirmation();
            if ( shouldActivate ) {
                activateAdminUser( user.getUuid() );
            }
        }
        if ( sendEmail ) {
            startOrganizationActivationFlow( organization );
        }
    }


    @Override
    public void deactivateOrganization( UUID organizationId ) throws Exception {
        EntityManager em = emf.getEntityManager( MANAGEMENT_APPLICATION_ID );
        em.setProperty( new SimpleEntityRef( Group.ENTITY_TYPE, organizationId ), "activated", false );
    }


    @Override
    public boolean isOrganizationActivated( UUID organizationId ) throws Exception {
        EntityManager em = emf.getEntityManager( MANAGEMENT_APPLICATION_ID );
        return Boolean.TRUE.equals(
                em.getProperty( new SimpleEntityRef( Group.ENTITY_TYPE, organizationId ), "activated" ) );
    }


    @Override
    public void enableOrganization( UUID organizationId ) throws Exception {
        EntityManager em = emf.getEntityManager( MANAGEMENT_APPLICATION_ID );
        em.setProperty( new SimpleEntityRef( Group.ENTITY_TYPE, organizationId ), "disabled", false );
    }


    @Override
    public void disableOrganization( UUID organizationId ) throws Exception {
        EntityManager em = emf.getEntityManager( MANAGEMENT_APPLICATION_ID );
        em.setProperty( new SimpleEntityRef( Group.ENTITY_TYPE, organizationId ), "disabled", true );
    }


    @Override
    public boolean isOrganizationEnabled( UUID organizationId ) throws Exception {
        EntityManager em = emf.getEntityManager( MANAGEMENT_APPLICATION_ID );
        return !Boolean.TRUE.equals(
                em.getProperty( new SimpleEntityRef( Group.ENTITY_TYPE, organizationId ), "disabled" ) );
    }


    @Override
    public boolean checkPasswordResetTokenForAppUser( UUID applicationId, UUID userId, String token ) throws Exception {
        AuthPrincipalInfo principal = null;
        try {
            principal = getPrincipalFromAccessToken( token, TOKEN_TYPE_PASSWORD_RESET, APPLICATION_USER );
        }
        catch ( Exception e ) {
            logger.error( "Unable to verify token", e );
        }
        return ( principal != null ) && userId.equals( principal.getUuid() );
    }


    @Override
    public String getAccessTokenForAppUser( UUID applicationId, UUID userId, long duration ) throws Exception {
        return getTokenForPrincipal( ACCESS, null, applicationId, APPLICATION_USER, userId, duration );
    }


    /*
   * (non-Javadoc)
   * 
   * @see
   * org.apache.usergrid.management.ManagementService#revokeAccessTokensForAappUser
   * (java.util.UUID, java.util.UUID)
   */
    @Override
    public void revokeAccessTokensForAppUser( UUID applicationId, UUID userId ) throws Exception {
        revokeTokensForPrincipal( APPLICATION_USER, applicationId, userId );
    }


    @Override
    public void revokeAccessTokenForAppUser( String token ) throws Exception {
        if ( anyNull( token ) ) {
            throw new IllegalArgumentException( "token is required" );
        }

        UserInfo userInfo = getAppUserFromAccessToken( token );
        if ( userInfo == null ) {
            throw new TokenException( "Could not match token : " + token );
        }

        tokens.revokeToken( token );
    }


    @Override
    public UserInfo getAppUserFromAccessToken( String token ) throws Exception {
        AuthPrincipalInfo auth_principal = getPrincipalFromAccessToken( token, null, APPLICATION_USER );
        if ( auth_principal == null ) {
            return null;
        }
        UUID appId = auth_principal.getApplicationId();
        if ( appId != null ) {
            Entity user = getAppUserByIdentifier( appId, Identifier.fromUUID( auth_principal.getUuid() ) );
            if ( user != null ) {
                return new UserInfo( appId, user.getProperties() );
            }
        }
        return null;
    }


    @Override
    public User getAppUserByIdentifier( UUID applicationId, Identifier identifier ) throws Exception {
        EntityManager em = emf.getEntityManager( applicationId );
        return em.get( em.getUserByIdentifier( identifier ), User.class );
    }


    @Override
    public void startAppUserPasswordResetFlow( UUID applicationId, User user ) throws Exception {
        String token = getPasswordResetTokenForAppUser( applicationId, user.getUuid() );
        String reset_url =
                buildUserAppUrl( applicationId, properties.getProperty( PROPERTIES_USER_RESETPW_URL ), user, token );
        Map<String, String> pageContext = hashMap( "reset_url", reset_url )
                .map( "reset_url_base", properties.getProperty( PROPERTIES_ADMIN_RESETPW_URL ) )
                .map( "user_uuid", user.getUuid().toString() ).map( "raw_token", token )
                .map( "application_id", applicationId.toString() );
    /*
     * String reset_url = String.format(
     * properties.getProperty(PROPERTIES_USER_RESETPW_URL), oi.getName(),
     * ai.getName(), user.getUuid().toString()) + "?token=" + token;
     */
        sendHtmlMail( properties, user.getDisplayEmailAddress(), properties.getProperty( PROPERTIES_MAILER_EMAIL ),
                "Password Reset", appendEmailFooter( emailMsg( pageContext, PROPERTIES_EMAIL_USER_PASSWORD_RESET ) ) );
    }


    @Override
    public boolean newAppUsersNeedAdminApproval( UUID applicationId ) throws Exception {
        EntityManager em = emf.getEntityManager( applicationId );
        Boolean registration_requires_admin_approval = ( Boolean ) em
                .getProperty( new SimpleEntityRef( Application.ENTITY_TYPE, applicationId ),
                        REGISTRATION_REQUIRES_ADMIN_APPROVAL );
        return registration_requires_admin_approval != null && registration_requires_admin_approval.booleanValue();
    }


    @Override
    public boolean newAppUsersRequireConfirmation( UUID applicationId ) throws Exception {
        EntityManager em = emf.getEntityManager( applicationId );
        Boolean registration_requires_email_confirmation = ( Boolean ) em
                .getProperty( new SimpleEntityRef( Application.ENTITY_TYPE, applicationId ),
                        REGISTRATION_REQUIRES_EMAIL_CONFIRMATION );
        return registration_requires_email_confirmation != null && registration_requires_email_confirmation.booleanValue();
    }


    public boolean notifyAdminOfNewAppUsers( UUID applicationId ) throws Exception {
        EntityManager em = emf.getEntityManager( applicationId );
        Boolean notify_admin_of_new_users = ( Boolean ) em
                .getProperty( new SimpleEntityRef( Application.ENTITY_TYPE, applicationId ),
                        NOTIFY_ADMIN_OF_NEW_USERS );
        return notify_admin_of_new_users != null && notify_admin_of_new_users.booleanValue();
    }


    @Override
    public void startAppUserActivationFlow( UUID applicationId, User user ) throws Exception {
        if ( newAppUsersRequireConfirmation( applicationId ) ) {
            sendAppUserConfirmationEmail( applicationId, user );
        }
        else if ( newAppUsersNeedAdminApproval( applicationId ) ) {
            sendAdminRequestAppUserActivationEmail( applicationId, user );
        }
        else {
            sendAppUserActivatedEmail( applicationId, user );
            sendAdminNewAppUserActivatedNotificationEmail( applicationId, user );
        }
    }


    @Override
    public ActivationState handleConfirmationTokenForAppUser( UUID applicationId, UUID userId, String token )
            throws Exception {
        AuthPrincipalInfo principal = getPrincipalFromAccessToken( token, TOKEN_TYPE_CONFIRM, APPLICATION_USER );

        if ( ( principal != null ) && userId.equals( principal.getUuid() ) ) {
            EntityManager em = emf.getEntityManager( applicationId );
            User user = em.get( userId, User.class );
            confirmAppUser( applicationId, user.getUuid() );

            if ( newAppUsersNeedAdminApproval( applicationId ) ) {
                sendAppUserConfirmedAwaitingActivationEmail( applicationId, user );
                sendAdminRequestAppUserActivationEmail( applicationId, user );
                return ActivationState.CONFIRMED_AWAITING_ACTIVATION;
            }
            else {
                activateAppUser( applicationId, principal.getUuid() );
                sendAppUserActivatedEmail( applicationId, user );
                sendAdminNewAppUserActivatedNotificationEmail( applicationId, user );
                return ActivationState.ACTIVATED;
            }
        }

        return ActivationState.UNKNOWN;
    }


    @Override
    public ActivationState handleActivationTokenForAppUser( UUID applicationId, UUID userId, String token )
            throws Exception {
        AuthPrincipalInfo principal = getPrincipalFromAccessToken( token, TOKEN_TYPE_ACTIVATION, APPLICATION_USER );
        if ( ( principal != null ) && userId.equals( principal.getUuid() ) ) {
            activateAppUser( applicationId, principal.getUuid() );
            EntityManager em = emf.getEntityManager( applicationId );
            User user = em.get( userId, User.class );
            sendAppUserActivatedEmail( applicationId, user );
            sendAdminNewAppUserActivatedNotificationEmail( applicationId, user );
            return ActivationState.ACTIVATED;
        }
        return ActivationState.UNKNOWN;
    }


    public void sendAppUserConfirmationEmail( UUID applicationId, User user ) throws Exception {
        String token = getConfirmationTokenForAppUser( applicationId, user.getUuid() );
        String confirmation_url =
                buildUserAppUrl( applicationId, properties.getProperty( PROPERTIES_USER_CONFIRMATION_URL ), user,
                        token );

    /*
     * String confirmation_url = String.format(
     * properties.getProperty(PROPERTIES_USER_CONFIRMATION_URL),
     * applicationId.toString(), user.getUuid().toString()) + "?token=" + token;
     */
        sendAppUserEmail( user, "User Account Confirmation: " + user.getEmail(),
                emailMsg( hashMap( "confirmation_url", confirmation_url ), PROPERTIES_EMAIL_USER_CONFIRMATION ) );
    }


<<<<<<< HEAD
    protected String buildUserAppUrl(UUID applicationId, String url, User user, String token) throws Exception {
=======
    public String buildUserAppUrl( UUID applicationId, String url, User user, String token ) throws Exception {
>>>>>>> d61fba95
        ApplicationInfo ai = getApplicationInfo( applicationId );
        OrganizationInfo oi = getOrganizationForApplication( applicationId );
        return String.format( url, oi.getName(), StringUtils.stringOrSubstringAfterFirst( ai.getName(), '/' ),
                user.getUuid().toString() ) + "?token=" + token;
    }


    public void sendAdminRequestAppUserActivationEmail( UUID applicationId, User user ) throws Exception {
        String token = getActivationTokenForAppUser( applicationId, user.getUuid() );
        String activation_url =
                buildUserAppUrl( applicationId, properties.getProperty( PROPERTIES_USER_ACTIVATION_URL ), user, token );
    /*
     * String activation_url = String.format(
     * properties.getProperty(PROPERTIES_USER_ACTIVATION_URL),
     * applicationId.toString(), user.getUuid().toString()) + "?token=" + token;
     */
        OrganizationInfo organization = this.getOrganizationForApplication( applicationId );
        this.sendOrganizationEmail( organization, "Request For User Account Activation " + user.getEmail(), emailMsg(
                hashMap( "organization_name", organization.getName() ).map( "activation_url", activation_url ),
                PROPERTIES_EMAIL_ADMIN_USER_ACTIVATION ) );
    }


    public void sendAdminNewAppUserActivatedNotificationEmail( UUID applicationId, User user ) throws Exception {
        if ( notifyAdminOfNewAppUsers( applicationId ) ) {
            OrganizationInfo organization = this.getOrganizationForApplication( applicationId );
            this.sendOrganizationEmail( organization, "New User Account Activated " + user.getEmail(),
                    emailMsg( hashMap( "organization_name", organization.getName() ),
                            PROPERTIES_EMAIL_ADMIN_USER_ACTIVATION ) );
        }
    }


    public void sendAppUserConfirmedAwaitingActivationEmail( UUID applicationId, User user ) throws Exception {
        sendAppUserEmail( user, "User Account Confirmed",
                properties.getProperty( PROPERTIES_EMAIL_USER_CONFIRMED_AWAITING_ACTIVATION ) );
    }


    public void sendAppUserActivatedEmail( UUID applicationId, User user ) throws Exception {
        sendAppUserEmail( user, "User Account Activated", properties.getProperty( PROPERTIES_EMAIL_USER_ACTIVATED ) );
    }


    @Override
    public void activateAppUser( UUID applicationId, UUID userId ) throws Exception {
        EntityManager em = emf.getEntityManager( applicationId );
        em.setProperty( new SimpleEntityRef( User.ENTITY_TYPE, userId ), "activated", true );
    }


    public void confirmAppUser( UUID applicationId, UUID userId ) throws Exception {
        EntityManager em = emf.getEntityManager( applicationId );
        em.setProperty( new SimpleEntityRef( User.ENTITY_TYPE, userId ), "confirmed", true );
    }


    @Override
    public void setAppUserPassword( UUID applicationId, UUID userId, String newPassword ) throws Exception {
        if ( ( userId == null ) || ( newPassword == null ) ) {
            return;
        }

        EntityManager em = emf.getEntityManager( applicationId );
        User user = em.get( userId, User.class );

        writeUserPassword( applicationId, user,
                encryptionService.defaultEncryptedCredentials( newPassword, user.getUuid(), applicationId ) );
    }


    @Override
    public void setAppUserPassword( UUID applicationId, UUID userId, String oldPassword, String newPassword )
            throws Exception {
        if ( ( userId == null ) ) {
            throw new IllegalArgumentException( "userId is required" );
        }
        if ( ( oldPassword == null ) || ( newPassword == null ) ) {
            throw new IllegalArgumentException( "oldpassword and newpassword are both required" );
        }
        // TODO load the user, send the hashType down to maybeSaltPassword
        User user = emf.getEntityManager( applicationId ).get( userId, User.class );
        if ( !verify( applicationId, user.getUuid(), oldPassword ) ) {
            throw new IncorrectPasswordException( "Old password does not match" );
        }

        setAppUserPassword( applicationId, userId, newPassword );
    }


    @Override
    public User verifyAppUserPasswordCredentials( UUID applicationId, String name, String password ) throws Exception {

        User user = findUserEntity( applicationId, name );
        if ( user == null ) {
            return null;
        }

        if ( verify( applicationId, user.getUuid(), password ) ) {
            if ( !user.activated() ) {
                throw new UnactivatedAppUserException();
            }
            if ( user.disabled() ) {
                throw new DisabledAppUserException();
            }
            return user;
        }

        return null;
    }


    public String getPasswordResetTokenForAppUser( UUID applicationId, UUID userId ) throws Exception {
        return getTokenForPrincipal( EMAIL, TOKEN_TYPE_PASSWORD_RESET, applicationId, APPLICATION_USER, userId, 0 );
    }


    public void sendAppUserEmail( User user, String subject, String html ) throws Exception {
        sendHtmlMail( properties, user.getDisplayEmailAddress(), properties.getProperty( PROPERTIES_MAILER_EMAIL ),
                subject, appendEmailFooter( html ) );
    }


    public String getActivationTokenForAppUser( UUID applicationId, UUID userId ) throws Exception {
        return getTokenForPrincipal( EMAIL, TOKEN_TYPE_ACTIVATION, applicationId, APPLICATION_USER, userId, 0 );
    }


    public String getConfirmationTokenForAppUser( UUID applicationId, UUID userId ) throws Exception {
        return getTokenForPrincipal( EMAIL, TOKEN_TYPE_CONFIRM, applicationId, APPLICATION_USER, userId, 0 );
    }


    @Override
    public void setAppUserPin( UUID applicationId, UUID userId, String newPin ) throws Exception {
        if ( ( userId == null ) || ( newPin == null ) ) {
            return;
        }

        writeUserPin( applicationId, new SimpleEntityRef( User.ENTITY_TYPE, userId ),
                encryptionService.plainTextCredentials( newPin, userId, applicationId ) );
    }


    @Override
    public void sendAppUserPin( UUID applicationId, UUID userId ) throws Exception {
        EntityManager em = emf.getEntityManager( applicationId );
        User user = em.get( userId, User.class );
        if ( user == null ) {
            return;
        }
        if ( user.getEmail() == null ) {
            return;
        }
        String pin = getCredentialsSecret( readUserPin( applicationId, userId ) );

        sendHtmlMail( properties, user.getDisplayEmailAddress(), properties.getProperty( PROPERTIES_MAILER_EMAIL ),
                "Your app pin",
                appendEmailFooter( emailMsg( hashMap( USER_PIN, pin ), PROPERTIES_EMAIL_USER_PIN_REQUEST ) ) );
    }


    @Override
    public User verifyAppUserPinCredentials( UUID applicationId, String name, String pin ) throws Exception {

        User user = findUserEntity( applicationId, name );
        if ( user == null ) {
            return null;
        }
        if ( pin.equals( getCredentialsSecret( readUserPin( applicationId, user.getUuid() ) ) ) ) {
            return user;
        }
        return null;
    }


    @Override
    public void countAdminUserAction( UserInfo user, String action ) throws Exception {
        EntityManager em = emf.getEntityManager( MANAGEMENT_APPLICATION_ID );
        em.incrementAggregateCounters( user.getUuid(), null, null, "admin_logins", 1 );
    }


    /*
   * (non-Javadoc)
   * 
   * @see
   * org.apache.usergrid.management.ManagementService#setOrganizationProps(java.util
   * .UUID, java.util.Map)
   */
    @Override
    public void setOrganizationProps( UUID orgId, Map<String, Object> props ) throws Exception {
        EntityManager em = emf.getEntityManager( MANAGEMENT_APPLICATION_ID );

        Group org = em.get( orgId, Group.class );

        if ( org == null ) {
            throw new EntityNotFoundException( String.format( "Could not find organization with id {}", orgId ) );
        }

        org.setProperties( props );

        em.update( org );
    }


    /*
   * (non-Javadoc)
   * 
   * @see
   * org.apache.usergrid.management.ManagementService#getOrganizationProps(java.util
   * .UUID)
   */
    @Override
    public Group getOrganizationProps( UUID orgId ) throws Exception {
        EntityManager em = emf.getEntityManager( MANAGEMENT_APPLICATION_ID );

        return em.get( orgId, Group.class );
    }


    /** Persist the user's password credentials info */
    protected void writeUserPassword( UUID appId, EntityRef owner, CredentialsInfo creds ) throws Exception {
        writeCreds( appId, owner, creds, USER_PASSWORD );
    }


    /** read the user password credential's info */
    protected CredentialsInfo readUserPasswordCredentials( UUID appId, UUID ownerId ) throws Exception {
        return readCreds( appId, ownerId, USER_PASSWORD );
    }


    /** Write the user's token */
    protected void writeUserToken( UUID appId, EntityRef owner, CredentialsInfo token ) throws Exception {
        writeCreds( appId, owner, token, USER_TOKEN );
    }


    /** Read the credentials info for the user's token */
    protected CredentialsInfo readUserToken( UUID appId, UUID ownerId ) throws Exception {
        return readCreds( appId, ownerId, USER_TOKEN );
    }


    /** Write the mongo password */
    protected void writeUserMongoPassword( UUID appId, EntityRef owner, CredentialsInfo password ) throws Exception {
        writeCreds( appId, owner, password, USER_MONGO_PASSWORD );
    }


    /** Read the mongo password */
    protected CredentialsInfo readUserMongoPassword( UUID appId, UUID ownerId ) throws Exception {
        return readCreds( appId, ownerId, USER_MONGO_PASSWORD );
    }


    /** Write the user's pin */
    protected void writeUserPin( UUID appId, EntityRef owner, CredentialsInfo pin ) throws Exception {
        writeCreds( appId, owner, pin, USER_PIN );
    }


    /** Read the user's pin */
    protected CredentialsInfo readUserPin( UUID appId, UUID ownerId ) throws Exception {
        return readCreds( appId, ownerId, USER_PIN );
    }


    private void writeCreds( UUID appId, EntityRef owner, CredentialsInfo creds, String key ) throws Exception {
        EntityManager em = emf.getEntityManager( appId );
        em.addToDictionary( owner, DICTIONARY_CREDENTIALS, key, creds );
    }


    private CredentialsInfo readCreds( UUID appId, UUID ownerId, String key ) throws Exception {
        EntityManager em = emf.getEntityManager( appId );
        Entity owner = em.get( ownerId );
        return ( CredentialsInfo ) em.getDictionaryElementValue( owner, DICTIONARY_CREDENTIALS, key );
    }


    private Set<CredentialsInfo> readUserPasswordHistory( UUID appId, UUID ownerId ) throws Exception {
        EntityManager em = emf.getEntityManager( appId );
        Entity owner = em.get( ownerId );
        return ( Set<CredentialsInfo> ) em
                .getDictionaryElementValue( owner, DICTIONARY_CREDENTIALS, USER_PASSWORD_HISTORY );
    }


    @Override
    public boolean newAdminUsersNeedSysAdminApproval() {
        return properties.newAdminUsersNeedSysAdminApproval();
    }


    @Override
    public boolean newAdminUsersRequireConfirmation() {
        return properties.newAdminUsersRequireConfirmation();
    }


    @Override
    public boolean newOrganizationsNeedSysAdminApproval() {
        return properties.newOrganizationsNeedSysAdminApproval();
    }


    private boolean areActivationChecksDisabled() {
        return !( newOrganizationsNeedSysAdminApproval() || properties.newOrganizationsRequireConfirmation()
                || newAdminUsersNeedSysAdminApproval() || newAdminUsersRequireConfirmation() );
    }


    private void sendHtmlMail( AccountCreationProps props, String to, String from, String subject, String html ) {
        mailUtils.sendHtmlMail( props.getMailProperties(), to, from, subject, html );
    }


    public AccountCreationProps getAccountCreationProps() {
        return properties;
    }


    private boolean verify( UUID applicationId, UUID userId, String password ) throws Exception {
        CredentialsInfo ci = readUserPasswordCredentials( applicationId, userId );

        if ( ci == null ) {
            return false;
        }

        return encryptionService.verify( password, ci, userId, applicationId );
    }


    /** @return the saltProvider */
    public SaltProvider getSaltProvider() {
        return saltProvider;
    }


    /** @param saltProvider the saltProvider to set */
    public void setSaltProvider( SaltProvider saltProvider ) {
        this.saltProvider = saltProvider;
    }


    @Override
    public Object registerAppWithAPM( OrganizationInfo orgInfo, ApplicationInfo appInfo ) throws Exception {
        // TODO Auto-generated method stub
        return null;
    }
}<|MERGE_RESOLUTION|>--- conflicted
+++ resolved
@@ -2028,11 +2028,7 @@
     }
 
 
-<<<<<<< HEAD
-    protected String emailMsg(Map<String, String> values, String propertyName) {
-=======
     public String emailMsg( Map<String, String> values, String propertyName ) {
->>>>>>> d61fba95
         return new StrSubstitutor( values ).replace( properties.getProperty( propertyName ) );
     }
 
@@ -2540,11 +2536,7 @@
     }
 
 
-<<<<<<< HEAD
     protected String buildUserAppUrl(UUID applicationId, String url, User user, String token) throws Exception {
-=======
-    public String buildUserAppUrl( UUID applicationId, String url, User user, String token ) throws Exception {
->>>>>>> d61fba95
         ApplicationInfo ai = getApplicationInfo( applicationId );
         OrganizationInfo oi = getOrganizationForApplication( applicationId );
         return String.format( url, oi.getName(), StringUtils.stringOrSubstringAfterFirst( ai.getName(), '/' ),
