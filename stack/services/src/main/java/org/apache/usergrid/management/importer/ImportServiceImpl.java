--- conflicted
+++ resolved
@@ -46,7 +46,9 @@
 import rx.Observable;
 import rx.Subscriber;
 import rx.functions.Action1;
+import rx.functions.Func1;
 import rx.functions.Func2;
+import rx.schedulers.Schedulers;
 
 import javax.annotation.PostConstruct;
 import java.io.File;
@@ -174,13 +176,8 @@
 
         // create a FileImport entity to store metadata about the fileImport job
         UUID applicationId = (UUID)config.get("applicationId");
-<<<<<<< HEAD
-        FileImport fileImport = new FileImport( file, applicationId, collectionName );
+        FileImport fileImport = new FileImport( file, applicationId );
         fileImport = emManagementApp.create(fileImport);
-=======
-        FileImport fileImport = new FileImport( file, applicationId );
-        fileImport = rootEm.create(fileImport);
->>>>>>> 93cbeb5b
 
         Import importEntity = emManagementApp.get(importRef, Import.class);
 
@@ -211,11 +208,7 @@
 
         // update state of the job to Scheduled
         fileImport.setState(FileImport.State.SCHEDULED);
-<<<<<<< HEAD
         emManagementApp.update(fileImport);
-=======
-        rootEm.update(fileImport);
->>>>>>> 93cbeb5b
 
         return jobData;
     }
@@ -235,7 +228,6 @@
                 itr.next();
                 count++;
             }
-
 
             return count;
         }
@@ -486,19 +478,14 @@
                 fileJobs.add( jobData) ;
             }
 
-<<<<<<< HEAD
             int retries = 0;
             int maxRetries = 60;
             Results entities;
             boolean done = false;
             while ( !done && retries++ < maxRetries ) {
 
-                entities = emManagementApp.getConnectedEntities(
-                    importEntity, "includes", "file_import", Level.ALL_PROPERTIES);
-
-                logger.debug("Found {} jobs", entities.size());
-                
-                if ( entities.size() == fileJobs.size() ) {
+                final int count = getConnectionCount(importEntity);
+                if ( count == fileJobs.size() ) {
                     done = true;
                 } else {
                     Thread.sleep(1000);
@@ -506,18 +493,6 @@
             }
             if ( retries >= maxRetries ) {
                 throw new RuntimeException("Max retries was reached");
-=======
-
-            //TODO: A hack, but we have to be sure all the connections are consistent before we schedule jobs
-            for(int i = 0; i < 20; i ++){
-                final int count = getConnectionCount(rootImportTask);
-
-                if(count == fileJobs.size()){
-                    break;
-                }
-
-                Thread.sleep( 1000 );
->>>>>>> 93cbeb5b
             }
 
             // schedule each job
@@ -749,27 +724,12 @@
         final JsonEntityParserObservable jsonObservableEntities =
             new JsonEntityParserObservable(jp, em, rootEm, fileImport, tracker, entitiesOnly);
 
-        jsonObservableEntities.call( null );
-
-<<<<<<< HEAD
-//        final Observable<WriteEvent> entityEventObservable = Observable.create(jsonObservableEntities);
-//
-//        // only take while our stats tell us we should continue processing
-//        // potentially skip the first n if this is a resume operation
-//        final int entityNumSkip = (int)tracker.getTotalEntityCount();
-//
-//       final int entityCount =  entityEventObservable.takeWhile( new Func1<WriteEvent, Boolean>() {
-//            @Override
-//            public Boolean call( final WriteEvent writeEvent ) {
-//                return !tracker.shouldStopProcessingEntities();
-//            }
-//        } ).skip(entityNumSkip).parallel(new Func1<Observable<WriteEvent>, Observable<WriteEvent>>() {
-//           @Override
-//           public Observable<WriteEvent> call(Observable<WriteEvent> entityWrapperObservable) {
-//               return entityWrapperObservable.doOnNext(doWork);
-//           }
-//       }, Schedulers.io()).reduce(0, heartbeatReducer).toBlocking().last();
-=======
+        final Observable<WriteEvent> entityEventObservable = Observable.create(jsonObservableEntities);
+
+        // only take while our stats tell us we should continue processing
+        // potentially skip the first n if this is a resume operation
+        final int entityNumSkip = (int)tracker.getTotalEntityCount();
+
         // with this code we get asynchronous behavior and testImportWithMultipleFiles will fail
        final int entityCount =  entityEventObservable.takeWhile( new Func1<WriteEvent, Boolean>() {
             @Override
@@ -783,10 +743,7 @@
             }
         }, Schedulers.io()).reduce(0, heartbeatReducer).toBlocking().last();
 
-
-
         jp.close();
->>>>>>> 93cbeb5b
 
         logger.debug("\n\nparseEntitiesAndConnectionsFromJson(): Wrote entities\n");
 
@@ -803,28 +760,12 @@
         final JsonEntityParserObservable jsonObservableOther =
             new JsonEntityParserObservable(jp, em, rootEm, fileImport, tracker, entitiesOnly);
 
-        jsonObservableOther.call( null );
-
-<<<<<<< HEAD
-//        final Observable<WriteEvent> otherEventObservable = Observable.create(jsonObservableOther);
-//
-//        // only take while our stats tell us we should continue processing
-//        // potentially skip the first n if this is a resume operation
-//        final int connectionNumSkip = (int)tracker.getTotalConnectionCount();
-//
-//        // with this code we get asynchronous behavior and testImportWithMultipleFiles will fail
-//        final int connectionCount = otherEventObservable.takeWhile( new Func1<WriteEvent, Boolean>() {
-//            @Override
-//            public Boolean call( final WriteEvent writeEvent ) {
-//                return !tracker.shouldStopProcessingConnections();
-//            }
-//        } ).skip(connectionNumSkip).parallel(new Func1<Observable<WriteEvent>, Observable<WriteEvent>>() {
-//            @Override
-//            public Observable<WriteEvent> call(Observable<WriteEvent> entityWrapperObservable) {
-//                return entityWrapperObservable.doOnNext(doWork);
-//            }
-//        }, Schedulers.io()).reduce(0, heartbeatReducer).toBlocking().last();
-=======
+        final Observable<WriteEvent> otherEventObservable = Observable.create(jsonObservableOther);
+
+        // only take while our stats tell us we should continue processing
+        // potentially skip the first n if this is a resume operation
+        final int connectionNumSkip = (int)tracker.getTotalConnectionCount();
+
         // with this code we get asynchronous behavior and testImportWithMultipleFiles will fail
         final int connectionCount = otherEventObservable.takeWhile( new Func1<WriteEvent, Boolean>() {
             @Override
@@ -839,7 +780,6 @@
         }, Schedulers.io()).reduce(0, heartbeatReducer).toBlocking().last();
 
         jp.close();
->>>>>>> 93cbeb5b
 
         logger.debug("\n\nparseEntitiesAndConnectionsFromJson(): Wrote others for file {}\n",
             fileImport.getFileName());
