--- conflicted
+++ resolved
@@ -697,8 +697,6 @@
      * @param collectionFile the file being validated
      * @param rootEm         the Entity Manager for the Management application
      * @param fileImport     the file import entity
-     * @return
-     * @throws Exception
      */
     private boolean isValidJSON(File collectionFile, EntityManager rootEm, FileImport fileImport)
         throws Exception {
@@ -761,20 +759,11 @@
             new JsonEntityParserObservable(jp, em, rootEm, fileImport, entitiesOnly);
         final Observable<WriteEvent> entityEventObservable = Observable.create(jsonObservableEntities);
 
-<<<<<<< HEAD
         // flush every 100 entities
-        final FileImportStatistics statistics = new FileImportStatistics( emf, fileImport, 100 );
-
+        final FileImportTracker tracker = new FileImportTracker( emf, fileImport, 100 );
         // truncate due to RX api
-        final int entityNumSkip = (int)statistics.getTotalEntityCount();
-        final int connectionNumSkip = (int)statistics.getTotalConnectionCount();
-=======
-        //flush every 100 entities
-        final FileImportTracker tracker = new FileImportTracker( em, fileImport.getUuid(), 100 );
-        //truncate due to RX api
         final int entityNumSkip = (int)tracker.getTotalEntityCount();
         final int connectionNumSkip = (int)tracker.getTotalConnectionCount();
->>>>>>> 57ae8164
 
         // function to execute for each write event
 
@@ -804,11 +793,7 @@
 
         jp.close();
 
-<<<<<<< HEAD
         logger.debug("\n\nimportEntitiesFromFile(): Wrote entities\n");
-=======
-        logger.debug( "\n\nWrote entities\n" );
->>>>>>> 57ae8164
 
         // now do other stuff: connections and dictionaries
         entitiesOnly = false;
@@ -838,14 +823,8 @@
 
         logger.debug("\n\nimportEntitiesFromFile(): Wrote others\n");
 
-        //flush the job statistics
-<<<<<<< HEAD
-        statistics.complete();
-=======
+        // flush the job statistics
         tracker.complete();
-
-        logger.debug("\n\nWrote others\n");
->>>>>>> 57ae8164
     }
 
 
