/*
 * Licensed to the Apache Software Foundation (ASF) under one or more
 * contributor license agreements.  See the NOTICE file distributed with
 * this work for additional information regarding copyright ownership.
 * The ASF licenses this file to You under the Apache License, Version 2.0
 * (the "License"); you may not use this file except in compliance with
 * the License.  You may obtain a copy of the License at
 *
 *      http://www.apache.org/licenses/LICENSE-2.0
 *
 * Unless required by applicable law or agreed to in writing, software
 * distributed under the License is distributed on an "AS IS" BASIS,
 * WITHOUT WARRANTIES OR CONDITIONS OF ANY KIND, either express or implied.
 * See the License for the specific language governing permissions and
 * limitations under the License.
 */

package org.apache.usergrid.management.importer;

import org.apache.usergrid.batch.JobExecution;
import org.apache.usergrid.batch.service.SchedulerService;
import org.apache.usergrid.corepersistence.CpSetup;
import org.apache.usergrid.corepersistence.util.CpNamingUtils;
import org.apache.usergrid.management.ApplicationInfo;
import org.apache.usergrid.management.ManagementService;
import org.apache.usergrid.management.OrganizationInfo;
import org.apache.usergrid.persistence.*;
import org.apache.usergrid.persistence.entities.FileImport;
import org.apache.usergrid.persistence.entities.Import;
import org.apache.usergrid.persistence.entities.JobData;

import org.aspectj.lang.annotation.Before;
import org.codehaus.jackson.JsonFactory;
import org.codehaus.jackson.JsonParseException;
import org.codehaus.jackson.JsonParser;
import org.codehaus.jackson.JsonToken;
import org.codehaus.jackson.map.ObjectMapper;
import org.slf4j.Logger;
import org.slf4j.LoggerFactory;
import rx.Observable;
import rx.Subscriber;
import rx.functions.Action1;
import rx.functions.Func1;
import rx.schedulers.Schedulers;

import java.io.File;
import java.io.IOException;
import java.util.*;

import javax.annotation.PostConstruct;


import org.apache.usergrid.persistence.index.query.Query.Level;
import org.apache.usergrid.persistence.index.utils.UUIDUtils;
import org.apache.usergrid.persistence.queue.QueueManager;
import org.apache.usergrid.persistence.queue.QueueManagerFactory;
import org.apache.usergrid.persistence.queue.QueueScope;
import org.apache.usergrid.persistence.queue.QueueScopeFactory;
import org.apache.usergrid.services.ServiceManagerFactory;
import org.apache.usergrid.services.queues.ImportQueueListener;
import org.apache.usergrid.services.queues.ImportQueueMessage;


public class ImportServiceImpl implements ImportService {

    public static final String IMPORT_ID = "importId";
    public static final String IMPORT_JOB_NAME = "importJob";
    public static final String FILE_IMPORT_ID = "fileImportId";
    public static final String FILE_IMPORT_JOB_NAME = "fileImportJob";

    private static final Logger logger = LoggerFactory.getLogger(ImportServiceImpl.class);

    //injected the Entity Manager Factory
    protected EntityManagerFactory emf;

    //dependency injection
    private SchedulerService sch;

    private ServiceManagerFactory smf;

    //Dependency injection through spring
    private QueueManager qm;

    private QueueManagerFactory queueManagerFactory;


    //inject Management Service to access Organization Data
    private ManagementService managementService;
    private JsonFactory jsonFactory = new JsonFactory();

    @PostConstruct
    public void init(){
        //TODO: move this to a before or initialization method.

        //TODO: made queueName clearly defined.
        //smf = getApplicationContext().getBean(ServiceManagerFactory.class);

        String name = ImportQueueListener.QUEUE_NAME;
        QueueScopeFactory queueScopeFactory = CpSetup.getInjector().getInstance(QueueScopeFactory.class);
        QueueScope queueScope = queueScopeFactory.getScope(CpNamingUtils.MANAGEMENT_APPLICATION_ID, name);
        queueManagerFactory = CpSetup.getInjector().getInstance(QueueManagerFactory.class);
        qm = queueManagerFactory.getQueueManager(queueScope);

    }

    /**
     * This schedules the main import Job
     *
     * @param config configuration of the job to be scheduled
     * @return it returns the UUID of the scheduled job
     * @throws Exception
     */
    @Override
    public UUID schedule(Map<String, Object> config) throws Exception {

        if (config == null) {
            logger.error("import information cannot be null");
            return null;
        }

        EntityManager rootEm = null;
        try {
            rootEm = emf.getEntityManager(CpNamingUtils.MANAGEMENT_APPLICATION_ID);
            Set<String> collections = rootEm.getApplicationCollections();
            if (!collections.contains("imports")) {
                rootEm.createApplicationCollection("imports");
            }
        } catch (Exception e) {
            logger.error("application doesn't exist within the current context");
            return null;
        }

        Import importUG = new Import();

        // create the import entity to store all metadata about the import job
        try {
            importUG = rootEm.create(importUG);
        } catch (Exception e) {
            logger.error("Import entity creation failed");
            return null;
        }

        // update state for import job to created
        importUG.setState(Import.State.CREATED);
        rootEm.update(importUG);

        // set data to be transferred to importInfo
        JobData jobData = new JobData();
        jobData.setProperty("importInfo", config);
        jobData.setProperty(IMPORT_ID, importUG.getUuid());

        long soonestPossible = System.currentTimeMillis() + 250; //sch grace period

        // schedule import job
        sch.createJob(IMPORT_JOB_NAME, soonestPossible, jobData);


        // update state for import job to created
        importUG.setState(Import.State.SCHEDULED);
        rootEm.update(importUG);

        return importUG.getUuid();
    }

    /**
     * This schedules the sub  FileImport Job
     *
     * @param file file to be scheduled
     * @return it returns the UUID of the scheduled job
     * @throws Exception
     */
    public UUID scheduleFile(Map<String, Object> config, String file, EntityRef importRef) throws Exception {

        logger.debug("scheduleFile() for import {}:{} file {}",
            new Object[]{importRef.getType(), importRef.getType(), file});

        EntityManager rootEm = null;

        try {
            rootEm = emf.getEntityManager(CpNamingUtils.MANAGEMENT_APPLICATION_ID);
        } catch (Exception e) {
            logger.error("application doesn't exist within the current context");
            return null;
        }

        // create a FileImport entity to store metadata about the fileImport job
        FileImport fileImport = new FileImport();

        fileImport.setFileName(file);
        fileImport.setCompleted(false);
        fileImport.setLastUpdatedUUID(" ");
        fileImport.setErrorMessage(" ");
        fileImport.setState(FileImport.State.CREATED);
        fileImport = rootEm.create(fileImport);

        Import importUG = rootEm.get(importRef, Import.class);

        try {
            // create a connection between the main import job and the sub FileImport Job
            rootEm.createConnection(importUG, "includes", fileImport);
        } catch (Exception e) {
            logger.error(e.getMessage());
            return null;
        }

        // mark the File Import Job as created
        fileImport.setState(FileImport.State.CREATED);
        rootEm.update(fileImport);

        //set data to be transferred to the FileImport Job
        JobData jobData = new JobData();
        jobData.setProperty("File", file);
        jobData.setProperty(FILE_IMPORT_ID, fileImport.getUuid());
        jobData.addProperties(config);

        long soonestPossible = System.currentTimeMillis() + 250; //sch grace period

        // TODO SQS: Tear this part out and set the new job to be taken in here
        // schedule file import job
        //sch.createJob(FILE_IMPORT_JOB_NAME, soonestPossible, jobData);
        //probably how it should work
        ImportQueueMessage message = new ImportQueueMessage( fileImport.getUuid(),
            (UUID) config.get( "applicationId" ) ,file );
        qm.sendMessage( message );



        //update state of the job to Scheduled
        fileImport.setState(FileImport.State.SCHEDULED);
        rootEm.update(fileImport);

        return fileImport.getUuid();
    }

    /**
     * Query Entity Manager for the state of the Import Entity. This corresponds to the GET /import
     *
     * @return String
     */
    @Override
    public String getState(UUID uuid) throws Exception {
        if (uuid == null) {
            logger.error("getState(): UUID passed in cannot be null.");
            return "UUID passed in cannot be null";
        }

        EntityManager rootEm = emf.getEntityManager(CpNamingUtils.MANAGEMENT_APPLICATION_ID);

        //retrieve the import entity.
        Import importUG = rootEm.get(uuid, Import.class);

        if (importUG == null) {
            logger.error("getState(): no entity with that uuid was found");
            return "No Such Element found";
        }
        return importUG.getState().toString();
    }

    /**
     * Query Entity Manager for the error message generated for an import job.
     *
     * @return String
     */
    @Override
    public String getErrorMessage(final UUID uuid) throws Exception {

        //get application entity manager

        if (uuid == null) {
            logger.error("getErrorMessage(): UUID passed in cannot be null.");
            return "UUID passed in cannot be null";
        }

        EntityManager rootEm = emf.getEntityManager(CpNamingUtils.MANAGEMENT_APPLICATION_ID);

        //retrieve the import entity.
        Import importUG = rootEm.get(uuid, Import.class);

        if (importUG == null) {
            logger.error("getErrorMessage(): no entity with that uuid was found");
            return "No Such Element found";
        }
        return importUG.getErrorMessage();
    }

    /**
     * Returns the Import Entity that stores all meta-data for the particular import Job
     *
     * @param jobExecution the import job details
     * @return Import Entity
     * @throws Exception
     */
    @Override
    public Import getImportEntity(final JobExecution jobExecution) throws Exception {

        UUID importId = (UUID) jobExecution.getJobData().getProperty(IMPORT_ID);
        EntityManager importManager = emf.getEntityManager(CpNamingUtils.MANAGEMENT_APPLICATION_ID);

        return importManager.get(importId, Import.class);
    }


    /**
     * Returns the File Import Entity that stores all meta-data for the particular sub File import Job
<<<<<<< HEAD
     *
     * @param jobExecution the file import job details
=======
>>>>>>> 63088a2f
     * @return File Import Entity
     * @throws Exception
     */
    @Override
    public FileImport getFileImportEntity(final ImportQueueMessage queueMessage) throws Exception {

        EntityManager em = emf.getEntityManager(CpNamingUtils.MANAGEMENT_APPLICATION_ID);

        return em.get(queueMessage.getFileId(), FileImport.class);
    }

<<<<<<< HEAD
    /**
     * This returns the temporary files downloaded form s3
     */
//    @Override
//    public ArrayList<File> getEphemeralFile() {
//        return files;
//    }
=======


>>>>>>> 63088a2f
    public SchedulerService getSch() {
        return sch;
    }


    public void setSch(final SchedulerService sch) {
        this.sch = sch;
    }


    public EntityManagerFactory getEmf() {
        return emf;
    }


    public void setEmf(final EntityManagerFactory emf) {
        this.emf = emf;
    }


    public ManagementService getManagementService() {

        return managementService;
    }


    public void setManagementService(final ManagementService managementService) {
        this.managementService = managementService;
    }


    /**
     * This method gets the files from s3 and also creates sub-jobs for each file i.e. File Import Jobs
     *
     * @param jobExecution the job created by the scheduler with all the required config data
     */
    @Override
    public void doImport(JobExecution jobExecution) throws Exception {

        logger.debug("doImport()");

        Map<String, Object> config = (Map<String, Object>) jobExecution.getJobData().getProperty("importInfo");
        Object s3PlaceHolder = jobExecution.getJobData().getProperty("s3Import");
        S3Import s3Import = null;

        if (config == null) {
            logger.error("doImport(): Import Information passed through is null");
            return;
        }

        //get the entity manager for the application, and the entity that this Import corresponds to.
        UUID importId = (UUID) jobExecution.getJobData().getProperty(IMPORT_ID);

        EntityManager rooteEm = emf.getEntityManager(CpNamingUtils.MANAGEMENT_APPLICATION_ID);
        Import importUG = rooteEm.get(importId, Import.class);

        //update the entity state to show that the job has officially started.
        importUG.setState(Import.State.STARTED);
        importUG.setStarted(System.currentTimeMillis());
        importUG.setErrorMessage(" ");
        rooteEm.update(importUG);
        try {
            if (s3PlaceHolder != null) {
                s3Import = (S3Import) s3PlaceHolder;
            } else {
                s3Import = new S3ImportImpl();
            }
        } catch (Exception e) {
            logger.error("doImport(): S3Import doesn't exist");
            importUG.setErrorMessage(e.getMessage());
            importUG.setState(Import.State.FAILED);
            rooteEm.update(importUG);
            return;
        }

        logger.debug("doImport(): updated state");

        final List<File> files;

        try {

            if (config.get("organizationId") == null) {
                logger.error("doImport(): No organization could be found");
                importUG.setErrorMessage("No organization could be found");
                importUG.setState(Import.State.FAILED);
                rooteEm.update(importUG);
                return;

            } else {


                if (config.get("applicationId") == null) {

                    throw new UnsupportedOperationException("Import applications not supported");

                    // import All the applications from an organization
                    //importApplicationsFromOrg(
                    //(UUID) config.get("organizationId"), config, jobExecution, s3Import);

                } else if (config.get("collectionName") == null) {

                    throw new UnsupportedOperationException("Import application not supported");

                    // imports an Application from a single organization
                    //importApplicationFromOrg( (UUID) config.get("organizationId"),
                    // (UUID) config.get("applicationId"), config, jobExecution, s3Import);

                } else {

                    // imports a single collection from an app org combo
                    files = importCollectionFromOrgApp(
                        (UUID) config.get("organizationId"), (UUID) config.get("applicationId"),
                        config, jobExecution, s3Import);
                }
            }

        } catch (OrganizationNotFoundException | ApplicationNotFoundException e) {
            importUG.setErrorMessage(e.getMessage());
            importUG.setState(Import.State.FAILED);
            rooteEm.update(importUG);
            return;
        }

        if (files.size() == 0) {
            importUG.setState(Import.State.FINISHED);
            importUG.setErrorMessage("no files found in the bucket with the relevant context");
            rooteEm.update(importUG);

        } else {

            Map<String, Object> fileMetadata = new HashMap<String, Object>();

            ArrayList<Map<String, Object>> value = new ArrayList<Map<String, Object>>();

            // schedule each file as a separate job
            for (File file : files) {

                // TODO SQS: replace the method inside here so that it uses sqs instead of internal q

                UUID jobID = scheduleFile(config, file.getPath(), importUG);

                Map<String, Object> fileJobID = new HashMap<String, Object>();
                fileJobID.put("FileName", file.getName());
                fileJobID.put("JobID", jobID.toString());
                value.add(fileJobID);
            }

            fileMetadata.put("files", value);
            importUG.addProperties(fileMetadata);
            rooteEm.update(importUG);
        }
    }


    /**
     * Imports a specific collection from an org-app combo.
     */
    private List<File> importCollectionFromOrgApp(
        UUID organizationUUID, UUID applicationUUID, final Map<String, Object> config,
        final JobExecution jobExecution, S3Import s3Import) throws Exception {

        logger.debug("importCollectionFromOrgApp()");

        //retrieves import entity
        Import importUG = getImportEntity(jobExecution);

        ApplicationInfo application = managementService.getApplicationInfo(applicationUUID);
        if (application == null) {
            throw new ApplicationNotFoundException("Application Not Found");
        }

        OrganizationInfo organizationInfo = managementService.getOrganizationByUuid(organizationUUID);
        if (organizationInfo == null) {
            throw new OrganizationNotFoundException("Organization Not Found");
        }

        String collectionName = config.get("collectionName").toString();

        String appFileName = prepareCollectionInputFileName(
            organizationInfo.getName(), application.getName(), collectionName);

        return copyFileFromS3(importUG, appFileName, config, s3Import, ImportType.COLLECTION);

    }

    /**
     * Imports a specific applications from an organization
     */
    private List<File> importApplicationFromOrg(
        UUID organizationUUID, UUID applicationId, final Map<String, Object> config,
        final JobExecution jobExecution, S3Import s3Import) throws Exception {

        //retrieves import entity
        Import importUG = getImportEntity(jobExecution);

        ApplicationInfo application = managementService.getApplicationInfo(applicationId);
        if (application == null) {
            throw new ApplicationNotFoundException("Application Not Found");
        }

        OrganizationInfo organizationInfo = managementService.getOrganizationByUuid(organizationUUID);
        if (organizationInfo == null) {
            throw new OrganizationNotFoundException("Organization Not Found");
        }

        String appFileName = prepareApplicationInputFileName(
            organizationInfo.getName(), application.getName());

        return copyFileFromS3(importUG, appFileName, config, s3Import, ImportType.APPLICATION);

    }

    /**
     * Imports All Applications from an Organization
     */
    private List<File> importApplicationsFromOrg(
        UUID organizationUUID, final Map<String, Object> config,
        final JobExecution jobExecution, S3Import s3Import) throws Exception {

        // retrieves import entity
        Import importUG = getImportEntity(jobExecution);

        OrganizationInfo organizationInfo = managementService.getOrganizationByUuid(organizationUUID);
        if (organizationInfo == null) {
            throw new OrganizationNotFoundException("Organization Not Found");
        }

        // prepares the prefix path for the files to be import depending on the endpoint being hit
        String appFileName = prepareOrganizationInputFileName(organizationInfo.getName());

        return copyFileFromS3(importUG, appFileName, config, s3Import, ImportType.ORGANIZATION);

    }


    protected String prepareCollectionInputFileName(String orgName, String appName, String collectionName) {
        return orgName + "/" + appName + "." + collectionName + ".";
    }


    protected String prepareApplicationInputFileName(String orgName, String appName) {
        return orgName + "/" + appName + ".";
    }


    protected String prepareOrganizationInputFileName(String orgName) {
        return orgName + "/";
    }


    /**
     * Copies file from S3.
     *
     * @param importUG    Import instance
     * @param appFileName the base file name for the files to be downloaded
     * @param config      the config information for the import job
     * @param s3Import    s3import instance
     * @param type        it indicates the type of import
     */
    public ArrayList<File> copyFileFromS3(Import importUG, String appFileName,
                                          Map<String, Object> config, S3Import s3Import, ImportType type) throws Exception {

        EntityManager rootEm = emf.getEntityManager(CpNamingUtils.MANAGEMENT_APPLICATION_ID);
        ArrayList<File> copyFiles = new ArrayList<>();

        try {
            copyFiles = s3Import.copyFromS3(config, appFileName, type);

        } catch (Exception e) {
            logger.debug("Error copying from S3, continuing...", e);
            importUG.setErrorMessage(e.getMessage());
            importUG.setState(Import.State.FAILED);
            rootEm.update(importUG);
        }
        return copyFiles;
    }


    /**
     * The loops through each temp file and parses it to store the entities from the json back into usergrid
     *
     * @throws Exception
     */
    @Override
    public void parseFileToEntities(ImportQueueMessage queueMessage) throws Exception {

        logger.debug("parseFileToEntities() for job {} ",
            queueMessage.getFileName());

        // add properties to the import entity
        FileImport fileImport = getFileImportEntity(queueMessage);

        File file = new File(queueMessage.getFileName());

        EntityManager emManagementApp = emf.getEntityManager(CpNamingUtils.MANAGEMENT_APPLICATION_ID);
        emManagementApp.update(fileImport);

        boolean completed = fileImport.getCompleted();

        // on resume, completed files will not be traversed again
        if (!completed) {

            // validates the JSON structure
            if (isValidJSON(file, emManagementApp, fileImport)) {

                // mark the File import job as started
                fileImport.setState(FileImport.State.STARTED);
                emManagementApp.update(fileImport);

                // Get target application ID from the job data (NOT from the filename)
<<<<<<< HEAD
                UUID targetAppId = (UUID) jobExecution.getJobData().getProperty("applicationId");
=======
                UUID targetAppId = queueMessage.getApplicationId();
>>>>>>> 63088a2f

                if (emManagementApp.get(targetAppId) == null) {
                    throw new IllegalArgumentException("Application does not exist: " + targetAppId.toString());
                }
                EntityManager targetEm = emf.getEntityManager(targetAppId);
                logger.debug("   importing into app {} file {}", targetAppId.toString(), file.getAbsolutePath());

                importEntitiesFromFile(file, targetEm, emManagementApp, fileImport, jobExecution);

                // TODO: fix the resume on error feature

<<<<<<< HEAD
//                // in case of resume, retrieve the last updated UUID for this file
//                String lastUpdatedUUID = fileImport.getLastUpdatedUUID();
//
//                // this handles partially completed files by updating entities from the point of failure
//                if (!lastUpdatedUUID.equals(" ")) {
//
//                    // go till the last updated entity
//                    while (!jp.getText().equals(lastUpdatedUUID)) {
//                        jp.nextToken();
//                    }
//
//                    // skip the last one and start from the next one
//                    while (!(jp.getCurrentToken() == JsonToken.END_OBJECT
//                        && jp.nextToken() == JsonToken.START_OBJECT)) {
//                        jp.nextToken();
//                    }
//                }
//
//                // get to start of an object i.e next entity.
//                while (jp.getCurrentToken() != JsonToken.START_OBJECT) {
//                    jp.nextToken();
//                }
//
//                while (jp.nextToken() != JsonToken.END_ARRAY) {
//                    importEntitiesFromFile(jp, targetEm, emManagementApp, fileImport, jobExecution);
//                }
//                jp.close();
=======
                // get to start of an object i.e next entity.
                while (jp.getCurrentToken() != JsonToken.START_OBJECT) {
                    jp.nextToken();
                }

                while (jp.nextToken() != JsonToken.END_ARRAY) {
                    importEntitiesFromFile(jp, targetEm, emManagementApp, fileImport);
                }
                jp.close();
>>>>>>> 63088a2f

                // Updates the state of file import job
                if (!fileImport.getState().toString().equals("FAILED")) {

                    // mark file as completed
                    fileImport.setCompleted(true);
                    fileImport.setState(FileImport.State.FINISHED);
                    emManagementApp.update(fileImport);

                    // check other files status and mark the status of
                    // import Job as Finished if all others are finished
                    Results ImportJobResults = emManagementApp.getConnectingEntities(
                        fileImport, "includes", null, Level.ALL_PROPERTIES);

                    List<Entity> importEntity = ImportJobResults.getEntities();
                    UUID importId = importEntity.get(0).getUuid();
                    Import importUG = emManagementApp.get(importId, Import.class);

                    Results entities = emManagementApp.getConnectedEntities(importUG, "includes", null, Level.ALL_PROPERTIES);
                    List<Entity> importFile = entities.getEntities();

                    int count = 0;
                    for (Entity eachEntity : importFile) {
                        FileImport fi = emManagementApp.get(eachEntity.getUuid(), FileImport.class);
                        if (fi.getState().toString().equals("FINISHED")) {
                            count++;
                        } else if (fi.getState().toString().equals("FAILED")) {
                            importUG.setState(Import.State.FAILED);
                            emManagementApp.update(importUG);
                            break;
                        }
                    }
                    if (count == importFile.size()) {
                        importUG.setState(Import.State.FINISHED);
                        emManagementApp.update(importUG);
                    }
                }
            }
        }
    }

    /**
     * Checks if a file is a valid JSON
     *
     * @param collectionFile the file being validated
     * @param rootEm         the Entity Manager for the Management application
     * @param fileImport     the file import entity
     * @return
     * @throws Exception
     */
    private boolean isValidJSON(File collectionFile, EntityManager rootEm, FileImport fileImport)
        throws Exception {

        boolean valid = false;
        try {
            final JsonParser jp = jsonFactory.createJsonParser(collectionFile);
            while (jp.nextToken() != null) {
            }
            valid = true;
        } catch (JsonParseException e) {
            e.printStackTrace();
            fileImport.setErrorMessage(e.getMessage());
            rootEm.update(fileImport);
        } catch (IOException e) {
            fileImport.setErrorMessage(e.getMessage());
            rootEm.update(fileImport);
        }
        return valid;
    }


    /**
     * Gets the JSON parser for given file
     *
     * @param collectionFile the file for which JSON parser is required
     */
    private JsonParser getJsonParserForFile(File collectionFile) throws Exception {
        JsonParser jp = jsonFactory.createJsonParser(collectionFile);
        jp.setCodec(new ObjectMapper());
        return jp;
    }


    /**
     * Imports the entity's connecting references (collections, connections and dictionaries)
<<<<<<< HEAD
     *
     * @param jp           JsonParser pointing to the beginning of the object.
     * @param em           Entity Manager for the application being imported
     * @param rootEm       Entity manager for the root applicaition
     * @param fileImport   the file import entity
     * @param jobExecution execution details for the import jbo
=======
     * @param jp  JsonParser pointing to the beginning of the object.
     * @param em Entity Manager for the application being imported
     * @param rootEm Entity manager for the root applicaition
     * @param fileImport the file import entity
>>>>>>> 63088a2f
     */
    private void importEntitiesFromFile(
        final File file,
        final EntityManager em,
        final EntityManager rootEm,
        final FileImport fileImport) throws Exception {


        // first we do entities
        boolean entitiesOnly = true;

<<<<<<< HEAD
        // observable that parses JSON and emits write events
        JsonParser jp = getJsonParserForFile(file);
        final JsonEntityParserObservable jsonObservableEntities =
            new JsonEntityParserObservable(jp, em, rootEm, fileImport, entitiesOnly);
        final Observable<WriteEvent> entityEventObservable = Observable.create(jsonObservableEntities);

        // function to execute for each write event
=======
        // This is the action we want to perform for every UUID we receive
        //TODO: job execution no longer needed due to having queueMessage.
>>>>>>> 63088a2f
        final Action1<WriteEvent> doWork = new Action1<WriteEvent>() {
            @Override
            public void call(WriteEvent writeEvent) {
                writeEvent.doWrite(em,fileImport);
            }
        };

//        final AtomicLong entityCounter = new AtomicLong();
//        final AtomicLong eventCounter = new AtomicLong();

        // start parsing JSON
        entityEventObservable.parallel(new Func1<Observable<WriteEvent>, Observable<WriteEvent>>() {
            @Override
            public Observable<WriteEvent> call(Observable<WriteEvent> entityWrapperObservable) {

                // TODO: need to fixed so that number of entities created can be counted correctly and
                // TODO: also update last updated UUID for fileImport which is a must for resume-ability

//                return entityWrapperObservable.doOnNext(doWork).doOnNext(new Action1<WriteEvent>() {
//
//                         @Override
//                         public void call(WriteEvent writeEvent) {
//                             if (!(writeEvent instanceof EntityEvent)) {
//                                 final long val = eventCounter.incrementAndGet();
//                                 if(val % 50 == 0) {
//                                     jobExecution.heartbeat();
//                                 }
//                                 return;
//                             }
//
//                             final long value = entityCounter.incrementAndGet();
//                             if (value % 2000 == 0) {
//                                 try {
//                                     logger.error("UUID = {} value = {}",
//                                         ((EntityEvent) writeEvent).getEntityUuid().toString(),
//                                          value );
//                                     fileImport.setLastUpdatedUUID(
//                                          ((EntityEvent) writeEvent).getEntityUuid().toString());
//                                     //checkpoint the UUID here.
//                                     rootEm.update(fileImport);
//                                 } catch(Exception ex) {}
//                             }
//                             if(value % 100 == 0) {
//                                 logger.error("heartbeat sent by " + fileImport.getFileName());
//                                 jobExecution.heartbeat();
//                             }
//                         }
//                     }
//                );

                return entityWrapperObservable.doOnNext(doWork);

            }
        }, Schedulers.io()).toBlocking().last();
        jp.close();

        logger.debug("\n\nWrote entities\n");

        // now do other stuff: connections and dictionaries
        entitiesOnly = false;

        // observable that parses JSON and emits write events
        jp = getJsonParserForFile(file);
        final JsonEntityParserObservable jsonObservableOther =
            new JsonEntityParserObservable(jp, em, rootEm, fileImport, entitiesOnly);
        final Observable<WriteEvent> otherEventObservable = Observable.create(jsonObservableOther);

        otherEventObservable.parallel(new Func1<Observable<WriteEvent>, Observable<WriteEvent>>() {
            @Override
            public Observable<WriteEvent> call(Observable<WriteEvent> entityWrapperObservable) {
                return entityWrapperObservable.doOnNext(doWork);

            }
        }, Schedulers.io()).toBlocking().last();
        
        jp.close();

        logger.debug("\n\nWrote others\n");
    }


    private interface WriteEvent {
        public void doWrite(EntityManager em, FileImport fileImport);
    }


    private final class EntityEvent implements WriteEvent {
        UUID entityUuid;
        String entityType;
        Map<String, Object> properties;

        EntityEvent(UUID entityUuid, String entityType, Map<String, Object> properties) {
            this.entityUuid = entityUuid;
            this.entityType = entityType;
            this.properties = properties;
        }

        public UUID getEntityUuid() {
            return entityUuid;
        }

        // Creates entities
        @Override
        public void doWrite(EntityManager em, FileImport fileImport) {
            EntityManager rootEm = emf.getEntityManager(CpNamingUtils.MANAGEMENT_APPLICATION_ID);

            try {
                logger.debug("Writing imported entity {}:{} into app {}",
                    new Object[]{entityType, entityUuid, em.getApplication().getUuid()});

                em.create(entityUuid, entityType, properties);

            } catch (Exception e) {
                logger.error("Error writing entity", e);

                fileImport.setErrorMessage(e.getMessage());

                try {
                    rootEm.update(fileImport);

                } catch (Exception ex) {

                    // TODO should we abort at this point?
                    logger.error("Error updating file import report with error message: "
                        + fileImport.getErrorMessage(), ex);
                }
            }
        }
    }


    private final class ConnectionEvent implements WriteEvent {
        EntityRef ownerEntityRef;
        String connectionType;
        EntityRef entityRef;

        ConnectionEvent(EntityRef ownerEntityRef, String connectionType, EntityRef entryRef) {
            this.ownerEntityRef = ownerEntityRef;
            this.connectionType = connectionType;
            this.entityRef = entryRef;

        }

        // creates connections between entities
        @Override
        public void doWrite(EntityManager em, FileImport fileImport) {
            EntityManager rootEm = emf.getEntityManager(CpNamingUtils.MANAGEMENT_APPLICATION_ID);

            try {
                // TODO: do we need to ensure that all Entity events happen first?
                // TODO: what happens if ConnectionEvents  happen before all entities are saved?

                // Connections are specified as UUIDs with no type
                if (entityRef.getType() == null) {
                    entityRef = em.get(ownerEntityRef.getUuid());
                }

                logger.debug("Creating connection from {}:{} to {}:{}",
                    new Object[]{
                        ownerEntityRef.getType(), ownerEntityRef.getUuid(),
                        entityRef.getType(), entityRef.getUuid()});

                em.createConnection(ownerEntityRef, connectionType, entityRef);

            } catch (Exception e) {
                logger.error("Error writing connection", e);
                fileImport.setErrorMessage(e.getMessage());
                try {
                    rootEm.update(fileImport);
                } catch (Exception ex) {

                    // TODO should we abort at this point?
                    logger.error("Error updating file import report with error message: "
                        + fileImport.getErrorMessage(), ex);
                }
            }
        }
    }


    private final class DictionaryEvent implements WriteEvent {

        EntityRef ownerEntityRef;
        String dictionaryName;
        Map<String, Object> dictionary;

        DictionaryEvent(EntityRef ownerEntityRef, String dictionaryName, Map<String, Object> dictionary) {
            this.ownerEntityRef = ownerEntityRef;
            this.dictionaryName = dictionaryName;
            this.dictionary = dictionary;
        }

        // adds map to the dictionary
        @Override
        public void doWrite(EntityManager em, FileImport fileImport) {
            EntityManager rootEm = emf.getEntityManager(CpNamingUtils.MANAGEMENT_APPLICATION_ID);
            try {

                logger.debug("Adding map to {}:{} dictionary {}",
                    new Object[]{ownerEntityRef.getType(), ownerEntityRef.getType(), dictionaryName});

                em.addMapToDictionary(ownerEntityRef, dictionaryName, dictionary);

            } catch (Exception e) {
                logger.error("Error writing dictionary", e);
                fileImport.setErrorMessage(e.getMessage());
                try {

                    rootEm.update(fileImport);

                } catch (Exception ex) {

                    // TODO should we abort at this point?
                    logger.error("Error updating file import report with error message: "
                        + fileImport.getErrorMessage(), ex);
                }
            }
        }
    }


    private final class JsonEntityParserObservable implements Observable.OnSubscribe<WriteEvent> {
        private final JsonParser jp;
        EntityManager em;
        EntityManager rootEm;
        FileImport fileImport;
        boolean entitiesOnly;


        JsonEntityParserObservable(
            JsonParser parser,
            EntityManager em,
            EntityManager rootEm,
            FileImport fileImport,
            boolean entitiesOnly) {
            this.jp = parser;
            this.em = em;
            this.rootEm = rootEm;
            this.fileImport = fileImport;
            this.entitiesOnly = entitiesOnly;
        }


        @Override
        public void call(final Subscriber<? super WriteEvent> subscriber) {
            process(subscriber);
        }


        private void process(final Subscriber<? super WriteEvent> subscriber) {

            try {

                boolean done = false;
                Stack tokenStack = new Stack();
                EntityRef lastEntity = null;

                while (!done) {

                    JsonToken token = jp.nextToken();
                    String name = jp.getCurrentName();

                    String indent = "";
                    for (int i = 0; i < tokenStack.size(); i++) {
                        indent += "   ";
                    }

                    logger.debug("{}Token {} name {}", new Object[]{indent, token, name});

                    if (token.equals(JsonToken.START_OBJECT) && "Metadata".equals(name)) {

                        Map<String, Object> entityMap = jp.readValueAs(HashMap.class);

                        String type = (String) entityMap.get("type");
                        UUID uuid = UUID.fromString((String) entityMap.get("uuid"));
                        lastEntity = new SimpleEntityRef(type, uuid);

                        logger.debug("{}Got entity with uuid {}", indent, lastEntity);
                        if (entitiesOnly) {
                            WriteEvent event = new EntityEvent(uuid, type, entityMap);
                            subscriber.onNext(event);
                        }

                    } else if (token.equals(JsonToken.START_OBJECT) && "connections".equals(name)) {

                        Map<String, Object> connectionMap = jp.readValueAs(HashMap.class);

                        for (String type : connectionMap.keySet()) {
                            List targets = (List) connectionMap.get(type);

                            for (Object targetObject : targets) {
                                UUID target = UUID.fromString((String) targetObject);

                                logger.debug("{}Got connection {} to {}",
                                    new Object[]{indent, type, target.toString()});

                                if (!entitiesOnly) {
                                    EntityRef entryRef = new SimpleEntityRef(target);
                                    WriteEvent event = new ConnectionEvent(lastEntity, type, entryRef);
                                    subscriber.onNext(event);
                                }
                            }
                        }

                    } else if (token.equals(JsonToken.START_OBJECT) && "dictionaries".equals(name)) {

                        Map<String, Object> dictionariesMap = jp.readValueAs(HashMap.class);
                        for (String dname : dictionariesMap.keySet()) {
                            Map dmap = (Map) dictionariesMap.get(dname);

                            logger.debug("{}Got dictionary {} size {}",
                                new Object[] {indent, dname, dmap.size() });

                            if (!entitiesOnly) {
                                WriteEvent event = new DictionaryEvent(lastEntity, dname, dmap);
                                subscriber.onNext(event);
                            }
                        }

                    } else if (token.equals(JsonToken.START_OBJECT)) {
                        tokenStack.push(token);

                    } else if (token.equals(JsonToken.END_OBJECT)) {
                        tokenStack.pop();
                    }

                    if (token.equals(JsonToken.END_ARRAY) && tokenStack.isEmpty()) {
                        done = true;
                    }
                }

                subscriber.onCompleted();

                logger.debug("process(): done parsing JSON");

            } catch (Exception e) {
                // skip illegal entity UUID and go to next one
                fileImport.setErrorMessage(e.getMessage());
                try {
                    rootEm.update(fileImport);
                } catch (Exception ex) {
                    logger.error("Error updating file import record", ex);
                }
                subscriber.onError(e);
            }
        }
    }
}


/**
 * Custom Exception class for Organization Not Found
 */
class OrganizationNotFoundException extends Exception {
    OrganizationNotFoundException(String s) {
        super(s);
    }
}


/**
 * Custom Exception class for Application Not Found
 */
class ApplicationNotFoundException extends Exception {
    ApplicationNotFoundException(String s) {
        super(s);
    }
}<|MERGE_RESOLUTION|>--- conflicted
+++ resolved
@@ -29,7 +29,6 @@
 import org.apache.usergrid.persistence.entities.Import;
 import org.apache.usergrid.persistence.entities.JobData;
 
-import org.aspectj.lang.annotation.Before;
 import org.codehaus.jackson.JsonFactory;
 import org.codehaus.jackson.JsonParseException;
 import org.codehaus.jackson.JsonParser;
@@ -51,7 +50,6 @@
 
 
 import org.apache.usergrid.persistence.index.query.Query.Level;
-import org.apache.usergrid.persistence.index.utils.UUIDUtils;
 import org.apache.usergrid.persistence.queue.QueueManager;
 import org.apache.usergrid.persistence.queue.QueueManagerFactory;
 import org.apache.usergrid.persistence.queue.QueueScope;
@@ -83,13 +81,14 @@
 
     private QueueManagerFactory queueManagerFactory;
 
-
     //inject Management Service to access Organization Data
     private ManagementService managementService;
     private JsonFactory jsonFactory = new JsonFactory();
 
+
     @PostConstruct
     public void init(){
+
         //TODO: move this to a before or initialization method.
 
         //TODO: made queueName clearly defined.
@@ -100,7 +99,6 @@
         QueueScope queueScope = queueScopeFactory.getScope(CpNamingUtils.MANAGEMENT_APPLICATION_ID, name);
         queueManagerFactory = CpSetup.getInjector().getInstance(QueueManagerFactory.class);
         qm = queueManagerFactory.getQueueManager(queueScope);
-
     }
 
     /**
@@ -108,7 +106,6 @@
      *
      * @param config configuration of the job to be scheduled
      * @return it returns the UUID of the scheduled job
-     * @throws Exception
      */
     @Override
     public UUID schedule(Map<String, Object> config) throws Exception {
@@ -302,13 +299,7 @@
 
     /**
      * Returns the File Import Entity that stores all meta-data for the particular sub File import Job
-<<<<<<< HEAD
-     *
-     * @param jobExecution the file import job details
-=======
->>>>>>> 63088a2f
      * @return File Import Entity
-     * @throws Exception
      */
     @Override
     public FileImport getFileImportEntity(final ImportQueueMessage queueMessage) throws Exception {
@@ -318,18 +309,22 @@
         return em.get(queueMessage.getFileId(), FileImport.class);
     }
 
-<<<<<<< HEAD
-    /**
-     * This returns the temporary files downloaded form s3
-     */
-//    @Override
-//    public ArrayList<File> getEphemeralFile() {
-//        return files;
-//    }
-=======
-
-
->>>>>>> 63088a2f
+
+    /**
+     * Returns the File Import Entity that stores all meta-data for the particular sub File import Job
+     * @return File Import Entity
+     */
+    @Override
+    public FileImport getFileImportEntity(final JobExecution jobExecution) throws Exception {
+
+        UUID fileImportId = (UUID) jobExecution.getJobData().getProperty(FILE_IMPORT_ID);
+
+        EntityManager em = emf.getEntityManager(CpNamingUtils.MANAGEMENT_APPLICATION_ID);
+
+        return em.get(fileImportId, FileImport.class);
+    }
+
+
     public SchedulerService getSch() {
         return sch;
     }
@@ -608,21 +603,33 @@
     }
 
 
-    /**
-     * The loops through each temp file and parses it to store the entities from the json back into usergrid
-     *
-     * @throws Exception
-     */
     @Override
+    // TODO: ImportService should not have to know about ImportQueueMessage
     public void parseFileToEntities(ImportQueueMessage queueMessage) throws Exception {
 
-        logger.debug("parseFileToEntities() for job {} ",
-            queueMessage.getFileName());
-
-        // add properties to the import entity
         FileImport fileImport = getFileImportEntity(queueMessage);
-
         File file = new File(queueMessage.getFileName());
+        UUID targetAppId = queueMessage.getApplicationId();
+
+        parseFileToEntities( fileImport, file, targetAppId );
+    }
+
+
+    @Override
+    // TODO: ImportService should not have to know about JobExecution
+    public void parseFileToEntities(JobExecution jobExecution) throws Exception {
+
+        FileImport fileImport = getFileImportEntity(jobExecution);
+        File file = new File(jobExecution.getJobData().getProperty("File").toString());
+        UUID targetAppId = (UUID) jobExecution.getJobData().getProperty("applicationId");
+
+        parseFileToEntities( fileImport, file, targetAppId );
+    }
+
+
+    public void parseFileToEntities( FileImport fileImport, File file, UUID targetAppId ) throws Exception {
+
+        logger.debug("parseFileToEntities() for file {} ", file.getAbsolutePath());
 
         EntityManager emManagementApp = emf.getEntityManager(CpNamingUtils.MANAGEMENT_APPLICATION_ID);
         emManagementApp.update(fileImport);
@@ -638,13 +645,6 @@
                 // mark the File import job as started
                 fileImport.setState(FileImport.State.STARTED);
                 emManagementApp.update(fileImport);
-
-                // Get target application ID from the job data (NOT from the filename)
-<<<<<<< HEAD
-                UUID targetAppId = (UUID) jobExecution.getJobData().getProperty("applicationId");
-=======
-                UUID targetAppId = queueMessage.getApplicationId();
->>>>>>> 63088a2f
 
                 if (emManagementApp.get(targetAppId) == null) {
                     throw new IllegalArgumentException("Application does not exist: " + targetAppId.toString());
@@ -652,11 +652,10 @@
                 EntityManager targetEm = emf.getEntityManager(targetAppId);
                 logger.debug("   importing into app {} file {}", targetAppId.toString(), file.getAbsolutePath());
 
-                importEntitiesFromFile(file, targetEm, emManagementApp, fileImport, jobExecution);
+                importEntitiesFromFile(file, targetEm, emManagementApp, fileImport );
 
                 // TODO: fix the resume on error feature
 
-<<<<<<< HEAD
 //                // in case of resume, retrieve the last updated UUID for this file
 //                String lastUpdatedUUID = fileImport.getLastUpdatedUUID();
 //
@@ -684,17 +683,6 @@
 //                    importEntitiesFromFile(jp, targetEm, emManagementApp, fileImport, jobExecution);
 //                }
 //                jp.close();
-=======
-                // get to start of an object i.e next entity.
-                while (jp.getCurrentToken() != JsonToken.START_OBJECT) {
-                    jp.nextToken();
-                }
-
-                while (jp.nextToken() != JsonToken.END_ARRAY) {
-                    importEntitiesFromFile(jp, targetEm, emManagementApp, fileImport);
-                }
-                jp.close();
->>>>>>> 63088a2f
 
                 // Updates the state of file import job
                 if (!fileImport.getState().toString().equals("FAILED")) {
@@ -780,19 +768,11 @@
 
     /**
      * Imports the entity's connecting references (collections, connections and dictionaries)
-<<<<<<< HEAD
      *
-     * @param jp           JsonParser pointing to the beginning of the object.
+     * @param file         The file to be imported
      * @param em           Entity Manager for the application being imported
      * @param rootEm       Entity manager for the root applicaition
-     * @param fileImport   the file import entity
-     * @param jobExecution execution details for the import jbo
-=======
-     * @param jp  JsonParser pointing to the beginning of the object.
-     * @param em Entity Manager for the application being imported
-     * @param rootEm Entity manager for the root applicaition
-     * @param fileImport the file import entity
->>>>>>> 63088a2f
+     * @param fileImport   The file import entity
      */
     private void importEntitiesFromFile(
         final File file,
@@ -804,7 +784,6 @@
         // first we do entities
         boolean entitiesOnly = true;
 
-<<<<<<< HEAD
         // observable that parses JSON and emits write events
         JsonParser jp = getJsonParserForFile(file);
         final JsonEntityParserObservable jsonObservableEntities =
@@ -812,10 +791,7 @@
         final Observable<WriteEvent> entityEventObservable = Observable.create(jsonObservableEntities);
 
         // function to execute for each write event
-=======
-        // This is the action we want to perform for every UUID we receive
         //TODO: job execution no longer needed due to having queueMessage.
->>>>>>> 63088a2f
         final Action1<WriteEvent> doWork = new Action1<WriteEvent>() {
             @Override
             public void call(WriteEvent writeEvent) {
@@ -890,7 +866,7 @@
 
             }
         }, Schedulers.io()).toBlocking().last();
-        
+
         jp.close();
 
         logger.debug("\n\nWrote others\n");
