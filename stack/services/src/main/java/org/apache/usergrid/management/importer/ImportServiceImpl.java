/*
 * Licensed to the Apache Software Foundation (ASF) under one or more
 * contributor license agreements.  See the NOTICE file distributed with
 * this work for additional information regarding copyright ownership.
 * The ASF licenses this file to You under the Apache License, Version 2.0
 * (the "License"); you may not use this file except in compliance with
 * the License.  You may obtain a copy of the License at
 *
 *      http://www.apache.org/licenses/LICENSE-2.0
 *
 * Unless required by applicable law or agreed to in writing, software
 * distributed under the License is distributed on an "AS IS" BASIS,
 * WITHOUT WARRANTIES OR CONDITIONS OF ANY KIND, either express or implied.
 * See the License for the specific language governing permissions and
 * limitations under the License.
 */

package org.apache.usergrid.management.importer;

import com.google.common.base.Preconditions;
import org.apache.commons.lang.RandomStringUtils;
import org.apache.usergrid.batch.JobExecution;
import org.apache.usergrid.batch.service.SchedulerService;
import org.apache.usergrid.corepersistence.util.CpNamingUtils;
import org.apache.usergrid.management.ManagementService;
import org.apache.usergrid.persistence.*;
import org.apache.usergrid.persistence.entities.FailedImportEntity;
import org.apache.usergrid.persistence.entities.FileImport;
import org.apache.usergrid.persistence.entities.Import;
import org.apache.usergrid.persistence.entities.JobData;
import org.apache.usergrid.persistence.exceptions.EntityNotFoundException;
import org.apache.usergrid.persistence.index.query.Query;
import org.apache.usergrid.persistence.index.query.Query.Level;
import org.apache.usergrid.utils.InflectionUtils;
import org.codehaus.jackson.JsonFactory;
import org.codehaus.jackson.JsonParser;
import org.codehaus.jackson.JsonToken;
import org.codehaus.jackson.map.ObjectMapper;
import org.slf4j.Logger;
import org.slf4j.LoggerFactory;
import rx.Observable;
import rx.Subscriber;
import rx.functions.Action1;
import rx.functions.Func1;
import rx.functions.Func2;
import rx.schedulers.Schedulers;

import javax.annotation.Nullable;
import javax.annotation.PostConstruct;
import java.io.File;
import java.util.*;


public class ImportServiceImpl implements ImportService {

    public static final String IMPORT_ID = "importId";
    public static final String IMPORT_JOB_NAME = "importJob";
    public static final String FILE_IMPORT_ID = "fileImportId";
    public static final String FILE_IMPORT_JOB_NAME = "fileImportJob";
    public static final int HEARTBEAT_COUNT = 50;

    public static final String APP_IMPORT_CONNECTION ="imports";
    public static final String IMPORT_FILE_INCLUDES_CONNECTION = "includes";

    private static final Logger logger = LoggerFactory.getLogger(ImportServiceImpl.class);

    int MAX_FILE_IMPORTS = 1000; // max number of file import jobs / import job

    protected EntityManagerFactory emf;

    private SchedulerService sch;

    private ManagementService managementService;

    private JsonFactory jsonFactory = new JsonFactory();


    @PostConstruct
    public void init(){
    }



<<<<<<< HEAD
    public void setSch(final SchedulerService sch) {
        this.sch = sch;
    }


=======
>>>>>>> 25b3645f
    /**
     * This schedules the main import Job.
     *
     * @param config configuration of the job to be scheduled
     * @return it returns the UUID of the scheduled job
     */
    @Override
    public Import schedule(final UUID application,  Map<String, Object> config ) throws Exception {

        Preconditions.checkNotNull(config, "import information cannot be null");
        Preconditions.checkNotNull( application, "application cannot be null" );

        final EntityManager emMgmtApp;
        try {
            emMgmtApp = emf.getEntityManager(emf.getManagementAppId());
        } catch (Exception e) {
            logger.error("application doesn't exist within the current context");
            return null;
        }

        Import importEntity = new Import();
        importEntity.setState(Import.State.CREATED);

        // create the import entity to store all metadata about the import job
        try {
            importEntity = emMgmtApp.create( importEntity );
        } catch (Exception e) {
            logger.error("Import entity creation failed");
            return null;
        }

        // update state for import job to created

        // set data to be transferred to importInfo
        JobData jobData = new JobData();
        jobData.setProperty("importInfo", config);
        jobData.setProperty(IMPORT_ID, importEntity.getUuid());

        long soonestPossible = System.currentTimeMillis() + 250; //sch grace period

        // schedule import job
        sch.createJob(IMPORT_JOB_NAME, soonestPossible, jobData);

        // update state for import job to created
        importEntity.setState(Import.State.SCHEDULED);
        emMgmtApp.update(importEntity);

        final EntityRef source = getApplicationEntity( emMgmtApp, application );

        //now link it to the application
        emMgmtApp.createConnection(source, APP_IMPORT_CONNECTION, importEntity);

        return importEntity;
    }


    @Override
    public Results getImports( final UUID applicationId, @Nullable  final String ql,  @Nullable final String cursor ) {
        Preconditions.checkNotNull( applicationId, "applicationId must be specified" );

        try {
            final EntityManager rootEm = emf.getEntityManager( emf.getManagementAppId() );


            final Entity applicationEntity = getApplicationEntity( rootEm, applicationId );

            Query query = Query.fromQLNullSafe( ql );
            query.setCursor( cursor );

            //set our entity type
            query.setEntityType( Schema.getDefaultSchema().getEntityType( Import.class ) );

            return rootEm.searchCollection( applicationEntity, APP_IMPORT_CONNECTION, query );
        }
        catch ( Exception e ) {
            throw new RuntimeException( "Unable to get import entity", e );
        }
    }


    @Override
    public Import getImport( final UUID applicationId, final UUID importId ) {
        Preconditions.checkNotNull( applicationId, "applicationId must be specified" );
        Preconditions.checkNotNull( importId, "importId must be specified" );

        try {
            final EntityManager rootEm = emf.getEntityManager( emf.getManagementAppId() );

            final Entity applicationEntity = getApplicationEntity( rootEm, applicationId );
            final Import importEntity = rootEm.get( importId, Import.class );

            // check if it's on the path
            if ( !rootEm.isConnectionMember( applicationEntity, APP_IMPORT_CONNECTION, importEntity ) ) {
                return null;
            }

            return importEntity;
        }catch(Exception e){
            throw new RuntimeException("Unable to get import entity", e );
        }

    }


    private Entity getApplicationEntity(final EntityManager rootEm, final UUID applicationId) throws Exception {
        final Entity entity = rootEm.get( new SimpleEntityRef( "application_info", applicationId ) );

        if(entity == null){
            throw new EntityNotFoundException( "Cound not find application with id "  + applicationId);
        }

        return entity;
    }

    @Override
    public Results getFileImports(final UUID applicationId, final UUID importId, @Nullable  final String ql, @Nullable final String cursor ) {

        Preconditions.checkNotNull( applicationId, "applicationId must be specified" );
               Preconditions.checkNotNull( importId, "importId must be specified" );

        try {
            final EntityManager rootEm = emf.getEntityManager( emf.getManagementAppId() );


            final Import importEntity = getImport( applicationId, importId );

            Query query = Query.fromQLNullSafe( ql );
            query.setCursor( cursor );

            //set our entity type
            query.setEntityType( Schema.getDefaultSchema().getEntityType( Import.class ) );

            return rootEm.searchCollection( importEntity, IMPORT_FILE_INCLUDES_CONNECTION, query );
        }
        catch ( Exception e ) {
            throw new RuntimeException( "Unable to get import entity", e );
        }

    }


    @Override
    public FileImport getFileImport(final UUID applicationId,  final UUID importId, final UUID fileImportId ) {
        try {
            final EntityManager rootEm = emf.getEntityManager( emf.getManagementAppId() );


            final Import importEntity = getImport( applicationId, importId );

            if ( importEntity == null ) {
                throw new EntityNotFoundException( "Import not found with id " + importId );
            }


            final FileImport fileImport = rootEm.get( importId, FileImport.class );


            // check if it's on the path
            if ( !rootEm.isConnectionMember( importEntity, APP_IMPORT_CONNECTION, fileImport ) ) {
                return null;
            }

            return fileImport;
        }
        catch ( Exception e ) {
            throw new RuntimeException( "Unable to load file import", e );
        }
    }


    @Override
    public Results getFailedImportEntities(final UUID applicationId,  final UUID importId, final UUID fileImportId,  @Nullable  final String ql, @Nullable final String cursor ) {

        Preconditions.checkNotNull( applicationId, "applicationId must be specified" );
        Preconditions.checkNotNull( importId, "importId must be specified" );
        Preconditions.checkNotNull( fileImportId, "fileImportId must be specified" );

        try {
            final EntityManager rootEm = emf.getEntityManager( emf.getManagementAppId() );


            final FileImport importEntity = getFileImport( applicationId, importId, fileImportId );

            Query query = Query.fromQLNullSafe( ql );
            query.setCursor( cursor );

            //set our entity type
            query.setEntityType( Schema.getDefaultSchema().getEntityType( FailedImportEntity.class ) );

            return rootEm.searchCollection( importEntity, FileImportTracker.ERRORS_CONNECTION_NAME, query );
        }
        catch ( Exception e ) {
            throw new RuntimeException( "Unable to get import entity", e );
        }
    }


    @Override
    public FailedImportEntity getFailedImportEntity(final UUID applicationId, final UUID importId, final UUID fileImportId,
                                                     final UUID failedImportId ) {
        try {
            final EntityManager rootEm = emf.getEntityManager( emf.getManagementAppId() );


            final FileImport importEntity = getFileImport( applicationId, importId, fileImportId );

            if ( importEntity == null ) {
                throw new EntityNotFoundException( "Import not found with id " + importId );
            }


            final FailedImportEntity fileImport = rootEm.get( importId, FailedImportEntity.class );


            // check if it's on the path
            if ( !rootEm.isConnectionMember( importEntity, FileImportTracker.ERRORS_CONNECTION_NAME, fileImport ) ) {
                return null;
            }

            return fileImport;
        }
        catch ( Exception e ) {
            throw new RuntimeException( "Unable to load file import", e );
        }
    }


    /**
     * This schedules the sub  FileImport Job
     *
     * @param file file to be scheduled
     * @return it returns the UUID of the scheduled job
     * @throws Exception
     */
    private JobData createFileTask( Map<String, Object> config, String file, EntityRef importRef ) throws Exception {

        logger.debug("scheduleFile() for import {}:{} file {}",
            new Object[]{importRef.getType(), importRef.getType(), file});

        EntityManager emManagementApp = null;

        try {
            emManagementApp = emf.getEntityManager(CpNamingUtils.MANAGEMENT_APPLICATION_ID);
        } catch (Exception e) {
            logger.error("application doesn't exist within the current context");
            return null;
        }

        // create a FileImport entity to store metadata about the fileImport job
        UUID applicationId = (UUID)config.get("applicationId");
        FileImport fileImport = new FileImport( file, applicationId );
        fileImport = emManagementApp.create(fileImport);

        Import importEntity = emManagementApp.get(importRef, Import.class);

        try {
            // create a connection between the main import job and the sub FileImport Job
            emManagementApp.createConnection(importEntity, IMPORT_FILE_INCLUDES_CONNECTION, fileImport);

            logger.debug("Created connection from {}:{} to {}:{}",
                new Object[] {
                    importEntity.getType(), importEntity.getUuid(),
                    fileImport.getType(), fileImport.getUuid()
                });

        } catch (Exception e) {
            logger.error(e.getMessage());
            return null;
        }

        // mark the File Import Job as created
        fileImport.setState(FileImport.State.CREATED);
        emManagementApp.update( fileImport );

        // set data to be transferred to the FileImport Job
        JobData jobData = new JobData();
        jobData.setProperty("File", file);
        jobData.setProperty(FILE_IMPORT_ID, fileImport.getUuid());
        jobData.addProperties(config);

        // update state of the job to Scheduled
        fileImport.setState(FileImport.State.SCHEDULED);
        emManagementApp.update(fileImport);

        return jobData;
    }


    private int getConnectionCount( final Import importRoot ) {

        try {

            EntityManager emMgmtApp = emf.getEntityManager( CpNamingUtils.MANAGEMENT_APPLICATION_ID );
            Query query = Query.fromQL( "select *" );
            query.setEntityType("file_import");
            query.setConnectionType( IMPORT_FILE_INCLUDES_CONNECTION );
            query.setLimit(MAX_FILE_IMPORTS);

            //TODO, this won't work with more than 100 files
            Results entities = emMgmtApp.searchConnectedEntities( importRoot, query );
            return entities.size();

            // see ImportConnectsTest()
//            Results entities = emMgmtApp.getConnectedEntities( importRoot, "includes", null, Level.ALL_PROPERTIES );
//            PagingResultsIterator itr = new PagingResultsIterator( entities );
//            int count = 0;
//            while ( itr.hasNext() ) {
//                itr.next();
//                count++;
//            }
//            return count;
        }
        catch ( Exception e ) {
            logger.error( "application doesn't exist within the current context" );
            throw new RuntimeException( e );
        }
    }

    /**
     * Schedule the file tasks.  This must happen in 2 phases.  The first is linking the sub files to the master the
     * second is scheduling them to run.
     */
    private JobData scheduleFileTasks( final JobData jobData ) {

        long soonestPossible = System.currentTimeMillis() + 250; //sch grace period

        // schedule file import job
        return sch.createJob(FILE_IMPORT_JOB_NAME, soonestPossible, jobData);
    }

    /**
     * Query Entity Manager for the state of the Import Entity. This corresponds to the GET /import
     */
    @Override
    public String getState(UUID uuid) throws Exception {
        if (uuid == null) {
            logger.error("getState(): UUID passed in cannot be null.");
            return "UUID passed in cannot be null";
        }

        EntityManager rootEm = emf.getEntityManager(CpNamingUtils.MANAGEMENT_APPLICATION_ID);

        //retrieve the import entity.
        Import importUG = rootEm.get(uuid, Import.class);

        if (importUG == null) {
            logger.error("getState(): no entity with that uuid was found");
            return "No Such Element found";
        }
        return importUG.getState().toString();
    }

    /**
     * Query Entity Manager for the error message generated for an import job.
     */
    @Override
    public String getErrorMessage(final UUID uuid) throws Exception {

        //get application entity manager

        if (uuid == null) {
            logger.error("getErrorMessage(): UUID passed in cannot be null.");
            return "UUID passed in cannot be null";
        }

        EntityManager rootEm = emf.getEntityManager(CpNamingUtils.MANAGEMENT_APPLICATION_ID);

        //retrieve the import entity.
        Import importUG = rootEm.get(uuid, Import.class);

        if (importUG == null) {
            logger.error("getErrorMessage(): no entity with that uuid was found");
            return "No Such Element found";
        }
        return importUG.getErrorMessage();
    }

    /**
     * Returns the Import Entity that stores all meta-data for the particular import Job
     *
     * @param jobExecution the import job details
     * @return Import Entity
     */
    @Override
    public Import getImportEntity(final JobExecution jobExecution) throws Exception {

        UUID importId = (UUID) jobExecution.getJobData().getProperty(IMPORT_ID);
        EntityManager importManager = emf.getEntityManager(CpNamingUtils.MANAGEMENT_APPLICATION_ID);

        return importManager.get( importId, Import.class );
    }


    /**
     * Returns the File Import Entity that stores all meta-data for the particular sub File import Job
     * @return File Import Entity
     */
    @Override
    public FileImport getFileImportEntity(final JobExecution jobExecution) throws Exception {

        UUID fileImportId = (UUID) jobExecution.getJobData().getProperty(FILE_IMPORT_ID);

        EntityManager em = emf.getEntityManager(CpNamingUtils.MANAGEMENT_APPLICATION_ID);

        return em.get(fileImportId, FileImport.class);
    }


    public EntityManagerFactory getEmf() {
        return emf;
    }


    public void setEmf(final EntityManagerFactory emf) {
        this.emf = emf;
    }


    public ManagementService getManagementService() {

        return managementService;
    }


    public void setManagementService(final ManagementService managementService) {
        this.managementService = managementService;
    }


    public void setSch(final SchedulerService sch) {
        this.sch = sch;
    }


    /**
     * This method creates sub-jobs for each file i.e. File Import Jobs.
     *
     * @param jobExecution the job created by the scheduler with all the required config data
     */
    @Override
    public void doImport(JobExecution jobExecution) throws Exception {

        logger.debug("doImport()");

        Map<String, Object> config =
            (Map<String, Object>) jobExecution.getJobData().getProperty("importInfo");
        if (config == null) {
            logger.error("doImport(): Import Information passed through is null");
            return;
        }

        Map<String, Object> properties =
            (Map<String, Object>)config.get("properties");
        Map<String, Object> storage_info =
            (Map<String, Object>) properties.get("storage_info");

        String bucketName = (String) storage_info.get("bucket_location");
        String accessId = (String) storage_info.get( "s3_access_id" );
        String secretKey = (String) storage_info.get( "s3_key" );

        // get Import Entity from the management app, update it to show that job has started

        EntityManager emManagementApp = emf.getEntityManager(CpNamingUtils.MANAGEMENT_APPLICATION_ID);
        UUID importId = (UUID) jobExecution.getJobData().getProperty(IMPORT_ID);
        Import importEntity = emManagementApp.get(importId, Import.class);

        importEntity.setState(Import.State.STARTED);
        importEntity.setStarted(System.currentTimeMillis());
        importEntity.setErrorMessage(" ");
        emManagementApp.update(importEntity);
        logger.debug("doImport(): updated state");

        // if no S3 importer was passed in then create one

        S3Import s3Import;
        Object s3PlaceHolder = jobExecution.getJobData().getProperty("s3Import");
        try {
            if (s3PlaceHolder != null) {
                s3Import = (S3Import) s3PlaceHolder;
            } else {
                s3Import = new S3ImportImpl();
            }
        } catch (Exception e) {
            logger.error("doImport(): Error creating S3Import", e);
            importEntity.setErrorMessage(e.getMessage());
            importEntity.setState(Import.State.FAILED);
            emManagementApp.update(importEntity);
            return;
        }

        // get list of all JSON files in S3 bucket

        final List<String> bucketFiles;
        try {

            if (config.get("organizationId") == null) {
                logger.error("doImport(): No organization could be found");
                importEntity.setErrorMessage("No organization could be found");
                importEntity.setState(Import.State.FAILED);
                emManagementApp.update(importEntity);
                return;

            } else {


                if (config.get("applicationId") == null) {
                    throw new UnsupportedOperationException("Import applications not supported");

                }  else {
                    bucketFiles = s3Import.getBucketFileNames( bucketName, ".json", accessId, secretKey );
                }
            }

        } catch (OrganizationNotFoundException | ApplicationNotFoundException e) {
            importEntity.setErrorMessage(e.getMessage());
            importEntity.setState(Import.State.FAILED);
            emManagementApp.update(importEntity);
            return;
        }


        // schedule a FileImport job for each file found in the bucket

        if ( bucketFiles.isEmpty() )  {
            importEntity.setState(Import.State.FINISHED);
            importEntity.setErrorMessage("No files found in the bucket: " + bucketName);
            emManagementApp.update(importEntity);

        } else {

            Map<String, Object> fileMetadata = new HashMap<>();
            ArrayList<Map<String, Object>> value = new ArrayList<>();
            final List<JobData> fileJobs = new ArrayList<>(bucketFiles.size());

            // create the Entity Connection and set up metadata for each job

            for ( String bucketFile : bucketFiles ) {
                final JobData jobData = createFileTask(config, bucketFile, importEntity);
                fileJobs.add( jobData) ;
            }

            int retries = 0;
            int maxRetries = 60;
            boolean done = false;
            while ( !done && retries++ < maxRetries ) {

                final int count = getConnectionCount(importEntity);
                if ( count == fileJobs.size() ) {
                    logger.debug("Got ALL {} of {} expected connections", count, fileJobs.size());
                    done = true;
                } else {
                    logger.debug("Got {} of {} expected connections. Waiting...", count, fileJobs.size());
                    Thread.sleep(1000);
                }
            }
            if ( retries >= maxRetries ) {
                throw new RuntimeException("Max retries was reached");
            }

            // schedule each job

            for ( JobData jobData: fileJobs ) {

                final JobData scheduled = scheduleFileTasks( jobData );

                Map<String, Object> fileJobID = new HashMap<>();
                    fileJobID.put("FileName", scheduled.getProperty( "File" ));
                    fileJobID.put("JobID", scheduled.getUuid());
                value.add(fileJobID);
            }

            fileMetadata.put("files", value);
            importEntity.addProperties(fileMetadata);
            importEntity.setFileCount(fileJobs.size());
            emManagementApp.update(importEntity);
        }
    }


    @Override
    public void downloadAndImportFile(JobExecution jobExecution) {

        // get values we need

        Map<String, Object> properties =
            (Map<String, Object>)jobExecution.getJobData().getProperty("properties");
        if (properties == null) {
            logger.error("downloadAndImportFile(): Import Information passed through is null");
            return;
        }
        Map<String, Object> storage_info =
            (Map<String, Object>) properties.get("storage_info");

        String bucketName = (String) storage_info.get("bucket_location");
        String accessId = (String) storage_info.get( "s3_access_id");
        String secretKey = (String) storage_info.get( "s3_key" );

        EntityManager emManagementApp = emf.getEntityManager( CpNamingUtils.MANAGEMENT_APPLICATION_ID );

        // get the file import entity

        FileImport fileImport;
        try {
            fileImport = getFileImportEntity(jobExecution);
        } catch (Exception e) {
            logger.error("Error updating fileImport to set state of file import", e);
            return;
        }

        String fileName = jobExecution.getJobData().getProperty("File").toString();
        UUID targetAppId = (UUID) jobExecution.getJobData().getProperty("applicationId");

        // is job already done?
        if (   FileImport.State.FAILED.equals( fileImport.getState() )
            || FileImport.State.FINISHED .equals(fileImport.getState()) ) {
            return;
        }

        // update FileImport Entity to indicate that we have started

        logger.debug("downloadAndImportFile() for file {} ", fileName);
        try {
            emManagementApp.update( fileImport );
            fileImport.setState(FileImport.State.STARTED);
            emManagementApp.update(fileImport);

            if ( emManagementApp.get( targetAppId ) == null ) {
                fileImport.setState( FileImport.State.FAILED );
                fileImport.setErrorMessage("Application " + targetAppId + " does not exist");
                emManagementApp.update(fileImport);
                return;
            }

        } catch (Exception e) {
            fileImport.setState( FileImport.State.FAILED );
            fileImport.setErrorMessage("Application " + targetAppId + " does not exist");
            try {
                emManagementApp.update( fileImport );
            } catch (Exception e1) {
                logger.error("Error updating fileImport to set state of file import", e1);
            }
        }
        EntityManager targetEm = emf.getEntityManager( targetAppId );

        // download file from S3, if no S3 importer was passed in then create one

        File downloadedFile = null;
        S3Import s3Import;
        Object s3PlaceHolder = jobExecution.getJobData().getProperty("s3Import");
        try {
            if (s3PlaceHolder != null) {
                s3Import = (S3Import) s3PlaceHolder;
            } else {
                s3Import = new S3ImportImpl();
            }
        } catch (Exception e) {
            logger.error("doImport(): Error creating S3Import", e);
            fileImport.setErrorMessage(e.getMessage());
            fileImport.setState( FileImport.State.FAILED );
            try {
                emManagementApp.update(fileImport);
            } catch (Exception e1) {
                logger.error("Error updating file import with error information", e1);
            }
            return;
        }

        try {
            downloadedFile = s3Import.copyFileFromBucket(
                fileName, bucketName, accessId, secretKey );
        } catch (Exception e) {
            logger.error("Error downloading file " + fileName, e);
            fileImport.setErrorMessage("Error downloading file " + fileName + ": " + e.getMessage());
            fileImport.setState(FileImport.State.FAILED);
            try {
                emManagementApp.update(fileImport);
            } catch (Exception e1) {
                logger.error("Error updating file import with error information", e1);
            }
        }

        // parse JSON data, create Entities and Connections from import data

        try {
            parseEntitiesAndConnectionsFromJson(
                jobExecution, downloadedFile, targetEm, emManagementApp, fileImport);

        } catch (Exception e) {
            logger.error("Error importing file " + fileName, e);
            fileImport.setErrorMessage("Error downloading file " + fileName + ": " + e.getMessage());
            fileImport.setState( FileImport.State.FAILED );
            try {
                emManagementApp.update(fileImport);
            } catch (Exception e1) {
                logger.error("Error updating file import with error information", e1);
            }
        }

        // mark ImportJob FINISHED but only if all other FileImportJobs are complete

        // get parent import job of this file import job

<<<<<<< HEAD
        String randTag = RandomStringUtils.randomAlphanumeric(4); // for logging
=======
        Results importJobResults =
            emManagementApp.getConnectingEntities( fileImport, IMPORT_FILE_INCLUDES_CONNECTION, null, Level.ALL_PROPERTIES );
        List<Entity> importEntities = importJobResults.getEntities();
        UUID importId = importEntities.get( 0 ).getUuid();
        Import importEntity = emManagementApp.get( importId, Import.class );
>>>>>>> 25b3645f

        int failCount = 0;
        int successCount = 0;
        Import importEntity = null;
        try {

<<<<<<< HEAD
            Results importJobResults =
                emManagementApp.getConnectingEntities(fileImport, IMPORT_FILE_INCLUDES, null, Level.ALL_PROPERTIES);
            List<Entity> importEntities = importJobResults.getEntities();
            UUID importId = importEntities.get(0).getUuid();
            importEntity = emManagementApp.get(importId, Import.class);
=======
        EntityManager emMgmtApp = emf.getEntityManager( CpNamingUtils.MANAGEMENT_APPLICATION_ID );
        Query query = Query.fromQL("select *");
        query.setEntityType("file_import");
        query.setConnectionType( IMPORT_FILE_INCLUDES_CONNECTION );
        query.setLimit(MAX_FILE_IMPORTS);
        Results entities = emMgmtApp.searchConnectedEntities(importEntity, query);
>>>>>>> 25b3645f

            logger.debug("{} Got importEntity {}", randTag, importEntity.getUuid());

            EntityManager emMgmtApp = emf.getEntityManager(CpNamingUtils.MANAGEMENT_APPLICATION_ID);
            Query query = Query.fromQL("select *");
            query.setEntityType("file_import");
            query.setConnectionType(IMPORT_FILE_INCLUDES);
            query.setLimit(MAX_FILE_IMPORTS);
            Results entities = emMgmtApp.searchConnectedEntities(importEntity, query);

            PagingResultsIterator itr = new PagingResultsIterator(entities);

            logger.debug("{} Check {} jobs to see if we are done for file {}",
                new Object[]{randTag, entities.size(), fileImport.getFileName()});

            while (itr.hasNext()) {
                FileImport fi = (FileImport) itr.next();
                switch (fi.getState()) {
                    case FAILED:     // failed, but we may not be complete so continue checking
                        failCount++;
                        break;
                    case FINISHED:   // finished, we can continue checking
                        successCount++;
                        continue;
                    default:         // not something we recognize as complete, short circuit
                        logger.debug("{} not done yet, bail out...", randTag);
                        return;
                }
            }

        } catch ( Exception e ) {
            failCount++;
            if ( importEntity != null ) {
                importEntity.setErrorMessage("Error determining status of file import jobs");
            }
            logger.debug("Error determining status of file import jobs", e);
        }

        logger.debug("{} successCount = {} failCount = {}", new Object[] { randTag, successCount, failCount } );

        if ( importEntity != null && failCount == 0 ) {
            logger.debug("{} FINISHED", randTag);
            importEntity.setState(Import.State.FINISHED);

        }  else if ( importEntity != null ) {
            // we had failures, set it to failed
            importEntity.setState(Import.State.FAILED);
        }

        try {
            emManagementApp.update( importEntity );
        } catch (Exception e) {
            logger.error("Error updating import entity", e);
        }
    }


    /**
     * Gets the JSON parser for given file
     *
     * @param collectionFile the file for which JSON parser is required
     */
    private JsonParser getJsonParserForFile(File collectionFile) throws Exception {
        JsonParser jp = jsonFactory.createJsonParser(collectionFile);
        jp.setCodec(new ObjectMapper());
        return jp;
    }


    /**
     * Imports the entity's connecting references (collections, connections and dictionaries)
     *
     * @param execution     The job jobExecution currently running
     * @param file         The file to be imported
     * @param em           Entity Manager for the application being imported
     * @param rootEm       Entity manager for the root applicaition
     * @param fileImport   The file import entity
     */
    private void parseEntitiesAndConnectionsFromJson(
        final JobExecution execution,
        final File file,
        final EntityManager em,
        final EntityManager rootEm,
        final FileImport fileImport) throws Exception {


        // tracker flushes every 100 entities
        final FileImportTracker tracker = new FileImportTracker( emf, fileImport, 100 );

        // function to execute for each write event
        final Action1<WriteEvent> doWork = new Action1<WriteEvent>() {
            @Override
            public void call( WriteEvent writeEvent ) {
                writeEvent.doWrite( em, fileImport, tracker );
            }
        };

        // invokes the heartbeat every HEARTBEAT_COUNT operations
        final Func2<Integer, WriteEvent, Integer> heartbeatReducer = new Func2<Integer, WriteEvent, Integer>() {
            @Override
            public Integer call( final Integer integer, final WriteEvent writeEvent ) {
                final int next = integer.intValue() + 1;
                if ( next % HEARTBEAT_COUNT == 0 ) {
                    execution.heartbeat();
                }
                return next;
            }
        };


        // FIRST PASS: import all entities in the file


        boolean entitiesOnly = true;

        // observable that parses JSON and emits write events
        JsonParser jp = getJsonParserForFile(file);

        // TODO: move JSON parser into observable creation so open/close happens within the stream
        final JsonEntityParserObservable jsonObservableEntities =
            new JsonEntityParserObservable(jp, em, rootEm, fileImport, tracker, entitiesOnly);

        final Observable<WriteEvent> entityEventObservable = Observable.create(jsonObservableEntities);

        // only take while our stats tell us we should continue processing
        // potentially skip the first n if this is a resume operation
        final int entityNumSkip = (int)tracker.getTotalEntityCount();

        // with this code we get asynchronous behavior and testImportWithMultipleFiles will fail
       final int entityCount =  entityEventObservable.takeWhile( new Func1<WriteEvent, Boolean>() {
            @Override
            public Boolean call( final WriteEvent writeEvent ) {
                return !tracker.shouldStopProcessingEntities();
            }
        } ).skip(entityNumSkip).parallel(new Func1<Observable<WriteEvent>, Observable<WriteEvent>>() {
            @Override
            public Observable<WriteEvent> call(Observable<WriteEvent> entityWrapperObservable) {
                return entityWrapperObservable.doOnNext(doWork);
            }
        }, Schedulers.io()).reduce(0, heartbeatReducer).toBlocking().last();

        jp.close();

        logger.debug("\n\nparseEntitiesAndConnectionsFromJson(): Wrote entities\n");


        // SECOND PASS: import all connections and dictionaries


        entitiesOnly = false;

        // observable that parses JSON and emits write events
        jp = getJsonParserForFile(file);

        // TODO: move JSON parser into observable creation so open/close happens within the stream
        final JsonEntityParserObservable jsonObservableOther =
            new JsonEntityParserObservable(jp, em, rootEm, fileImport, tracker, entitiesOnly);

        final Observable<WriteEvent> otherEventObservable = Observable.create(jsonObservableOther);

        // only take while our stats tell us we should continue processing
        // potentially skip the first n if this is a resume operation
        final int connectionNumSkip = (int)tracker.getTotalConnectionCount();

        // with this code we get asynchronous behavior and testImportWithMultipleFiles will fail
        final int connectionCount = otherEventObservable.takeWhile( new Func1<WriteEvent, Boolean>() {
            @Override
            public Boolean call( final WriteEvent writeEvent ) {
                return !tracker.shouldStopProcessingConnections();
            }
        } ).skip(connectionNumSkip).parallel(new Func1<Observable<WriteEvent>, Observable<WriteEvent>>() {
            @Override
            public Observable<WriteEvent> call(Observable<WriteEvent> entityWrapperObservable) {
                return entityWrapperObservable.doOnNext(doWork);
            }
        }, Schedulers.io()).reduce(0, heartbeatReducer).toBlocking().last();

        jp.close();

        logger.debug("\n\nparseEntitiesAndConnectionsFromJson(): Wrote others for file {}\n",
            fileImport.getFileName());


        // flush the job statistics
        tracker.complete();
    }


    private interface WriteEvent {
        public void doWrite(EntityManager em, FileImport fileImport, FileImportTracker tracker);
    }


    private final class EntityEvent implements WriteEvent {
        UUID entityUuid;
        String entityType;
        Map<String, Object> properties;

        EntityEvent(UUID entityUuid, String entityType, Map<String, Object> properties) {
            this.entityUuid = entityUuid;
            this.entityType = entityType;
            this.properties = properties;
        }



        // Creates entities
        @Override
        public void doWrite(EntityManager em, FileImport fileImport, FileImportTracker tracker) {
            try {
                logger.debug("Writing imported entity {}:{} into app {}",
                    new Object[]{entityType, entityUuid, em.getApplication().getUuid()});

                em.create(entityUuid, entityType, properties);

                tracker.entityWritten();

            } catch (Exception e) {
                logger.error("Error writing entity. From file:" + fileImport.getFileName(), e);

                tracker.entityFailed( e.getMessage() + " From file: " + fileImport.getFileName() );
            }
        }
    }


    private final class ConnectionEvent implements WriteEvent {
        EntityRef ownerEntityRef;
        String connectionType;
        EntityRef entityRef;

        ConnectionEvent(EntityRef ownerEntityRef, String connectionType, EntityRef entryRef) {
            this.ownerEntityRef = ownerEntityRef;
            this.connectionType = connectionType;
            this.entityRef = entryRef;
        }

        // creates connections between entities
        @Override
        public void doWrite(EntityManager em, FileImport fileImport, FileImportTracker tracker) {

            try {
                // TODO: do we need to ensure that all Entity events happen first?
                // TODO: what happens if ConnectionEvents  happen before all entities are saved?

                // Connections are specified as UUIDs with no type
                if (entityRef.getType() == null) {
                    entityRef = em.get(ownerEntityRef.getUuid());
                }

                logger.debug("Creating connection from {}:{} to {}:{}",
                    new Object[]{
                        ownerEntityRef.getType(), ownerEntityRef.getUuid(),
                        entityRef.getType(), entityRef.getUuid()});

                em.createConnection(ownerEntityRef, connectionType, entityRef);

                tracker.connectionWritten();

            } catch (Exception e) {
                logger.error("Error writing connection. From file: " + fileImport.getFileName(), e);

                tracker.connectionFailed( e.getMessage() + " From file: " + fileImport.getFileName() );
            }
        }
    }


    private final class DictionaryEvent implements WriteEvent {

        EntityRef ownerEntityRef;
        String dictionaryName;
        Map<String, Object> dictionary;

        DictionaryEvent(EntityRef ownerEntityRef, String dictionaryName, Map<String, Object> dictionary) {
            this.ownerEntityRef = ownerEntityRef;
            this.dictionaryName = dictionaryName;
            this.dictionary = dictionary;
        }

        // adds map to the dictionary
        @Override
        public void doWrite(EntityManager em, FileImport fileImport, FileImportTracker stats) {
            try {

                logger.debug("Adding map to {}:{} dictionary {}",
                    new Object[]{ownerEntityRef.getType(), ownerEntityRef.getType(), dictionaryName});

                em.addMapToDictionary(ownerEntityRef, dictionaryName, dictionary);

            } catch (Exception e) {
                logger.error("Error writing dictionary. From file: " + fileImport.getFileName(), e);

                // TODO add statistics for dictionary writes and failures
            }
        }
    }


    private final class JsonEntityParserObservable implements Observable.OnSubscribe<WriteEvent> {
        public static final String COLLECTION_OBJECT_NAME = "collections";
        private final JsonParser jp;
        EntityManager em;
        EntityManager rootEm;
        FileImport fileImport;
        FileImportTracker tracker;
        boolean entitiesOnly;


        JsonEntityParserObservable(
            JsonParser parser,
            EntityManager em,
            EntityManager rootEm,
            FileImport fileImport,
            FileImportTracker tracker,
            boolean entitiesOnly) {

            this.jp = parser;
            this.em = em;
            this.rootEm = rootEm;
            this.fileImport = fileImport;
            this.tracker = tracker;
            this.entitiesOnly = entitiesOnly;
        }


       @Override
        public void call(final Subscriber<? super WriteEvent> subscriber) {
            process(subscriber);
        }


        private void process(final Subscriber<? super WriteEvent> subscriber) {

            try {

                // we ignore imported entity type information, entities get the type of the collection
                Stack<JsonToken> objectStartStack = new Stack();
                Stack<String> objectNameStack = new Stack();
                EntityRef lastEntity = null;

//                String collectionName = null;
                String entityType = null;

                while ( true ) {


                    JsonToken token = jp.nextToken();

                    //nothing left to do.
                    if ( token == null ) {
                        break;
                    }

                    String name = jp.getCurrentName();


                    //start of an object with a field name

                    if ( token.equals( JsonToken.START_OBJECT ) ) {

                        objectStartStack.push( token );

                        //nothing to do
                        if ( name == null ) {
                            continue;
                        }


                        if ( "Metadata".equals( name ) ) {

                            Map<String, Object> entityMap = jp.readValueAs( HashMap.class );

                            UUID uuid = null;
                            if ( entityMap.get( "uuid" ) != null ) {
                                uuid = UUID.fromString((String) entityMap.get("uuid"));
                                lastEntity = new SimpleEntityRef(entityType, uuid);
                            }

                            if ( entitiesOnly ) {
                                //logger.debug("{}Got entity with uuid {}", indent, lastEntity);

                                WriteEvent event = new EntityEvent(uuid, entityType, entityMap);
                                processWriteEvent( subscriber, event);
                            }
                            objectStartStack.pop();
                        }
                        else if ( "connections".equals(name) ) {

                            Map<String, Object> connectionMap = jp.readValueAs( HashMap.class );

                            for ( String type : connectionMap.keySet() ) {
                                List targets = ( List ) connectionMap.get( type );

                                for ( Object targetObject : targets ) {
                                    UUID target = UUID.fromString( ( String ) targetObject );

                                    if ( !entitiesOnly ) {
                                        //logger.debug("{}Got connection {} to {}",
                                            //new Object[]{indent, type, target.toString()});

                                        EntityRef entryRef = new SimpleEntityRef(target);
                                        WriteEvent event = new ConnectionEvent(lastEntity, type, entryRef);
                                        processWriteEvent(subscriber, event);
                                    }
                                }
                            }

                            objectStartStack.pop();

                        } else if ( "dictionaries".equals(name) ) {


                            Map<String, Object> dictionariesMap = jp.readValueAs( HashMap.class );
                            for ( String dname : dictionariesMap.keySet() ) {
                                Map dmap = ( Map ) dictionariesMap.get( dname );

                                if ( !entitiesOnly ) {
                                    //logger.debug("{}Got dictionary {} size {}",
                                        //new Object[] {indent, dname, dmap.size() });

                                    WriteEvent event = new DictionaryEvent(lastEntity, dname, dmap);
                                    processWriteEvent(subscriber, event);
                                }
                            }

                            objectStartStack.pop();

                        } else {
                            // push onto object names we don't immediately understand.  Used for parent detection
                            objectNameStack.push( name );
                        }

                    }  else if (token.equals( JsonToken.START_ARRAY )) {
                         if( objectNameStack.size() == 1 && COLLECTION_OBJECT_NAME.equals( objectNameStack.peek() )) {
                            entityType = InflectionUtils.singularize( name );
                         }

                    } else if ( token.equals( JsonToken.END_OBJECT ) ) {
                        objectStartStack.pop();
                    }
                }

                if ( subscriber != null ) {
                    subscriber.onCompleted();
                }

                logger.debug("process(): done parsing JSON");

            } catch (Exception e) {
                // skip illegal entity UUID and go to next one
                fileImport.setErrorMessage(e.getMessage());
                try {
                    rootEm.update(fileImport);
                } catch (Exception ex) {
                    logger.error("Error updating file import record", ex);
                }
                if ( subscriber != null ) {
                    subscriber.onError(e);
                }
            }
        }

        private void processWriteEvent( final Subscriber<? super WriteEvent> subscriber, WriteEvent writeEvent ) {

            if ( subscriber == null ) {
                // no Rx, just do it
                writeEvent.doWrite(em, fileImport, tracker);
            } else {
                subscriber.onNext( writeEvent );
            }
        }

    }
}


/**
 * Custom Exception class for Organization Not Found
 */
class OrganizationNotFoundException extends Exception {
    OrganizationNotFoundException(String s) {
        super(s);
    }
}


/**
 * Custom Exception class for Application Not Found
 */
class ApplicationNotFoundException extends Exception {
    ApplicationNotFoundException(String s) {
        super(s);
    }
}<|MERGE_RESOLUTION|>--- conflicted
+++ resolved
@@ -80,15 +80,6 @@
     }
 
 
-
-<<<<<<< HEAD
-    public void setSch(final SchedulerService sch) {
-        this.sch = sch;
-    }
-
-
-=======
->>>>>>> 25b3645f
     /**
      * This schedules the main import Job.
      *
@@ -270,7 +261,7 @@
             final EntityManager rootEm = emf.getEntityManager( emf.getManagementAppId() );
 
 
-            final FileImport importEntity = getFileImport( applicationId, importId, fileImportId );
+            final FileImport importEntity = getFileImport(applicationId, importId, fileImportId);
 
             Query query = Query.fromQLNullSafe( ql );
             query.setCursor( cursor );
@@ -478,7 +469,7 @@
         UUID importId = (UUID) jobExecution.getJobData().getProperty(IMPORT_ID);
         EntityManager importManager = emf.getEntityManager(CpNamingUtils.MANAGEMENT_APPLICATION_ID);
 
-        return importManager.get( importId, Import.class );
+        return importManager.get(importId, Import.class);
     }
 
 
@@ -791,42 +782,25 @@
 
         // get parent import job of this file import job
 
-<<<<<<< HEAD
         String randTag = RandomStringUtils.randomAlphanumeric(4); // for logging
-=======
-        Results importJobResults =
-            emManagementApp.getConnectingEntities( fileImport, IMPORT_FILE_INCLUDES_CONNECTION, null, Level.ALL_PROPERTIES );
-        List<Entity> importEntities = importJobResults.getEntities();
-        UUID importId = importEntities.get( 0 ).getUuid();
-        Import importEntity = emManagementApp.get( importId, Import.class );
->>>>>>> 25b3645f
 
         int failCount = 0;
         int successCount = 0;
         Import importEntity = null;
         try {
 
-<<<<<<< HEAD
             Results importJobResults =
-                emManagementApp.getConnectingEntities(fileImport, IMPORT_FILE_INCLUDES, null, Level.ALL_PROPERTIES);
+                emManagementApp.getConnectingEntities( fileImport, IMPORT_FILE_INCLUDES_CONNECTION, null, Level.ALL_PROPERTIES );
             List<Entity> importEntities = importJobResults.getEntities();
             UUID importId = importEntities.get(0).getUuid();
             importEntity = emManagementApp.get(importId, Import.class);
-=======
-        EntityManager emMgmtApp = emf.getEntityManager( CpNamingUtils.MANAGEMENT_APPLICATION_ID );
-        Query query = Query.fromQL("select *");
-        query.setEntityType("file_import");
-        query.setConnectionType( IMPORT_FILE_INCLUDES_CONNECTION );
-        query.setLimit(MAX_FILE_IMPORTS);
-        Results entities = emMgmtApp.searchConnectedEntities(importEntity, query);
->>>>>>> 25b3645f
 
             logger.debug("{} Got importEntity {}", randTag, importEntity.getUuid());
 
-            EntityManager emMgmtApp = emf.getEntityManager(CpNamingUtils.MANAGEMENT_APPLICATION_ID);
+            EntityManager emMgmtApp = emf.getEntityManager( CpNamingUtils.MANAGEMENT_APPLICATION_ID );
             Query query = Query.fromQL("select *");
             query.setEntityType("file_import");
-            query.setConnectionType(IMPORT_FILE_INCLUDES);
+            query.setConnectionType( IMPORT_FILE_INCLUDES_CONNECTION );
             query.setLimit(MAX_FILE_IMPORTS);
             Results entities = emMgmtApp.searchConnectedEntities(importEntity, query);
 
