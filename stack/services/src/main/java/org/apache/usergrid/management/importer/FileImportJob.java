/*
 * Licensed to the Apache Software Foundation (ASF) under one or more
 * contributor license agreements.  See the NOTICE file distributed with
 * this work for additional information regarding copyright ownership.
 * The ASF licenses this file to You under the Apache License, Version 2.0
 * (the "License"); you may not use this file except in compliance with
 * the License.  You may obtain a copy of the License at
 *
 *      http://www.apache.org/licenses/LICENSE-2.0
 *
 * Unless required by applicable law or agreed to in writing, software
 * distributed under the License is distributed on an "AS IS" BASIS,
 * WITHOUT WARRANTIES OR CONDITIONS OF ANY KIND, either express or implied.
 * See the License for the specific language governing permissions and
 * limitations under the License.
 */

package org.apache.usergrid.management.importer;

import org.apache.usergrid.batch.JobExecution;
import org.apache.usergrid.batch.job.OnlyOnceJob;
import org.apache.usergrid.corepersistence.util.CpNamingUtils;
import org.apache.usergrid.persistence.Entity;
import org.apache.usergrid.persistence.EntityManager;
import org.apache.usergrid.persistence.EntityManagerFactory;
import org.apache.usergrid.persistence.Results;
import org.apache.usergrid.persistence.entities.FileImport;
import org.apache.usergrid.persistence.entities.Import;
import org.apache.usergrid.persistence.entities.JobData;
import org.slf4j.Logger;
import org.slf4j.LoggerFactory;
import org.springframework.beans.factory.annotation.Autowired;
import org.springframework.stereotype.Component;
import java.util.List;
import java.util.UUID;
import org.apache.usergrid.persistence.index.query.Query.Level;


@Component("fileImportJob")
public class FileImportJob extends OnlyOnceJob {

    public static final String FILE_IMPORT_ID = "fileImportId";
    private static final Logger logger = LoggerFactory.getLogger(FileImportJob.class);

    @Autowired
    EntityManagerFactory emf;

    @Autowired
    ImportService importService;

    public FileImportJob() {
        logger.info( "FileImportJob created " + this );
    }

    @Override
    protected void doJob(JobExecution jobExecution) throws Exception {
        logger.info("execute FileImportJob {}", jobExecution.toString());

        try {
            JobData jobData = jobExecution.getJobData();
            if (jobData == null) {
                logger.error("jobData cannot be null");
                return;
            }

            // heartbeat to indicate job has started
            jobExecution.heartbeat();

            // call the File Parser for the file set in job execution
            importService.parseFileToEntities(jobExecution);
            
        } catch ( Throwable t ) {
            logger.debug("Error importing file", t);

            // update file import record
            UUID fileImportId = (UUID) jobExecution.getJobData().getProperty(FILE_IMPORT_ID);
            EntityManager em = emf.getEntityManager(CpNamingUtils.MANAGEMENT_APPLICATION_ID);
            FileImport fileImport = em.get(fileImportId, FileImport.class);
            fileImport.setState( FileImport.State.FAILED );
            em.update( fileImport );

            throw t;
        }

<<<<<<< HEAD
=======
        // heartbeat to indicate job has started
        jobExecution.heartbeat();

        // call the File Parser for the file set in job execution
        //importService.parseFileToEntities(jobExecution);

>>>>>>> 63088a2f
        logger.error("File Import Service completed job");
    }

    @Override
    protected long getDelay(JobExecution execution) throws Exception {
        return 100;
    }

    @Autowired
    public void setImportService( final ImportService importService ) {
        this.importService = importService;
    }

    /**
     * This method is called when the job is retried maximum times by the scheduler but still fails.
     * Thus the scheduler marks it as DEAD.
     */
    @Override
    public void dead( final JobExecution execution ) throws Exception {

        // Get the root entity manager
        EntityManager rootEm = emf.getEntityManager( CpNamingUtils.MANAGEMENT_APPLICATION_ID);

        // Mark the sub-job i.e. File Import Job as Failed
        FileImport fileImport = null;//importService.getFileImportEntity(execution);
        fileImport.setErrorMessage("The Job has been tried maximum times but still failed");
        fileImport.setState(FileImport.State.FAILED);
        rootEm.update(fileImport);

        // If one file Job fails, mark the main import Job also as failed
        Results ImportJobResults = rootEm.getConnectingEntities(
                fileImport, "includes", null, Level.ALL_PROPERTIES);
        List<Entity> importEntity = ImportJobResults.getEntities();
        UUID importId = importEntity.get(0).getUuid();
        Import importUG = rootEm.get(importId, Import.class);
        importUG.setState(Import.State.FAILED);
        rootEm.update(importUG);
    }
}<|MERGE_RESOLUTION|>--- conflicted
+++ resolved
@@ -68,7 +68,7 @@
 
             // call the File Parser for the file set in job execution
             importService.parseFileToEntities(jobExecution);
-            
+
         } catch ( Throwable t ) {
             logger.debug("Error importing file", t);
 
@@ -82,15 +82,6 @@
             throw t;
         }
 
-<<<<<<< HEAD
-=======
-        // heartbeat to indicate job has started
-        jobExecution.heartbeat();
-
-        // call the File Parser for the file set in job execution
-        //importService.parseFileToEntities(jobExecution);
-
->>>>>>> 63088a2f
         logger.error("File Import Service completed job");
     }
 
