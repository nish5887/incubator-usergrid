--- conflicted
+++ resolved
@@ -281,68 +281,23 @@
                 logger.warn("Missing values for test app, check properties.  Skipping test app setup...");
                 return;
             }
-
-<<<<<<< HEAD
-          
-          OrganizationOwnerInfo created = createOwnerAndOrganization(test_organization_name,
-                    test_admin_username, test_admin_name, test_admin_email,
-                    test_admin_password, true, false);
-          
-          
+            
+            OrganizationOwnerInfo created = createOwnerAndOrganization(test_organization_name,
+                      test_admin_username, test_admin_name, test_admin_email,
+                      test_admin_password, true, false);
             
             
-            OrganizationInfo organization = created.getOrganization();
-            ApplicationInfo info = createApplication(organization.getUuid(), test_app_name);
-            
-           
-            boolean superuser_enabled = parseBoolean(properties
-                    .getProperty(PROPERTIES_SYSADMIN_LOGIN_ALLOWED));
-            String superuser_username = properties
-                    .getProperty(PROPERTIES_SYSADMIN_LOGIN_NAME);
-            String superuser_email = properties
-                    .getProperty(PROPERTIES_SYSADMIN_LOGIN_EMAIL);
-            String superuser_password = properties
-                    .getProperty(PROPERTIES_SYSADMIN_LOGIN_PASSWORD);
-
-            if (!anyNull(superuser_username, superuser_email,
-                    superuser_password)) {
-=======
-            UserInfo user = createAdminUser(test_admin_username,
-                    test_admin_name, test_admin_email, test_admin_password,
-                    true, false);
-
-            OrganizationInfo organization = createOrganization(
-                    test_organization_name, user, true);
-
-            UUID appId = createApplication(organization.getUuid(),
-                    buildAppName(test_app_name, organization)).getId();
-
-            postOrganizationActivity(organization.getUuid(), user, "create",
-                    new SimpleEntityRef(APPLICATION_INFO, appId),
-                    "Application", test_app_name,
-                    "<a mailto=\"" + user.getEmail() + "\">" + user.getName()
-                            + " (" + user.getEmail()
-                            + ")</a> created a new application named "
-                            + test_app_name, null);
+              
+              
+              OrganizationInfo organization = created.getOrganization();
+              createApplication(organization.getUuid(), test_app_name);
 
         } else {
             logger.warn("Test app creation disabled");
         }
 
-        boolean superuser_enabled = parseBoolean(properties
-                .getProperty(PROPERTIES_SYSADMIN_LOGIN_ALLOWED));
-        String superuser_username = properties
-                .getProperty(PROPERTIES_SYSADMIN_LOGIN_NAME);
-        String superuser_email = properties
-                .getProperty(PROPERTIES_SYSADMIN_LOGIN_EMAIL);
-        String superuser_password = properties
-                .getProperty(PROPERTIES_SYSADMIN_LOGIN_PASSWORD);
-
-        if (!anyNull(superuser_username, superuser_email, superuser_password)) {
-            createAdminUser(superuser_username, "Super User", superuser_email,
-                    superuser_password, superuser_enabled, !superuser_enabled);
-        } else {
-            logger.warn("Missing values for superuser account, check properties.  Skipping superuser account setup...");
+        if(superuserEnabled()){
+            provisionSuperuser();
         }
 
     }
@@ -376,7 +331,6 @@
         if (!anyNull(superuser_username, superuser_email, superuser_password)) {
             UserInfo user = this.getAdminUserByUsername(superuser_username);
             if (user == null) {
->>>>>>> cf4260f8
                 createAdminUser(superuser_username, "Super User",
                         superuser_email, superuser_password, superuser_enabled,
                         !superuser_enabled);
