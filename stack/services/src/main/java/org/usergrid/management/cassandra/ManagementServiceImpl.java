--- conflicted
+++ resolved
@@ -215,13 +215,7 @@
           OrganizationInfo organization = createOrganization(
                     test_organization_name, user, true);
 
-<<<<<<< HEAD
-            OrganizationInfo organization = createOrganization(
-                    test_organization_name, user, true, false);
-
-=======
-            // TODO change to organizationName/applicationName
->>>>>>> d06161c0
+
             UUID appId = createApplication(organization.getUuid(),
                     buildAppName(test_app_name, organization))
                     .getId();
