/*******************************************************************************
 * Copyright 2012 Apigee Corporation
 * 
 * Licensed under the Apache License, Version 2.0 (the "License");
 * you may not use this file except in compliance with the License.
 * You may obtain a copy of the License at
 * 
 *   http://www.apache.org/licenses/LICENSE-2.0
 * 
 * Unless required by applicable law or agreed to in writing, software
 * distributed under the License is distributed on an "AS IS" BASIS,
 * WITHOUT WARRANTIES OR CONDITIONS OF ANY KIND, either express or implied.
 * See the License for the specific language governing permissions and
 * limitations under the License.
 ******************************************************************************/
package org.usergrid.rest.applications;

import static org.junit.Assert.assertEquals;
import static org.junit.Assert.assertNotNull;
import static org.usergrid.utils.MapUtils.hashMap;

import java.util.Map;

import javax.ws.rs.core.MediaType;

import org.codehaus.jackson.JsonNode;
import org.junit.Test;
import org.usergrid.management.ApplicationInfo;
import org.usergrid.management.OrganizationInfo;
import org.usergrid.rest.AbstractRestTest;

import com.sun.jersey.api.client.ClientResponse.Status;
import com.sun.jersey.api.client.UniformInterfaceException;

/**
 * Invokes methods on ApplicationResource
 * 
 * @author zznate
 */
public class ApplicationResourceTest extends AbstractRestTest {

    @Test
    public void applicationWithOrgCredentials() throws Exception {

        OrganizationInfo orgInfo = managementService.getOrganizationByName("test-organization");

        String clientId = managementService.getClientIdForOrganization(orgInfo.getUuid());
        String clientSecret = managementService.getClientSecretForOrganization(orgInfo.getUuid());

        JsonNode node = resource().path("/test-organization/test-app/users").queryParam("client_id", clientId)
                .queryParam("client_secret", clientSecret).accept(MediaType.APPLICATION_JSON)
                .type(MediaType.APPLICATION_JSON_TYPE).get(JsonNode.class);

        assertNotNull(node.get("entities"));

    }

    @Test
    public void applicationWithAppCredentials() throws Exception {

        ApplicationInfo appInfo = managementService.getApplicationInfo("test-organization/test-app");

        String clientId = managementService.getClientIdForApplication(appInfo.getId());
        String clientSecret = managementService.getClientSecretForApplication(appInfo.getId());

        JsonNode node = resource().path("/test-organization/test-app/users").queryParam("client_id", clientId)
                .queryParam("client_secret", clientSecret).accept(MediaType.APPLICATION_JSON)
                .type(MediaType.APPLICATION_JSON_TYPE).get(JsonNode.class);

        assertNotNull(node.get("entities"));

    }

    @Test
    public void applicationWithJsonCreds() throws Exception {

        ApplicationInfo appInfo = managementService.getApplicationInfo("test-organization/test-app");

        String clientId = managementService.getClientIdForApplication(appInfo.getId());
        String clientSecret = managementService.getClientSecretForApplication(appInfo.getId());

        Map<String, String> payload = hashMap("email", "applicationWithJsonCreds@usergrid.org")
                .map("username", "applicationWithJsonCreds").map("name", "applicationWithJsonCreds")
                .map("password", "applicationWithJsonCreds").map("pin", "1234");

        JsonNode node = resource().path("/test-organization/test-app/users").queryParam("client_id", clientId)
                .queryParam("client_secret", clientSecret).accept(MediaType.APPLICATION_JSON)
                .type(MediaType.APPLICATION_JSON_TYPE).post(JsonNode.class, payload);

        assertNotNull(getEntity(node, 0));

        payload = hashMap("username", "applicationWithJsonCreds").map("password", "applicationWithJsonCreds").map(
                "grant_type", "password");

        node = resource().path("/test-organization/test-app/token").accept(MediaType.APPLICATION_JSON)
                .type(MediaType.APPLICATION_JSON_TYPE).post(JsonNode.class, payload);

        JsonNode token = node.get("access_token");

        assertNotNull(token);

    }

    @Test
    public void test_GET_credentials_ok() {
        String mgmtToken = adminToken();

        JsonNode node = resource().path("/test-organization/test-app/credentials")
                .queryParam("access_token", mgmtToken).accept(MediaType.APPLICATION_JSON)
                .type(MediaType.APPLICATION_JSON_TYPE).get(JsonNode.class);
        assertEquals("ok", node.get("status").getTextValue());
        logNode(node);
    }
<<<<<<< HEAD
    
    @Test
    public void noAppDelete() {
        String mgmtToken = adminToken();

        Status status = null;
        JsonNode node = null;
        
        try {
             node = resource().path("/test-organization/test-app")
                    .queryParam("access_token", mgmtToken).accept(MediaType.APPLICATION_JSON)
                    .type(MediaType.APPLICATION_JSON_TYPE).delete(JsonNode.class);
        } catch (UniformInterfaceException uie) {
            status = uie.getResponse().getClientResponseStatus();
        }

        assertEquals(Status.BAD_REQUEST, status);
//        assertEquals("Application delete is not allowed yet", node.get("error_description").asText());

    }
=======
>>>>>>> 8ebb9f9e

    @Test
    public void ttlOverMax() throws Exception {

        Map<String, String> payload = hashMap("grant_type", "password").map("username", "test@usergrid.com")
                .map("password", "test").map("ttl", Long.MAX_VALUE+"");

        Status responseStatus = null;
        
        
        try {
            resource().path("/test-organization/test-app/token").accept(MediaType.APPLICATION_JSON)
                    .type(MediaType.APPLICATION_JSON_TYPE).post(JsonNode.class, payload);

        } catch (UniformInterfaceException uie) {
            responseStatus = uie.getResponse().getClientResponseStatus();
        }

        assertEquals(Status.BAD_REQUEST, responseStatus);

    }

    @Test
    public void tokenTtl() throws Exception {

        long ttl = 2000;

        JsonNode node = resource().path("/test-organization/test-app/token").queryParam("grant_type", "password")
                .queryParam("username", "ed@anuff.com").queryParam("password", "sesame")
                .queryParam("ttl", String.valueOf(ttl)).accept(MediaType.APPLICATION_JSON).get(JsonNode.class);

        long startTime = System.currentTimeMillis();

        String token = node.get("access_token").getTextValue();

        assertNotNull(token);

        JsonNode userdata = resource().path("/test-organization/test-app/users/ed@anuff.com")
                .queryParam("access_token", token).accept(MediaType.APPLICATION_JSON).get(JsonNode.class);

        assertEquals("ed@anuff.com", getEntity(userdata, 0).get("email").asText());

        // wait for the token to expire
        Thread.sleep(ttl - (System.currentTimeMillis() - startTime) + 1000);

        Status responseStatus = null;
        try {
            userdata = resource().path("/test-organization/test-app/users/ed@anuff.com")
                    .accept(MediaType.APPLICATION_JSON).type(MediaType.APPLICATION_JSON_TYPE).get(JsonNode.class);
        } catch (UniformInterfaceException uie) {
            responseStatus = uie.getResponse().getClientResponseStatus();
        }

        assertEquals(Status.UNAUTHORIZED, responseStatus);

    }

    @Test
    public void ttlNan() throws Exception {

        Map<String, String> payload = hashMap("grant_type", "password").map("username", "ed@anuff.com")
                .map("password", "sesame").map("ttl", "derp");

        Status responseStatus = null;
        try {
            resource().path("/test-organization/test-app/token").accept(MediaType.APPLICATION_JSON)
                    .type(MediaType.APPLICATION_JSON_TYPE).post(JsonNode.class, payload);

        } catch (UniformInterfaceException uie) {
            responseStatus = uie.getResponse().getClientResponseStatus();
        }

        assertEquals(Status.BAD_REQUEST, responseStatus);

<<<<<<< HEAD

=======
>>>>>>> 8ebb9f9e
    }
}<|MERGE_RESOLUTION|>--- conflicted
+++ resolved
@@ -111,7 +111,6 @@
         assertEquals("ok", node.get("status").getTextValue());
         logNode(node);
     }
-<<<<<<< HEAD
     
     @Test
     public void noAppDelete() {
@@ -132,8 +131,6 @@
 //        assertEquals("Application delete is not allowed yet", node.get("error_description").asText());
 
     }
-=======
->>>>>>> 8ebb9f9e
 
     @Test
     public void ttlOverMax() throws Exception {
@@ -208,9 +205,5 @@
 
         assertEquals(Status.BAD_REQUEST, responseStatus);
 
-<<<<<<< HEAD
-
-=======
->>>>>>> 8ebb9f9e
     }
 }