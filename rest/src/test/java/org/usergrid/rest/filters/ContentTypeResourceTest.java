/*******************************************************************************
 * Copyright 2012 Apigee Corporation
 * 
 * Licensed under the Apache License, Version 2.0 (the "License");
 * you may not use this file except in compliance with the License.
 * You may obtain a copy of the License at
 * 
 *   http://www.apache.org/licenses/LICENSE-2.0
 * 
 * Unless required by applicable law or agreed to in writing, software
 * distributed under the License is distributed on an "AS IS" BASIS,
 * WITHOUT WARRANTIES OR CONDITIONS OF ANY KIND, either express or implied.
 * See the License for the specific language governing permissions and
 * limitations under the License.
 ******************************************************************************/
package org.usergrid.rest.filters;

import static org.junit.Assert.assertEquals;
import static org.usergrid.utils.MapUtils.hashMap;

import java.io.IOException;
import java.util.Map;

import javax.ws.rs.core.HttpHeaders;
import javax.ws.rs.core.MediaType;

import org.apache.http.Header;
import org.apache.http.HttpEntity;
import org.apache.http.HttpHost;
import org.apache.http.HttpResponse;
import org.apache.http.ParseException;
import org.apache.http.client.methods.HttpPost;
import org.apache.http.entity.StringEntity;
import org.apache.http.impl.client.DefaultHttpClient;
import org.apache.http.util.EntityUtils;
import org.junit.Test;
import org.usergrid.rest.AbstractRestTest;
import org.usergrid.utils.JsonUtils;

/**
 * @author tnine
 * 
 */
public class ContentTypeResourceTest extends AbstractRestTest {

<<<<<<< HEAD
    /**
     * Creates a simple entity of type game. Does not set the content type. The
     * type should be set to json to match the body
     * @throws  
     * @throws Exception 
     */
    @Test
    public void correctHeaders() throws Exception {
        Map<String, String> data = hashMap("name", "Solitaire");

        String json = JsonUtils.mapToFormattedJsonString(data);

        DefaultHttpClient client = new DefaultHttpClient();

        HttpHost host = new HttpHost(super.getBaseURI().getHost(), super.getBaseURI().getPort());
  
        
        HttpPost post = new HttpPost("/test-organization/test-app/games");
        post.setEntity(new StringEntity(json));
        post.setHeader(HttpHeaders.AUTHORIZATION, "Bearer "+ access_token);
        post.setHeader(HttpHeaders.ACCEPT, MediaType.APPLICATION_JSON);
        post.setHeader(HttpHeaders.CONTENT_TYPE, MediaType.APPLICATION_JSON);
        
        

        HttpResponse rsp = client.execute(host, post);

        printResponse(rsp);

        assertEquals(200, rsp.getStatusLine().getStatusCode());

    }
    
    /**
     * Creates a simple entity of type game. Does not set the accept or content type headers to match the json body. The
     * type should be set to json to match the body
     * @throws  
     * @throws Exception 
     */
    @Test
    public void contentTypeJson() throws Exception {
        Map<String, String> data = hashMap("name", "Solitaire");

        String json = JsonUtils.mapToFormattedJsonString(data);

        DefaultHttpClient client = new DefaultHttpClient();

        HttpHost host = new HttpHost(super.getBaseURI().getHost(), super.getBaseURI().getPort());
  
        
        HttpPost post = new HttpPost("/test-organization/test-app/games");
        post.setEntity(new StringEntity(json));
        post.setHeader(HttpHeaders.AUTHORIZATION, "Bearer "+ access_token);
        post.setHeader(HttpHeaders.ACCEPT, MediaType.APPLICATION_FORM_URLENCODED);
        post.setHeader(HttpHeaders.CONTENT_TYPE, MediaType.APPLICATION_FORM_URLENCODED);
        
        

        HttpResponse rsp = client.execute(host, post);

        printResponse(rsp);

        //should change content type was set
        assertEquals(200, rsp.getStatusLine().getStatusCode());

    }
    
    /**
     * Creates a simple entity of type game. Does not set the content type. The
     * type should be set to json to match the body
     * @throws  
     * @throws Exception 
     */
    @Test
    public void textHtmlContentType() throws Exception {
        Map<String, String> data = hashMap("name", "Solitaire");

        String json = JsonUtils.mapToFormattedJsonString(data);

        DefaultHttpClient client = new DefaultHttpClient();

        HttpHost host = new HttpHost(super.getBaseURI().getHost(), super.getBaseURI().getPort());
  
        
        HttpPost post = new HttpPost("/test-organization/test-app/games");
        post.setEntity(new StringEntity(json));
        post.setHeader(HttpHeaders.AUTHORIZATION, "Bearer "+ access_token);
        post.setHeader(HttpHeaders.ACCEPT, MediaType.TEXT_HTML);
        post.setHeader(HttpHeaders.CONTENT_TYPE, MediaType.TEXT_HTML);
         
        

        HttpResponse rsp = client.execute(host, post);

        printResponse(rsp);

        //should be an error, no content type was set
        assertEquals(200, rsp.getStatusLine().getStatusCode());

    }
    

    /**
     * Creates a simple entity of type game. Does not set the content type or accept. The
     * type should be set to json to match the body
     * @throws  
     * @throws Exception 
     */
    @Test
    public void missingAccept() throws Exception {
        Map<String, String> data = hashMap("name", "Solitaire");

        String json = JsonUtils.mapToFormattedJsonString(data);

        DefaultHttpClient client = new DefaultHttpClient();

        HttpHost host = new HttpHost(super.getBaseURI().getHost(), super.getBaseURI().getPort());
  
        
        HttpPost post = new HttpPost("/test-organization/test-app/games");
        post.setEntity(new StringEntity(json));
        post.setHeader(HttpHeaders.AUTHORIZATION, "Bearer "+ access_token);
        
        

        HttpResponse rsp = client.execute(host, post);

        printResponse(rsp);

        assertEquals(400, rsp.getStatusLine().getStatusCode());

    }
    
    private void printResponse(HttpResponse rsp) throws ParseException, IOException{
        HttpEntity entity = rsp.getEntity();
        
        System.out.println("----------------------------------------");
        System.out.println(rsp.getStatusLine());
      
        Header[] headers = rsp.getAllHeaders();
        for (int i = 0; i < headers.length; i++) {
            System.out.println(headers[i]);
        }
        System.out.println("----------------------------------------");

        if (entity != null) {
            System.out.println(EntityUtils.toString(entity));
        }
        
    }
=======
	/**
	 * Creates a simple entity of type game. Does not set the content type. The
	 * type should be set to json to match the body
	 * 
	 * @throws
	 * @throws Exception
	 */
	@Test
	public void correctHeaders() throws Exception {
		Map<String, String> data = hashMap("name", "Solitaire");

		String json = JsonUtils.mapToFormattedJsonString(data);

		DefaultHttpClient client = new DefaultHttpClient();

		HttpHost host = new HttpHost(super.getBaseURI().getHost(), super
				.getBaseURI().getPort());

		HttpPost post = new HttpPost("/test-organization/test-app/games");
		post.setEntity(new StringEntity(json));
		post.setHeader(HttpHeaders.AUTHORIZATION, "Bearer " + access_token);
		post.setHeader(HttpHeaders.ACCEPT, MediaType.APPLICATION_JSON);

		HttpResponse rsp = client.execute(host, post);

		printResponse(rsp);

		assertEquals(200, rsp.getStatusLine().getStatusCode());

	}

	/**
	 * Creates a simple entity of type game. Does not set the accept header. The
	 * type should be set to json to match the body
	 * 
	 * @throws
	 * @throws Exception
	 */
	@Test
	public void contentTypeJson() throws Exception {
		Map<String, String> data = hashMap("name", "Solitaire");

		String json = JsonUtils.mapToFormattedJsonString(data);

		DefaultHttpClient client = new DefaultHttpClient();

		HttpHost host = new HttpHost(super.getBaseURI().getHost(), super
				.getBaseURI().getPort());

		HttpPost post = new HttpPost("/test-organization/test-app/games");
		post.setEntity(new StringEntity(json));
		post.setHeader(HttpHeaders.AUTHORIZATION, "Bearer " + access_token);
		post.setHeader(HttpHeaders.ACCEPT, MediaType.APPLICATION_JSON);

		HttpResponse rsp = client.execute(host, post);

		printResponse(rsp);

		// should change content type was set
		assertEquals(200, rsp.getStatusLine().getStatusCode());

	}

	/**
	 * Creates a simple entity of type game. Does not set the content type. The
	 * type should be set to json to match the body
	 * 
	 * @throws
	 * @throws Exception
	 */
	@Test
	public void textHtmlContentType() throws Exception {
		Map<String, String> data = hashMap("name", "Solitaire");

		String json = JsonUtils.mapToFormattedJsonString(data);

		DefaultHttpClient client = new DefaultHttpClient();

		HttpHost host = new HttpHost(super.getBaseURI().getHost(), super
				.getBaseURI().getPort());

		HttpPost post = new HttpPost("/test-organization/test-app/games");
		post.setEntity(new StringEntity(json));
		post.setHeader(HttpHeaders.AUTHORIZATION, "Bearer " + access_token);
		post.setHeader(HttpHeaders.ACCEPT, MediaType.TEXT_HTML);

		HttpResponse rsp = client.execute(host, post);

		printResponse(rsp);

		// should be an error, no content type was set
		assertEquals(200, rsp.getStatusLine().getStatusCode());

	}

	/**
	 * Creates a simple entity of type game. Does not set the content type or
	 * accept. The type should be set to json to match the body
	 * 
	 * @throws
	 * @throws Exception
	 */
	@Test
	public void missingAccept() throws Exception {
		Map<String, String> data = hashMap("name", "Solitaire");

		String json = JsonUtils.mapToFormattedJsonString(data);

		DefaultHttpClient client = new DefaultHttpClient();

		HttpHost host = new HttpHost(super.getBaseURI().getHost(), super
				.getBaseURI().getPort());

		HttpPost post = new HttpPost("/test-organization/test-app/games");
		post.setEntity(new StringEntity(json));
		post.setHeader(HttpHeaders.AUTHORIZATION, "Bearer " + access_token);

		HttpResponse rsp = client.execute(host, post);

		printResponse(rsp);

		assertEquals(400, rsp.getStatusLine().getStatusCode());

	}

	private void printResponse(HttpResponse rsp) throws ParseException,
			IOException {
		HttpEntity entity = rsp.getEntity();

		System.out.println("----------------------------------------");
		System.out.println(rsp.getStatusLine());

		Header[] headers = rsp.getAllHeaders();
		for (int i = 0; i < headers.length; i++) {
			System.out.println(headers[i]);
		}
		System.out.println("----------------------------------------");

		if (entity != null) {
			System.out.println(EntityUtils.toString(entity));
		}

	}
>>>>>>> 4779e755
}<|MERGE_RESOLUTION|>--- conflicted
+++ resolved
@@ -43,12 +43,12 @@
  */
 public class ContentTypeResourceTest extends AbstractRestTest {
 
-<<<<<<< HEAD
     /**
      * Creates a simple entity of type game. Does not set the content type. The
      * type should be set to json to match the body
-     * @throws  
-     * @throws Exception 
+     * 
+     * @throws
+     * @throws Exception
      */
     @Test
     public void correctHeaders() throws Exception {
@@ -58,16 +58,14 @@
 
         DefaultHttpClient client = new DefaultHttpClient();
 
-        HttpHost host = new HttpHost(super.getBaseURI().getHost(), super.getBaseURI().getPort());
-  
-        
+        HttpHost host = new HttpHost(super.getBaseURI().getHost(), super
+                .getBaseURI().getPort());
+
         HttpPost post = new HttpPost("/test-organization/test-app/games");
         post.setEntity(new StringEntity(json));
-        post.setHeader(HttpHeaders.AUTHORIZATION, "Bearer "+ access_token);
+        post.setHeader(HttpHeaders.AUTHORIZATION, "Bearer " + access_token);
         post.setHeader(HttpHeaders.ACCEPT, MediaType.APPLICATION_JSON);
-        post.setHeader(HttpHeaders.CONTENT_TYPE, MediaType.APPLICATION_JSON);
-        
-        
+        post.setHeader(HttpHeaders.CONTENT_TYPE, "*/*");
 
         HttpResponse rsp = client.execute(host, post);
 
@@ -76,113 +74,77 @@
         assertEquals(200, rsp.getStatusLine().getStatusCode());
 
     }
-    
+
     /**
-     * Creates a simple entity of type game. Does not set the accept or content type headers to match the json body. The
+     * Creates a simple entity of type game. Does not set the content type. The
      * type should be set to json to match the body
-     * @throws  
-     * @throws Exception 
+     * 
+     * @throws
+     * @throws Exception
      */
     @Test
-    public void contentTypeJson() throws Exception {
+    public void textPlainContentType() throws Exception {
         Map<String, String> data = hashMap("name", "Solitaire");
 
         String json = JsonUtils.mapToFormattedJsonString(data);
 
         DefaultHttpClient client = new DefaultHttpClient();
 
-        HttpHost host = new HttpHost(super.getBaseURI().getHost(), super.getBaseURI().getPort());
-  
-        
+        HttpHost host = new HttpHost(super.getBaseURI().getHost(), super
+                .getBaseURI().getPort());
+
         HttpPost post = new HttpPost("/test-organization/test-app/games");
         post.setEntity(new StringEntity(json));
-        post.setHeader(HttpHeaders.AUTHORIZATION, "Bearer "+ access_token);
-        post.setHeader(HttpHeaders.ACCEPT, MediaType.APPLICATION_FORM_URLENCODED);
-        post.setHeader(HttpHeaders.CONTENT_TYPE, MediaType.APPLICATION_FORM_URLENCODED);
-        
-        
+        post.setHeader(HttpHeaders.AUTHORIZATION, "Bearer " + access_token);
+        post.setHeader(HttpHeaders.ACCEPT, MediaType.APPLICATION_JSON);
+        post.setHeader(HttpHeaders.CONTENT_TYPE, MediaType.TEXT_PLAIN);
 
         HttpResponse rsp = client.execute(host, post);
 
         printResponse(rsp);
 
-        //should change content type was set
+        // should be an error, no content type was set
         assertEquals(200, rsp.getStatusLine().getStatusCode());
 
     }
-    
+
     /**
-     * Creates a simple entity of type game. Does not set the content type. The
-     * type should be set to json to match the body
-     * @throws  
-     * @throws Exception 
+     * Creates a simple entity of type game. Does not set the content type or
+     * accept. The type should be set to json to match the body
+     * 
+     * @throws
+     * @throws Exception
      */
     @Test
-    public void textHtmlContentType() throws Exception {
+    public void missingAcceptAndContent() throws Exception {
         Map<String, String> data = hashMap("name", "Solitaire");
 
         String json = JsonUtils.mapToFormattedJsonString(data);
 
         DefaultHttpClient client = new DefaultHttpClient();
 
-        HttpHost host = new HttpHost(super.getBaseURI().getHost(), super.getBaseURI().getPort());
-  
-        
+        HttpHost host = new HttpHost(super.getBaseURI().getHost(), super
+                .getBaseURI().getPort());
+
         HttpPost post = new HttpPost("/test-organization/test-app/games");
         post.setEntity(new StringEntity(json));
-        post.setHeader(HttpHeaders.AUTHORIZATION, "Bearer "+ access_token);
-        post.setHeader(HttpHeaders.ACCEPT, MediaType.TEXT_HTML);
-        post.setHeader(HttpHeaders.CONTENT_TYPE, MediaType.TEXT_HTML);
-         
-        
+        post.setHeader(HttpHeaders.AUTHORIZATION, "Bearer " + access_token);
 
         HttpResponse rsp = client.execute(host, post);
 
         printResponse(rsp);
 
-        //should be an error, no content type was set
         assertEquals(200, rsp.getStatusLine().getStatusCode());
 
     }
-    
 
-    /**
-     * Creates a simple entity of type game. Does not set the content type or accept. The
-     * type should be set to json to match the body
-     * @throws  
-     * @throws Exception 
-     */
-    @Test
-    public void missingAccept() throws Exception {
-        Map<String, String> data = hashMap("name", "Solitaire");
+    private void printResponse(HttpResponse rsp) throws ParseException,
+            IOException {
+        HttpEntity entity = rsp.getEntity();
 
-        String json = JsonUtils.mapToFormattedJsonString(data);
-
-        DefaultHttpClient client = new DefaultHttpClient();
-
-        HttpHost host = new HttpHost(super.getBaseURI().getHost(), super.getBaseURI().getPort());
-  
-        
-        HttpPost post = new HttpPost("/test-organization/test-app/games");
-        post.setEntity(new StringEntity(json));
-        post.setHeader(HttpHeaders.AUTHORIZATION, "Bearer "+ access_token);
-        
-        
-
-        HttpResponse rsp = client.execute(host, post);
-
-        printResponse(rsp);
-
-        assertEquals(400, rsp.getStatusLine().getStatusCode());
-
-    }
-    
-    private void printResponse(HttpResponse rsp) throws ParseException, IOException{
-        HttpEntity entity = rsp.getEntity();
-        
         System.out.println("----------------------------------------");
         System.out.println(rsp.getStatusLine());
-      
+
         Header[] headers = rsp.getAllHeaders();
         for (int i = 0; i < headers.length; i++) {
             System.out.println(headers[i]);
@@ -192,151 +154,6 @@
         if (entity != null) {
             System.out.println(EntityUtils.toString(entity));
         }
-        
+
     }
-=======
-	/**
-	 * Creates a simple entity of type game. Does not set the content type. The
-	 * type should be set to json to match the body
-	 * 
-	 * @throws
-	 * @throws Exception
-	 */
-	@Test
-	public void correctHeaders() throws Exception {
-		Map<String, String> data = hashMap("name", "Solitaire");
-
-		String json = JsonUtils.mapToFormattedJsonString(data);
-
-		DefaultHttpClient client = new DefaultHttpClient();
-
-		HttpHost host = new HttpHost(super.getBaseURI().getHost(), super
-				.getBaseURI().getPort());
-
-		HttpPost post = new HttpPost("/test-organization/test-app/games");
-		post.setEntity(new StringEntity(json));
-		post.setHeader(HttpHeaders.AUTHORIZATION, "Bearer " + access_token);
-		post.setHeader(HttpHeaders.ACCEPT, MediaType.APPLICATION_JSON);
-
-		HttpResponse rsp = client.execute(host, post);
-
-		printResponse(rsp);
-
-		assertEquals(200, rsp.getStatusLine().getStatusCode());
-
-	}
-
-	/**
-	 * Creates a simple entity of type game. Does not set the accept header. The
-	 * type should be set to json to match the body
-	 * 
-	 * @throws
-	 * @throws Exception
-	 */
-	@Test
-	public void contentTypeJson() throws Exception {
-		Map<String, String> data = hashMap("name", "Solitaire");
-
-		String json = JsonUtils.mapToFormattedJsonString(data);
-
-		DefaultHttpClient client = new DefaultHttpClient();
-
-		HttpHost host = new HttpHost(super.getBaseURI().getHost(), super
-				.getBaseURI().getPort());
-
-		HttpPost post = new HttpPost("/test-organization/test-app/games");
-		post.setEntity(new StringEntity(json));
-		post.setHeader(HttpHeaders.AUTHORIZATION, "Bearer " + access_token);
-		post.setHeader(HttpHeaders.ACCEPT, MediaType.APPLICATION_JSON);
-
-		HttpResponse rsp = client.execute(host, post);
-
-		printResponse(rsp);
-
-		// should change content type was set
-		assertEquals(200, rsp.getStatusLine().getStatusCode());
-
-	}
-
-	/**
-	 * Creates a simple entity of type game. Does not set the content type. The
-	 * type should be set to json to match the body
-	 * 
-	 * @throws
-	 * @throws Exception
-	 */
-	@Test
-	public void textHtmlContentType() throws Exception {
-		Map<String, String> data = hashMap("name", "Solitaire");
-
-		String json = JsonUtils.mapToFormattedJsonString(data);
-
-		DefaultHttpClient client = new DefaultHttpClient();
-
-		HttpHost host = new HttpHost(super.getBaseURI().getHost(), super
-				.getBaseURI().getPort());
-
-		HttpPost post = new HttpPost("/test-organization/test-app/games");
-		post.setEntity(new StringEntity(json));
-		post.setHeader(HttpHeaders.AUTHORIZATION, "Bearer " + access_token);
-		post.setHeader(HttpHeaders.ACCEPT, MediaType.TEXT_HTML);
-
-		HttpResponse rsp = client.execute(host, post);
-
-		printResponse(rsp);
-
-		// should be an error, no content type was set
-		assertEquals(200, rsp.getStatusLine().getStatusCode());
-
-	}
-
-	/**
-	 * Creates a simple entity of type game. Does not set the content type or
-	 * accept. The type should be set to json to match the body
-	 * 
-	 * @throws
-	 * @throws Exception
-	 */
-	@Test
-	public void missingAccept() throws Exception {
-		Map<String, String> data = hashMap("name", "Solitaire");
-
-		String json = JsonUtils.mapToFormattedJsonString(data);
-
-		DefaultHttpClient client = new DefaultHttpClient();
-
-		HttpHost host = new HttpHost(super.getBaseURI().getHost(), super
-				.getBaseURI().getPort());
-
-		HttpPost post = new HttpPost("/test-organization/test-app/games");
-		post.setEntity(new StringEntity(json));
-		post.setHeader(HttpHeaders.AUTHORIZATION, "Bearer " + access_token);
-
-		HttpResponse rsp = client.execute(host, post);
-
-		printResponse(rsp);
-
-		assertEquals(400, rsp.getStatusLine().getStatusCode());
-
-	}
-
-	private void printResponse(HttpResponse rsp) throws ParseException,
-			IOException {
-		HttpEntity entity = rsp.getEntity();
-
-		System.out.println("----------------------------------------");
-		System.out.println(rsp.getStatusLine());
-
-		Header[] headers = rsp.getAllHeaders();
-		for (int i = 0; i < headers.length; i++) {
-			System.out.println(headers[i]);
-		}
-		System.out.println("----------------------------------------");
-
-		if (entity != null) {
-			System.out.println(EntityUtils.toString(entity));
-		}
-
-	}
->>>>>>> 4779e755
 }