--- conflicted
+++ resolved
@@ -124,11 +124,7 @@
 
 		OrganizationOwnerInfo organizationOwner = management
 				.createOwnerAndOrganization(organizationName, username, name,
-<<<<<<< HEAD
-						email, password, true, true, false);
-=======
 						email, password);
->>>>>>> 6e8ba5e8
 
 		if (organizationOwner == null) {
 			return null;
